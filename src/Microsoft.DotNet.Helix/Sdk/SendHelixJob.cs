--- conflicted
+++ resolved
@@ -147,8 +147,8 @@
                     .WithSource(Source)
                     .WithType(Type)
                     .WithBuild(Build)
-<<<<<<< HEAD
                     .WithTargetQueue(TargetQueue);
+                    .WithMaxRetryCount(MaxRetryCount);
                 Log.LogMessage($"Initialized job definition with source '{Source}', type '{Type}', build number '{Build}', and target queue '{TargetQueue}'");
 
                 if (IsExternal)
@@ -163,10 +163,6 @@
                         Log.LogMessage($"Setting creator to '{Creator}'");
                     }
                 }
-=======
-                    .WithTargetQueue(TargetQueue)
-                    .WithMaxRetryCount(MaxRetryCount);
->>>>>>> fe25f076
 
                 if (CorrelationPayloads != null)
                 {
