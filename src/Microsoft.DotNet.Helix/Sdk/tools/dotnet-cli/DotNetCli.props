<Project>
  <PropertyGroup>
    <IncludeDotNetCli Condition=" '$(IncludeDotNetCli)' != 'true' ">false</IncludeDotNetCli>
<<<<<<< HEAD
    <AspNetCoreRuntimeVersion>7.0.0-rc.1.22427.2</AspNetCoreRuntimeVersion>
=======
    <AspNetCoreRuntimeVersion>7.0.0-rc.1.22423.7</AspNetCoreRuntimeVersion>
>>>>>>> 066a2b54
    <DotNetCliPackageType Condition=" '$(DotNetCliPackageType)' == '' ">runtime</DotNetCliPackageType>
    <DotNetCliVersion Condition=" '$(DotNetCliVersion)' == '' AND '$(DotNetCliPackageType)' == 'runtime' ">$(BundledNETCoreAppPackageVersion)</DotNetCliVersion>
    <!-- TODO (https://github.com/dotnet/arcade/issues/7022): We are hardcoding this version to use the one tied to the SDK version from global.json -->
    <DotNetCliVersion Condition=" '$(DotNetCliVersion)' == '' AND '$(DotNetCliPackageType)' == 'aspnetcore-runtime' ">$(AspNetCoreRuntimeVersion)</DotNetCliVersion>
    <DotNetCliVersion Condition=" '$(DotNetCliVersion)' == '' AND '$(DotNetCliPackageType)' == 'sdk' ">$(NETCoreSdkVersion)</DotNetCliVersion>
    <DotNetCliChannel Condition=" '$(DotNetCliChannel)' == '' ">Current</DotNetCliChannel>
    <DotNetCliDestination>dotnet-cli</DotNetCliDestination>
    <_HelixMonoQueueTargets>$(_HelixMonoQueueTargets);$(MSBuildThisFileDirectory)DotNetCli.targets</_HelixMonoQueueTargets>
  </PropertyGroup>

  <!--
    Select DotNetCliRuntime based on TargetQueue if it isn't set
    TODO: Use the Helix Queue Info api to determine this information
  -->
  <Choose>
    <When Condition=" '$(DotNetCliRuntime)' != '' ">
    </When>
    <When Condition="$(HelixTargetQueue.ToLowerInvariant().Contains('windows')) AND $(HelixTargetQueue.ToLowerInvariant().Contains('arm64'))">
      <PropertyGroup>
        <DotNetCliRuntime>win-arm64</DotNetCliRuntime>
      </PropertyGroup>
    </When>
    <When Condition="$(HelixTargetQueue.ToLowerInvariant().Contains('windows')) AND $(HelixTargetQueue.ToLowerInvariant().Contains('arm32'))">
      <PropertyGroup>
        <DotNetCliRuntime>win-arm</DotNetCliRuntime>
      </PropertyGroup>
    </When>
    <When Condition="$(HelixTargetQueue.ToLowerInvariant().Contains('windows'))">
      <PropertyGroup>
        <DotNetCliRuntime>win-x64</DotNetCliRuntime>
      </PropertyGroup>
    </When>
    <When Condition="$(HelixTargetQueue.ToLowerInvariant().Contains('osx')) AND $(HelixTargetQueue.ToLowerInvariant().Contains('arm64'))">
      <PropertyGroup>
        <DotNetCliRuntime>osx-arm64</DotNetCliRuntime>
      </PropertyGroup>
    </When>
    <When Condition="$(HelixTargetQueue.ToLowerInvariant().Contains('osx'))">
      <PropertyGroup>
        <DotNetCliRuntime>osx-x64</DotNetCliRuntime>
      </PropertyGroup>
    </When>
    <When Condition="$(HelixTargetQueue.ToLowerInvariant().Contains('alpine')) AND $(HelixTargetQueue.ToLowerInvariant().Contains('arm64'))">
      <PropertyGroup>
        <DotNetCliRuntime>linux-musl-arm64</DotNetCliRuntime>
      </PropertyGroup>
    </When>
    <When Condition="$(HelixTargetQueue.ToLowerInvariant().Contains('alpine')) AND $(HelixTargetQueue.ToLowerInvariant().Contains('arm32'))">
      <PropertyGroup>
        <DotNetCliRuntime>linux-musl-arm</DotNetCliRuntime>
      </PropertyGroup>
    </When>
    <When Condition="$(HelixTargetQueue.ToLowerInvariant().Contains('alpine'))">
      <PropertyGroup>
        <DotNetCliRuntime>linux-musl-x64</DotNetCliRuntime>
      </PropertyGroup>
    </When>
    <When Condition="$(HelixTargetQueue.ToLowerInvariant().Contains('arm32'))">
      <PropertyGroup>
        <DotNetCliRuntime>linux-arm</DotNetCliRuntime>
      </PropertyGroup>
    </When>
    <When Condition="$(HelixTargetQueue.ToLowerInvariant().Contains('arm64'))">
      <PropertyGroup>
        <DotNetCliRuntime>linux-arm64</DotNetCliRuntime>
      </PropertyGroup>
    </When>
    <Otherwise>
      <PropertyGroup>
        <DotNetCliRuntime>linux-x64</DotNetCliRuntime>
      </PropertyGroup>
    </Otherwise>
  </Choose>

</Project><|MERGE_RESOLUTION|>--- conflicted
+++ resolved
@@ -1,11 +1,7 @@
 <Project>
   <PropertyGroup>
     <IncludeDotNetCli Condition=" '$(IncludeDotNetCli)' != 'true' ">false</IncludeDotNetCli>
-<<<<<<< HEAD
-    <AspNetCoreRuntimeVersion>7.0.0-rc.1.22427.2</AspNetCoreRuntimeVersion>
-=======
     <AspNetCoreRuntimeVersion>7.0.0-rc.1.22423.7</AspNetCoreRuntimeVersion>
->>>>>>> 066a2b54
     <DotNetCliPackageType Condition=" '$(DotNetCliPackageType)' == '' ">runtime</DotNetCliPackageType>
     <DotNetCliVersion Condition=" '$(DotNetCliVersion)' == '' AND '$(DotNetCliPackageType)' == 'runtime' ">$(BundledNETCoreAppPackageVersion)</DotNetCliVersion>
     <!-- TODO (https://github.com/dotnet/arcade/issues/7022): We are hardcoding this version to use the one tied to the SDK version from global.json -->
