<Project>
  <PropertyGroup>
    <IncludeDotNetCli Condition=" '$(IncludeDotNetCli)' != 'true' ">false</IncludeDotNetCli>
    <AspNetCoreRuntimeVersion>6.0.0-preview.2.21154.6</AspNetCoreRuntimeVersion>
    <DotNetCliPackageType Condition=" '$(DotNetCliPackageType)' == '' ">runtime</DotNetCliPackageType>
    <DotNetCliVersion Condition=" '$(DotNetCliVersion)' == '' AND '$(DotNetCliPackageType)' == 'runtime' ">$(BundledNETCoreAppPackageVersion)</DotNetCliVersion>
    <!-- TODO (https://github.com/dotnet/arcade/issues/7022): We are hardcoding this version to use the one tied to the SDK version from global.json -->
<<<<<<< HEAD
    <DotNetCliVersion Condition=" '$(DotNetCliVersion)' == '' AND '$(DotNetCliPackageType)' == 'aspnetcore-runtime' ">6.0.0-preview.3.21201.13</DotNetCliVersion>
=======
    <DotNetCliVersion Condition=" '$(DotNetCliVersion)' == '' AND '$(DotNetCliPackageType)' == 'aspnetcore-runtime' ">$(AspNetCoreRuntimeVersion)</DotNetCliVersion>
>>>>>>> 53fe29e2
    <DotNetCliVersion Condition=" '$(DotNetCliVersion)' == '' AND '$(DotNetCliPackageType)' == 'sdk' ">$(NETCoreSdkVersion)</DotNetCliVersion>
    <DotNetCliChannel Condition=" '$(DotNetCliChannel)' == '' ">Current</DotNetCliChannel>
    <DotNetCliDestination>dotnet-cli</DotNetCliDestination>
    <_HelixMonoQueueTargets>$(_HelixMonoQueueTargets);$(MSBuildThisFileDirectory)DotNetCli.targets</_HelixMonoQueueTargets>
  </PropertyGroup>

  <!--
    Select DotNetCliRuntime based on TargetQueue if it isn't set
    TODO: Use the Helix Queue Info api to determine this information
  -->
  <Choose>
    <When Condition=" '$(DotNetCliRuntime)' != '' ">
    </When>
    <When Condition="$(HelixTargetQueue.ToLowerInvariant().Contains('windows')) AND $(HelixTargetQueue.ToLowerInvariant().Contains('arm64'))">
      <PropertyGroup>
        <DotNetCliRuntime>win-arm64</DotNetCliRuntime>
      </PropertyGroup>
    </When>
    <When Condition="$(HelixTargetQueue.ToLowerInvariant().Contains('windows')) AND $(HelixTargetQueue.ToLowerInvariant().Contains('arm32'))">
      <PropertyGroup>
        <DotNetCliRuntime>win-arm</DotNetCliRuntime>
      </PropertyGroup>
    </When>
    <When Condition="$(HelixTargetQueue.ToLowerInvariant().Contains('windows'))">
      <PropertyGroup>
        <DotNetCliRuntime>win-x64</DotNetCliRuntime>
      </PropertyGroup>
    </When>
    <When Condition="$(HelixTargetQueue.ToLowerInvariant().Contains('osx'))">
      <PropertyGroup>
        <DotNetCliRuntime>osx-x64</DotNetCliRuntime>
      </PropertyGroup>
    </When>
    <When Condition="$(HelixTargetQueue.ToLowerInvariant().Contains('alpine')) AND $(HelixTargetQueue.ToLowerInvariant().Contains('arm64'))">
      <PropertyGroup>
        <DotNetCliRuntime>linux-musl-arm64</DotNetCliRuntime>
      </PropertyGroup>
    </When>
    <When Condition="$(HelixTargetQueue.ToLowerInvariant().Contains('alpine')) AND $(HelixTargetQueue.ToLowerInvariant().Contains('arm32'))">
      <PropertyGroup>
        <DotNetCliRuntime>linux-musl-arm</DotNetCliRuntime>
      </PropertyGroup>
    </When>
    <When Condition="$(HelixTargetQueue.ToLowerInvariant().Contains('alpine'))">
      <PropertyGroup>
        <DotNetCliRuntime>linux-musl-x64</DotNetCliRuntime>
      </PropertyGroup>
    </When>
    <When Condition="$(HelixTargetQueue.ToLowerInvariant().Contains('arm32'))">
      <PropertyGroup>
        <DotNetCliRuntime>linux-arm</DotNetCliRuntime>
      </PropertyGroup>
    </When>
    <When Condition="$(HelixTargetQueue.ToLowerInvariant().Contains('arm64'))">
      <PropertyGroup>
        <DotNetCliRuntime>linux-arm64</DotNetCliRuntime>
      </PropertyGroup>
    </When>
    <Otherwise>
      <PropertyGroup>
        <DotNetCliRuntime>linux-x64</DotNetCliRuntime>
      </PropertyGroup>
    </Otherwise>
  </Choose>

</Project><|MERGE_RESOLUTION|>--- conflicted
+++ resolved
@@ -5,11 +5,7 @@
     <DotNetCliPackageType Condition=" '$(DotNetCliPackageType)' == '' ">runtime</DotNetCliPackageType>
     <DotNetCliVersion Condition=" '$(DotNetCliVersion)' == '' AND '$(DotNetCliPackageType)' == 'runtime' ">$(BundledNETCoreAppPackageVersion)</DotNetCliVersion>
     <!-- TODO (https://github.com/dotnet/arcade/issues/7022): We are hardcoding this version to use the one tied to the SDK version from global.json -->
-<<<<<<< HEAD
-    <DotNetCliVersion Condition=" '$(DotNetCliVersion)' == '' AND '$(DotNetCliPackageType)' == 'aspnetcore-runtime' ">6.0.0-preview.3.21201.13</DotNetCliVersion>
-=======
     <DotNetCliVersion Condition=" '$(DotNetCliVersion)' == '' AND '$(DotNetCliPackageType)' == 'aspnetcore-runtime' ">$(AspNetCoreRuntimeVersion)</DotNetCliVersion>
->>>>>>> 53fe29e2
     <DotNetCliVersion Condition=" '$(DotNetCliVersion)' == '' AND '$(DotNetCliPackageType)' == 'sdk' ">$(NETCoreSdkVersion)</DotNetCliVersion>
     <DotNetCliChannel Condition=" '$(DotNetCliChannel)' == '' ">Current</DotNetCliChannel>
     <DotNetCliDestination>dotnet-cli</DotNetCliDestination>
