import os
import re
import sys
import traceback
import logging
from queue import Queue
from threading import Thread, Lock
<<<<<<< HEAD
from typing import Tuple, Optional
 
from helpers import get_env
from test_results_reader import read_results

from helix.public import DefaultTestReporter, AzureDevOpsReportingParameters

=======
from typing import Tuple, Optional, List

from test_results_reader import read_results
from helpers import batch, get_env
from azure_devops_result_publisher import AzureDevOpsTestResultPublisher

workerFailedLock = Lock()
workerFailed = False


class UploadWorker(Thread):
    def __init__(self, queue, idx, collection_uri, team_project, test_run_id, access_token):
        super(UploadWorker, self).__init__()
        self.queue = queue
        self.idx = idx
        self.publisher = AzureDevOpsTestResultPublisher(
            collection_uri=collection_uri,
            access_token=access_token,
            team_project=team_project,
            test_run_id=test_run_id,
        )
        self.total_uploaded = 0
  
    def __print(self, msg):
        sys.stdout.write('Worker {}: {}\n'.format(self.idx, msg))
        sys.stdout.flush()

    def __process(self, batch):
        self.publisher.upload_batch(batch)
        self.total_uploaded = self.total_uploaded + len(batch)
        self.__print('uploaded {} results'.format(self.total_uploaded))

    def run(self):
        global workerFailed, workerFailedLock
        self.__print("starting...")
        while True:
            try:
                item = self.queue.get()
                self.__process(item)
            except:
                self.__print("got error: {}".format(traceback.format_exc()))
                with workerFailedLock:
                    workerFailed = True
            finally:
                self.queue.task_done()


>>>>>>> 96098ac4
def process_args() -> Tuple[str, str, str, Optional[str]]:
    if len(sys.argv) < 4 or len(sys.argv) > 5:
        print("Usage:")
        print("run.py <collection URI> <team project> <test run ID>")
        print("run.py <collection URI> <team project> <test run ID> <access token>")
        sys.exit("Expected 3 or 4 arguments")

    # argv[0] is the script name
    collection_uri = sys.argv[1]
    team_project = sys.argv[2]
    test_run_id = sys.argv[3]
    if len(sys.argv) == 5:
        access_token = sys.argv[4] # type: Optional[str]
    else:
        access_token = None

    return collection_uri, team_project, test_run_id, access_token


# This reporter will be phased out soon, but until then we need to deal with ADO outages and failures from client lib
# Currently only understands XUnit TestResults.xml (should not be around long enough to need more)
# See https://github.com/dotnet/arcade/issues/7371 for details
def check_passed_to_workaround_ado_api_failure(dirs_to_check: List[str]) -> bool:
    print("Reporting has failed.  Running mitigation for https://github.com/dotnet/arcade/issues/7371")
    found_a_result = False
    acceptable_xunit_file_names = [
        "testResults.xml",
        "test-results.xml",
        "test_results.xml",
        "TestResults.xUnit.xml"
    ]

    failure_count_found = 0

    for dir_name in dirs_to_check:
        print("Searching '{}' for test results files".format(dir_name))
        for root, dirs, files in os.walk(dir_name):
            for file_name in files:
                if file_name in acceptable_xunit_file_names:
                    file_path = os.path.join(root, file_name)
                    print('Found results file {} '.format(file_path))
                    found_a_result = True
                    failure_count_found += get_failure_count(file_path)

    if found_a_result:
        if failure_count_found == 0:
            print("Reporter script has failed, but XUnit test results show no failures.")
            return True
        else:
            print("Reporter script has failed, and we were able to find XUnit test results with failures ({})"
                  .format(str(failure_count_found)))
    else:
        print("Tried to mitigate but no results files found.")
    return False


def get_failure_count(test_results_path: str):
    fail_count = 0
    with open(test_results_path, encoding="utf-8") as result_file:
        total_regex = re.compile(r'failed="(\d+)"')
        for line in result_file:
            if '<assembly ' in line:
                match = total_regex.search(line)
                if match is not None:
                    fail_count += int(match.groups()[0])
                break
    return fail_count


def main():
<<<<<<< HEAD
    logging.basicConfig(
        format='%(asctime)s: %(levelname)s: %(thread)d: %(module)s(%(lineno)d): %(funcName)s: %(message)s',
        level=logging.INFO,
        handlers=[
            logging.StreamHandler()
        ]
    )
    log = logging.getLogger(__name__)
=======
    global workerFailed, workerFailedLock
>>>>>>> 96098ac4

    try:
        logging.basicConfig(
            format='%(asctime)s: %(levelname)s: %(thread)d: %(module)s(%(lineno)d): %(funcName)s: %(message)s',
            level=logging.INFO,
            handlers=[
                logging.StreamHandler()
            ]
        )
        log = logging.getLogger(__name__)

        collection_uri, team_project, test_run_id, access_token = process_args()

        worker_count = 10
        q = Queue()

        log.info("Main thread starting {0} workers".format(worker_count))

<<<<<<< HEAD
    log.info("Beginning reading of test results.")

    # In case the user puts the results in HELIX_WORKITEM_UPLOAD_ROOT for upload, check there too.
    all_results = read_results([
        os.getcwd(),
        get_env("HELIX_WORKITEM_UPLOAD_ROOT"),
    ])

    reporter = DefaultTestReporter(
        AzureDevOpsReportingParameters(
            collection_uri,
            team_project,
            test_run_id,
            access_token
        )
    )

    reporter.report_results(all_results)
=======
        for i in range(worker_count):
            worker = UploadWorker(q, i, collection_uri, team_project, test_run_id, access_token)
            worker.daemon = True
            worker.start()

        log.info("Beginning to read test results...")

        # In case the user puts the results in HELIX_WORKITEM_UPLOAD_ROOT for upload, check there too.
        all_results = read_results([os.getcwd(),
                                    get_env("HELIX_WORKITEM_UPLOAD_ROOT")])

        batch_size = 1000
        batches = batch(all_results, batch_size)

        log.info("Uploading results in batches of size {}".format(batch_size))

        for b in batches:
            q.put(b)

        log.info("Main thread finished queueing batches")

        q.join()

        log.info("Main thread exiting")

        with workerFailedLock:
            if workerFailed:
                if check_passed_to_workaround_ado_api_failure([os.getcwd(), get_env("HELIX_WORKITEM_UPLOAD_ROOT")]):
                    sys.exit(0)
                else:
                    sys.exit(1337)
    except Exception as anything:
        log.warning("Unhandled exception trying to report to ADO: {}".format(str(anything)))
        log.warning("We'll attempt to count the XUnit results and if XML is present and no failures, return 0")
        if check_passed_to_workaround_ado_api_failure([os.getcwd(), get_env("HELIX_WORKITEM_UPLOAD_ROOT")]):
            sys.exit(0)
        else:
            sys.exit(1138)

>>>>>>> 96098ac4

if __name__ == '__main__':
    main()

<|MERGE_RESOLUTION|>--- conflicted
+++ resolved
@@ -5,7 +5,6 @@
 import logging
 from queue import Queue
 from threading import Thread, Lock
-<<<<<<< HEAD
 from typing import Tuple, Optional
  
 from helpers import get_env
@@ -13,55 +12,6 @@
 
 from helix.public import DefaultTestReporter, AzureDevOpsReportingParameters
 
-=======
-from typing import Tuple, Optional, List
-
-from test_results_reader import read_results
-from helpers import batch, get_env
-from azure_devops_result_publisher import AzureDevOpsTestResultPublisher
-
-workerFailedLock = Lock()
-workerFailed = False
-
-
-class UploadWorker(Thread):
-    def __init__(self, queue, idx, collection_uri, team_project, test_run_id, access_token):
-        super(UploadWorker, self).__init__()
-        self.queue = queue
-        self.idx = idx
-        self.publisher = AzureDevOpsTestResultPublisher(
-            collection_uri=collection_uri,
-            access_token=access_token,
-            team_project=team_project,
-            test_run_id=test_run_id,
-        )
-        self.total_uploaded = 0
-  
-    def __print(self, msg):
-        sys.stdout.write('Worker {}: {}\n'.format(self.idx, msg))
-        sys.stdout.flush()
-
-    def __process(self, batch):
-        self.publisher.upload_batch(batch)
-        self.total_uploaded = self.total_uploaded + len(batch)
-        self.__print('uploaded {} results'.format(self.total_uploaded))
-
-    def run(self):
-        global workerFailed, workerFailedLock
-        self.__print("starting...")
-        while True:
-            try:
-                item = self.queue.get()
-                self.__process(item)
-            except:
-                self.__print("got error: {}".format(traceback.format_exc()))
-                with workerFailedLock:
-                    workerFailed = True
-            finally:
-                self.queue.task_done()
-
-
->>>>>>> 96098ac4
 def process_args() -> Tuple[str, str, str, Optional[str]]:
     if len(sys.argv) < 4 or len(sys.argv) > 5:
         print("Usage:")
@@ -81,58 +31,7 @@
     return collection_uri, team_project, test_run_id, access_token
 
 
-# This reporter will be phased out soon, but until then we need to deal with ADO outages and failures from client lib
-# Currently only understands XUnit TestResults.xml (should not be around long enough to need more)
-# See https://github.com/dotnet/arcade/issues/7371 for details
-def check_passed_to_workaround_ado_api_failure(dirs_to_check: List[str]) -> bool:
-    print("Reporting has failed.  Running mitigation for https://github.com/dotnet/arcade/issues/7371")
-    found_a_result = False
-    acceptable_xunit_file_names = [
-        "testResults.xml",
-        "test-results.xml",
-        "test_results.xml",
-        "TestResults.xUnit.xml"
-    ]
-
-    failure_count_found = 0
-
-    for dir_name in dirs_to_check:
-        print("Searching '{}' for test results files".format(dir_name))
-        for root, dirs, files in os.walk(dir_name):
-            for file_name in files:
-                if file_name in acceptable_xunit_file_names:
-                    file_path = os.path.join(root, file_name)
-                    print('Found results file {} '.format(file_path))
-                    found_a_result = True
-                    failure_count_found += get_failure_count(file_path)
-
-    if found_a_result:
-        if failure_count_found == 0:
-            print("Reporter script has failed, but XUnit test results show no failures.")
-            return True
-        else:
-            print("Reporter script has failed, and we were able to find XUnit test results with failures ({})"
-                  .format(str(failure_count_found)))
-    else:
-        print("Tried to mitigate but no results files found.")
-    return False
-
-
-def get_failure_count(test_results_path: str):
-    fail_count = 0
-    with open(test_results_path, encoding="utf-8") as result_file:
-        total_regex = re.compile(r'failed="(\d+)"')
-        for line in result_file:
-            if '<assembly ' in line:
-                match = total_regex.search(line)
-                if match is not None:
-                    fail_count += int(match.groups()[0])
-                break
-    return fail_count
-
-
 def main():
-<<<<<<< HEAD
     logging.basicConfig(
         format='%(asctime)s: %(levelname)s: %(thread)d: %(module)s(%(lineno)d): %(funcName)s: %(message)s',
         level=logging.INFO,
@@ -141,28 +40,9 @@
         ]
     )
     log = logging.getLogger(__name__)
-=======
-    global workerFailed, workerFailedLock
->>>>>>> 96098ac4
 
-    try:
-        logging.basicConfig(
-            format='%(asctime)s: %(levelname)s: %(thread)d: %(module)s(%(lineno)d): %(funcName)s: %(message)s',
-            level=logging.INFO,
-            handlers=[
-                logging.StreamHandler()
-            ]
-        )
-        log = logging.getLogger(__name__)
+    collection_uri, team_project, test_run_id, access_token = process_args()
 
-        collection_uri, team_project, test_run_id, access_token = process_args()
-
-        worker_count = 10
-        q = Queue()
-
-        log.info("Main thread starting {0} workers".format(worker_count))
-
-<<<<<<< HEAD
     log.info("Beginning reading of test results.")
 
     # In case the user puts the results in HELIX_WORKITEM_UPLOAD_ROOT for upload, check there too.
@@ -181,47 +61,6 @@
     )
 
     reporter.report_results(all_results)
-=======
-        for i in range(worker_count):
-            worker = UploadWorker(q, i, collection_uri, team_project, test_run_id, access_token)
-            worker.daemon = True
-            worker.start()
-
-        log.info("Beginning to read test results...")
-
-        # In case the user puts the results in HELIX_WORKITEM_UPLOAD_ROOT for upload, check there too.
-        all_results = read_results([os.getcwd(),
-                                    get_env("HELIX_WORKITEM_UPLOAD_ROOT")])
-
-        batch_size = 1000
-        batches = batch(all_results, batch_size)
-
-        log.info("Uploading results in batches of size {}".format(batch_size))
-
-        for b in batches:
-            q.put(b)
-
-        log.info("Main thread finished queueing batches")
-
-        q.join()
-
-        log.info("Main thread exiting")
-
-        with workerFailedLock:
-            if workerFailed:
-                if check_passed_to_workaround_ado_api_failure([os.getcwd(), get_env("HELIX_WORKITEM_UPLOAD_ROOT")]):
-                    sys.exit(0)
-                else:
-                    sys.exit(1337)
-    except Exception as anything:
-        log.warning("Unhandled exception trying to report to ADO: {}".format(str(anything)))
-        log.warning("We'll attempt to count the XUnit results and if XML is present and no failures, return 0")
-        if check_passed_to_workaround_ado_api_failure([os.getcwd(), get_env("HELIX_WORKITEM_UPLOAD_ROOT")]):
-            sys.exit(0)
-        else:
-            sys.exit(1138)
-
->>>>>>> 96098ac4
 
 if __name__ == '__main__':
     main()
