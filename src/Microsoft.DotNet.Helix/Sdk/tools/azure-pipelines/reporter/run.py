--- conflicted
+++ resolved
@@ -10,49 +10,6 @@
  
 from helpers import get_env
 from test_results_reader import read_results
-<<<<<<< HEAD
-=======
-from helpers import batch, get_env
-from azure_devops_result_publisher import AzureDevOpsTestResultPublisher
-
-workerFailedLock = Lock()
-workerFailed = False
-
-
-class UploadWorker(Thread):
-    def __init__(self, queue, idx, collection_uri, team_project, test_run_id, access_token):
-        super(UploadWorker, self).__init__()
-        self.queue = queue
-        self.idx = idx
-        self.publisher = AzureDevOpsTestResultPublisher(
-            collection_uri=collection_uri,
-            access_token=access_token,
-            team_project=team_project,
-            test_run_id=test_run_id,
-        )
-        self.total_uploaded = 0
-  
-    def __print(self, msg):
-        sys.stdout.write('Worker {}: {}\n'.format(self.idx, msg))
-        sys.stdout.flush()
-
-    def __process(self, batch):
-        self.publisher.upload_batch(batch)
-        self.total_uploaded = self.total_uploaded + len(batch)
-
-    def run(self):
-        global workerFailed, workerFailedLock
-        while True:
-            try:
-                item = self.queue.get()
-                self.__process(item)
-            except:
-                self.__print("got error: {}".format(traceback.format_exc()))
-                with workerFailedLock:
-                    workerFailed = True
-            finally:
-                self.queue.task_done()
->>>>>>> a4191734
 
 from helix.public import DefaultTestReporter, AzureDevOpsReportingParameters
 
@@ -102,51 +59,7 @@
             test_run_id,
             access_token
         )
-<<<<<<< HEAD
     )
-=======
-        log = logging.getLogger(__name__)
-
-        collection_uri, team_project, test_run_id, access_token = process_args()
-
-        worker_count = 10
-        q = Queue()
-
-        log.info("Main thread starting {0} workers".format(worker_count))
-
-        for i in range(worker_count):
-            worker = UploadWorker(q, i, collection_uri, team_project, test_run_id, access_token)
-            worker.daemon = True
-            worker.start()
-
-        # https://github.com/dotnet/arcade/issues/7371 - trying to avoid contention for stdout
-        time.sleep(5)
-
-        # In case the user puts the results in HELIX_WORKITEM_UPLOAD_ROOT for upload, check there too.
-        all_results = read_results([os.getcwd(), get_env("HELIX_WORKITEM_UPLOAD_ROOT")])
-
-        batch_size = 1000
-        batches = batch(all_results, batch_size)
-
-        for b in batches:
-            q.put(b)
-
-        q.join()
-
-        with workerFailedLock:
-            if workerFailed:
-                if check_passed_to_workaround_ado_api_failure([os.getcwd(), get_env("HELIX_WORKITEM_UPLOAD_ROOT")]):
-                    sys.exit(0)
-                else:
-                    sys.exit(1337)
-    except Exception as anything:
-        log.warning("Unhandled exception trying to report to ADO: {}".format(str(anything)))
-        log.warning("We'll attempt to count the XUnit results and if XML is present and no failures, return 0")
-        if check_passed_to_workaround_ado_api_failure([os.getcwd(), get_env("HELIX_WORKITEM_UPLOAD_ROOT")]):
-            sys.exit(0)
-        else:
-            sys.exit(1138)
->>>>>>> a4191734
 
     reporter.report_results(all_results)
 
