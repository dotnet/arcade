#!/bin/sh
set -x

script_path=$(CDPATH= cd -- "$(dirname -- "$0")" && pwd)

ENV_PATH=$HOME/.vsts-env
date -u +"%FT%TZ"

if [ ! -f $ENV_PATH/bin/python ]; then
  $HELIX_PYTHONPATH -m virtualenv --no-site-packages $ENV_PATH
  $ENV_PATH/bin/python -m pip install vsts==0.1.20
fi

<<<<<<< HEAD
if $ENV_PATH/bin/python -c 'import future'; then
=======
if $ENV_PATH/bin/python -c "import future"; then
>>>>>>> d05c0469
  echo "future module already available"
else
  $ENV_PATH/bin/python -m pip install future==0.17.1
fi

date -u +"%FT%TZ"
$ENV_PATH/bin/python $script_path/run.py "$@"
date -u +"%FT%TZ"<|MERGE_RESOLUTION|>--- conflicted
+++ resolved
@@ -11,11 +11,7 @@
   $ENV_PATH/bin/python -m pip install vsts==0.1.20
 fi
 
-<<<<<<< HEAD
-if $ENV_PATH/bin/python -c 'import future'; then
-=======
 if $ENV_PATH/bin/python -c "import future"; then
->>>>>>> d05c0469
   echo "future module already available"
 else
   $ENV_PATH/bin/python -m pip install future==0.17.1
