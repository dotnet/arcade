import logging
import os
from helix.public import TestResult, TestResultAttachment
from typing import Iterable, List
from formats import all_formats
from helpers import get_env


log = logging.getLogger(__name__)

def __no_results_result():
    exitCode = get_env("_commandExitCode")
    work_item_name = get_env("HELIX_WORKITEM_FRIENDLYNAME")
    
    if exitCode != "0":
        # if we have a catastrophic failure, we want to create the fake test result with attached dump files and logs (if available)
        return
    else:
        result = 'Pass'
        failure_message = None

    return TestResult(
        name=u'{}.WorkItemExecution'.format(work_item_name),
        kind=u'unknown',
        type_name=u'{}'.format(work_item_name),
        method=u'WorkItemExecution',
        duration=1,
        result=u'{}'.format(result),
        exception_type=None,
        failure_message=u'{}'.format(failure_message),
        stack_trace=None,
        skip_reason=None,
        attachments=[],
    )


<<<<<<< HEAD
=======
def construct_log_uri(name):
    uri = get_env("HELIX_RESULTS_CONTAINER_URI")
    read_sas = get_env("HELIX_RESULTS_CONTAINER_RSAS")

    if read_sas[0] == '?':  # SAS tokens should not start with ? but are generally passed in this way.
        read_sas = read_sas[1:]

    return uri + '/' + name + '?' + read_sas


def get_log_files(dir):
    log.info("Searching '{}' for log files".format(dir))
    for name in os.listdir(dir):
        path = os.path.join(dir, name)
        root, ext = os.path.splitext(path)
        if ext == ".log":
            print("Found log '{}'".format(path))
            uri = construct_log_uri(name)
            print("Uri '{}'".format(uri))
            yield name, uri


def construct_log_list(log_files):
    def line(name, url):
        return u"{}:\n  {}\n".format(name, url)

    lines = [line(name, url) for name, url in log_files]

    output = u"\n".join(lines)
    log.info("Generated log list: {}".format(output))
    return output


total_added_logs = 0

def add_logs(tr, log_list):
    global total_added_logs
    if tr is not None and tr.result != "Pass" and total_added_logs < 50:
        tr.attachments.append(TestResultAttachment(
            name=u"Logs.txt",
            text=log_list,
        ))
        total_added_logs += 1
    return tr

>>>>>>> bb2bbf82
def read_results(dirs_to_check: List[str]) -> Iterable[TestResult]:

    found = False

    for dir in dirs_to_check:
        log.info("Searching '{}' for test results files".format(dir))
        for root, dirs, files in os.walk(dir):
            for file_name in files:
                for f in all_formats:
                    if file_name.endswith(tuple(f.acceptable_file_suffixes)):
                        file_path = os.path.join(root, file_name)
                        log.info('Found results file {} with format {}'.format(file_path, f.name))
                        found = True
                        file_results = f.read_results(file_path)
                        for result in file_results:
                            yield result

    if not found:
<<<<<<< HEAD
        print('No results file found in any of the following formats: {}'.format(', '.join((f.name for f in all_formats))))
        yield __no_results_result()
=======
        log.warn('No results file found in any of the following formats: {}'.format(', '.join((f.name for f in all_formats))))
        yield add_logs(__no_results_result(), log_list)
>>>>>>> bb2bbf82
<|MERGE_RESOLUTION|>--- conflicted
+++ resolved
@@ -34,54 +34,6 @@
     )
 
 
-<<<<<<< HEAD
-=======
-def construct_log_uri(name):
-    uri = get_env("HELIX_RESULTS_CONTAINER_URI")
-    read_sas = get_env("HELIX_RESULTS_CONTAINER_RSAS")
-
-    if read_sas[0] == '?':  # SAS tokens should not start with ? but are generally passed in this way.
-        read_sas = read_sas[1:]
-
-    return uri + '/' + name + '?' + read_sas
-
-
-def get_log_files(dir):
-    log.info("Searching '{}' for log files".format(dir))
-    for name in os.listdir(dir):
-        path = os.path.join(dir, name)
-        root, ext = os.path.splitext(path)
-        if ext == ".log":
-            print("Found log '{}'".format(path))
-            uri = construct_log_uri(name)
-            print("Uri '{}'".format(uri))
-            yield name, uri
-
-
-def construct_log_list(log_files):
-    def line(name, url):
-        return u"{}:\n  {}\n".format(name, url)
-
-    lines = [line(name, url) for name, url in log_files]
-
-    output = u"\n".join(lines)
-    log.info("Generated log list: {}".format(output))
-    return output
-
-
-total_added_logs = 0
-
-def add_logs(tr, log_list):
-    global total_added_logs
-    if tr is not None and tr.result != "Pass" and total_added_logs < 50:
-        tr.attachments.append(TestResultAttachment(
-            name=u"Logs.txt",
-            text=log_list,
-        ))
-        total_added_logs += 1
-    return tr
-
->>>>>>> bb2bbf82
 def read_results(dirs_to_check: List[str]) -> Iterable[TestResult]:
 
     found = False
@@ -100,10 +52,5 @@
                             yield result
 
     if not found:
-<<<<<<< HEAD
-        print('No results file found in any of the following formats: {}'.format(', '.join((f.name for f in all_formats))))
-        yield __no_results_result()
-=======
         log.warn('No results file found in any of the following formats: {}'.format(', '.join((f.name for f in all_formats))))
-        yield add_logs(__no_results_result(), log_list)
->>>>>>> bb2bbf82
+        yield __no_results_result()