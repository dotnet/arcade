<#
This script is used as a payload of Helix jobs that execute Android workloads through XHarness on Windows systems.
This is used as the entrypoint of the work item so that XHarness failures can be detected and (when appropriate)
cause the work item to retry and reboot the Helix agent the work is running on.

Currently no special functionality is needed beyond causing infrastructure retry and reboot if the emulators
or devices have trouble, but to add more Helix-specific Android XHarness behaviors, this is one extensibility point.
#>

param (
    [Parameter(Mandatory)]
    [string]$app,
    [Parameter(Mandatory)]
    [string]$timeout,
    [Parameter(Mandatory)]
    [int]$command_timeout, # in seconds
    [Parameter()]
    [string]$package_name = $null,
    [Parameter()]
    [int]$expected_exit_code = 0,
    [Parameter()]
    [string]$device_output_path = $null,
    [Parameter()]
    [string]$instrumentation = $null
)

$ErrorActionPreference="Continue"

# Act out the actual commands
# We have to time constrain them to create buffer for the end of this script
$psinfo = [System.Diagnostics.ProcessStartInfo]::new()
$psinfo.FileName = "powershell"
$psinfo.Arguments = " -ExecutionPolicy ByPass -NoProfile -File `"$PSScriptRoot\command.ps1`" -output_directory `"$Env:HELIX_WORKITEM_UPLOAD_ROOT`" -app `"$app`" -timeout `"$timeout`" -package_name `"$package_name`" -expected_exit_code `"$expected_exit_code`" -device_output_path `"$device_output_path`" -instrumentation `"$instrumentation`""
$psinfo.RedirectStandardError = $false
$psinfo.RedirectStandardOutput = $false
$psinfo.UseShellExecute = $false

$process = [System.Diagnostics.Process]::new()
$process.StartInfo = $psinfo
$process.Start()

Wait-Process -InputObject $process -TimeOut $command_timeout -ErrorVariable ev -ErrorAction SilentlyContinue

if ($ev) {
    $exit_code = -3
    Stop-Process -InputObject $process -Force
    $process.WaitForExit()
    [Console]::Out.Flush()
    Write-Output "User command timed out after $command_timeout seconds!"
    $adb_path=dotnet xharness android state --adb
    $packages=& $adb_path shell pm list packages net.dot
    $split_packages=$packages.split(':')
    For ($i=1; $i -lt $split_packages.Length; $i+=2) {
        echo $split_packages[$i] | %{&$adb_path uninstall $_}
    }
} else {
    $exit_code = $process.ExitCode
    Write-Output "User command ended with $exit_code"
}

$retry = $false
$reboot = $false

switch ($exit_code)
{
    # ADB_DEVICE_ENUMERATION_FAILURE
    85 {
        Write-Error "Encountered ADB_DEVICE_ENUMERATION_FAILURE. This is typically not a failure of the work item. We will run it again and reboot this computer to help its devices"
        Write-Error "If this occurs repeatedly, please check for architectural mismatch, e.g. sending x86 or x86_64 APKs to an arm64_v8a-only queue."
        $retry = $true
        $reboot = $true
        Break
    }

    # PACKAGE_INSTALLATION_FAILURE
    78 {
        Write-Error "Encountered PACKAGE_INSTALLATION_FAILURE. This is typically not a failure of the work item. We will try it again on another Helix agent"
        Write-Error "If this occurs repeatedly, please check for architectural mismatch, e.g. requesting installation on arm64_v8a-only queue for x86 or x86_64 APKs."
<<<<<<< HEAD

        $adb_path=dotnet xharness android state --adb
        $packages=& $adb_path shell pm list packages net.dot
        $split_packages=$packages.split(':')
        For ($i=1; $i -lt $split_packages.Length; $i+=2) {
            echo $split_packages[$i] | %{&$adb_path uninstall $_}
        }

        $retry=$true
=======
        $retry = $true
>>>>>>> 5a11ca12
        Break
    }
}

if (Test-Path -Path "$Env:HELIX_WORKITEM_ROOT\.retry" -PathType Leaf) {
    $retry = $true;
    $retry_message = Get-Content -Path "$Env:HELIX_WORKITEM_ROOT\.retry"
}

if (Test-Path -Path "$Env:HELIX_WORKITEM_ROOT\.reboot" -PathType Leaf) {
    $reboot = $true;
    $reboot_message = Get-Content -Path "$Env:HELIX_WORKITEM_ROOT\.reboot"
}

if ($retry) {
    if ([string]::IsNullOrEmpty($retry_message)) {
        $retry_message = 'Retrying because we could not enumerate all Android devices'
    }

    & "$Env:HELIX_PYTHONPATH" -c "from helix.workitemutil import request_infra_retry; request_infra_retry('$retry_message')"
}

if ($reboot) {
    if ([string]::IsNullOrEmpty($reboot_message)) {
        $reboot_message = 'Rebooting to allow Android emulator to restart'
    }

     & "$Env:HELIX_PYTHONPATH" -c "from helix.workitemutil import request_reboot; request_reboot('$reboot_message')"
}

exit $exit_code<|MERGE_RESOLUTION|>--- conflicted
+++ resolved
@@ -76,7 +76,6 @@
     78 {
         Write-Error "Encountered PACKAGE_INSTALLATION_FAILURE. This is typically not a failure of the work item. We will try it again on another Helix agent"
         Write-Error "If this occurs repeatedly, please check for architectural mismatch, e.g. requesting installation on arm64_v8a-only queue for x86 or x86_64 APKs."
-<<<<<<< HEAD
 
         $adb_path=dotnet xharness android state --adb
         $packages=& $adb_path shell pm list packages net.dot
@@ -85,10 +84,7 @@
             echo $split_packages[$i] | %{&$adb_path uninstall $_}
         }
 
-        $retry=$true
-=======
         $retry = $true
->>>>>>> 5a11ca12
         Break
     }
 }
