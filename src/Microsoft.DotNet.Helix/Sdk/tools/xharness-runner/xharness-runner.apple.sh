#!/bin/bash

###
### This script is used as a payload of Helix jobs that execute iOS/tvOS workloads through XHarness.
### It is executed via `launchctl asuser` in order to be able to spawn the simulator which needs to
### run in a user session with GUI rendering capabilities.
###

app=''
target=''
timeout=''
launch_timeout=''
xcode_version=''
app_arguments=''
expected_exit_code=0
includes_test_runner=false
reset_simulator=false

while [[ $# -gt 0 ]]; do
    opt="$(echo "$1" | tr "[:upper:]" "[:lower:]")"
    case "$opt" in
      --app)
        app="$2"
        shift
        ;;
      --diagnostics-path)
        export XHARNESS_DIAGNOSTICS_PATH="$2"
        shift
        ;;
      --target)
        target="$2"
        shift
        ;;
      --timeout)
        timeout="$2"
        shift
        ;;
      --launch-timeout)
        launch_timeout="$2"
        shift
        ;;
      --xcode-version)
        xcode_version="$2"
        shift
        ;;
      --app-arguments)
        app_arguments="$2"
        shift
        ;;
      --expected-exit-code)
        expected_exit_code="$2"
        shift
        ;;
      --includes-test-runner)
        includes_test_runner=true
        ;;
      --reset-simulator)
        reset_simulator=true
        ;;
    esac
    shift
done

function die ()
{
    echo "$1" 1>&2
    exit 1
}

<<<<<<< HEAD
function sign ()
{
    echo "Signing $1"
=======
if [ -z "$app" ]; then
    die "App bundle path wasn't provided";
fi

if [ -z "$target" ]; then
    die "No target was provided";
fi

if [ -z "$xcode_version" ]; then
    xcode_path="$(dirname "$(dirname "$(xcode-select -p)")")"
else
    xcode_path="/Applications/Xcode${xcode_version/./}.app"
fi

# First we need to revive env variables since they were erased by launchctl
# This file already has the expressions in the `export name=value` format
. ./envvars

output_directory=$HELIX_WORKITEM_UPLOAD_ROOT

# Signing
if [ "$target" == 'ios-device' ] || [ "$target" == 'tvos-device' ]; then
    echo "Real device target detected, application will be signed"
>>>>>>> c0222183

    provisioning_profile="$1/embedded.mobileprovision"
    if [ ! -f "$provisioning_profile" ]; then
        echo "No embedded provisioning profile found at $provisioning_profile! Failed to sign the app!"
        exit 21
    fi

    # Unlock the keychain with certs
    keychain_name='signing-certs.keychain-db'
    keychain_password=$(cat ~/.config/keychain)

    security list-keychains | grep "$keychain_name"
    result=$?
    if [ $result != 0 ]; then
        echo "Keychain '$keychain_name' was not found"
        exit 22
    fi

    security find-identity -vp codesigning "$keychain_name" | grep " 0 valid identities found"
    result=$?
    if [ $result == 0 ]; then
        echo "No valid signing identities found in the keychain"
        exit 23
    fi

    security unlock-keychain -p "$keychain_password" "$keychain_name"

    # Generate entitlements file
    security cms -D -i "$provisioning_profile" > provision.plist
    /usr/libexec/PlistBuddy -x -c 'Print :Entitlements' provision.plist > entitlements.plist

    # Sign the app
    /usr/bin/codesign -v --force --sign "Apple Development" --keychain "$keychain_name" --entitlements entitlements.plist "$1"
}

if [ -z "$app" ]; then
    die "App bundle path wasn't provided";
fi

if [ -z "$target" ]; then
    die "No target was provided";
fi

if [ -z "$output_directory" ]; then
    die "No output directory provided";
fi

if [ -z "$xharness_cli_path" ]; then
    die "XHarness path wasn't provided";
fi

if [ -z "$xcode_version" ]; then
    xcode_path="$(dirname "$(dirname "$(xcode-select -p)")")"
else
    xcode_path="/Applications/Xcode${xcode_version/./}.app"
fi

# Signing
if [ "$target" == 'ios-device' ] || [ "$target" == 'tvos-device' ]; then
    if [ -d "$app" ]; then
        sign "$app"
    else
        echo "Device target detected but app not found, skipping signing.."
    fi
elif [[ "$target" =~ "simulator" ]]; then
    # Start the simulator if it is not running already
    simulator_app="$xcode_path/Contents/Developer/Applications/Simulator.app"
    open -a "$simulator_app"
fi

# The xharness alias
function xharness() {
    dotnet exec $XHARNESS_CLI_PATH "$@"
}

# Act out the actual commands
source command.sh
exit_code=$?

# Exit code values - https://github.com/dotnet/xharness/blob/main/src/Microsoft.DotNet.XHarness.Common/CLI/ExitCode.cs

# Kill the simulator just in case when we fail to launch the app
# 80 - app crash
if [ $exit_code -eq 80 ] && [[ "$target" =~ "simulator" ]]; then
    sudo pkill -9 -f "$simulator_app"
fi

# If we fail to find a simulator and we are not targeting a specific version (e.g. `ios-simulator_13.5`), it is probably an issue because Xcode should always have at least one runtime version inside
# 81 - simulator/device not found
if [ $exit_code -eq 81 ] && [[ "$target" =~ "simulator" ]] && [[ ! "$target" =~ "_" ]]; then
    touch './.retry'
    touch './.reboot'
fi

# If we have a launch failure AND we are on simulators, we need to signal that we want a reboot+retry
# The script that is running this one will notice and request Helix to do it
# 83 - app launch failure
if [ $exit_code -eq 83 ] && [[ "$target" =~ "simulator" ]]; then
    touch './.retry'
    touch './.reboot'
fi

# If we fail to find a real device, it is unexpected as device queues should have one
# It can often be fixed with a reboot
# 81 - device not found
if [ $exit_code -eq 81 ] && [[ "$target" =~ "device" ]]; then
    touch './.retry'
    touch './.reboot'
fi

# The simulator logs comming from the sudo-spawned Simulator.app are not readable by the helix uploader
chmod 0644 "$output_directory"/*.log

# Remove empty files
find "$output_directory" -name "*.log" -maxdepth 1 -size 0 -print -delete

# Rename test result XML so that AzDO reporter recognizes it
test_results=$(ls "$output_directory"/xunit-*.xml)
if [ -f "$test_results" ]; then
    echo "Found test results in $output_directory/$test_results. Renaming to testResults.xml to prepare for Helix upload"

    # Prepare test results for Helix to pick up
    mv "$test_results" "$output_directory/testResults.xml"
fi

exit $exit_code<|MERGE_RESOLUTION|>--- conflicted
+++ resolved
@@ -67,35 +67,9 @@
     exit 1
 }
 
-<<<<<<< HEAD
 function sign ()
 {
     echo "Signing $1"
-=======
-if [ -z "$app" ]; then
-    die "App bundle path wasn't provided";
-fi
-
-if [ -z "$target" ]; then
-    die "No target was provided";
-fi
-
-if [ -z "$xcode_version" ]; then
-    xcode_path="$(dirname "$(dirname "$(xcode-select -p)")")"
-else
-    xcode_path="/Applications/Xcode${xcode_version/./}.app"
-fi
-
-# First we need to revive env variables since they were erased by launchctl
-# This file already has the expressions in the `export name=value` format
-. ./envvars
-
-output_directory=$HELIX_WORKITEM_UPLOAD_ROOT
-
-# Signing
-if [ "$target" == 'ios-device' ] || [ "$target" == 'tvos-device' ]; then
-    echo "Real device target detected, application will be signed"
->>>>>>> c0222183
 
     provisioning_profile="$1/embedded.mobileprovision"
     if [ ! -f "$provisioning_profile" ]; then
@@ -139,26 +113,24 @@
     die "No target was provided";
 fi
 
-if [ -z "$output_directory" ]; then
-    die "No output directory provided";
-fi
-
-if [ -z "$xharness_cli_path" ]; then
-    die "XHarness path wasn't provided";
-fi
-
 if [ -z "$xcode_version" ]; then
     xcode_path="$(dirname "$(dirname "$(xcode-select -p)")")"
 else
     xcode_path="/Applications/Xcode${xcode_version/./}.app"
 fi
 
+# First we need to revive env variables since they were erased by launchctl
+# This file already has the expressions in the `export name=value` format
+. ./envvars
+
+output_directory=$HELIX_WORKITEM_UPLOAD_ROOT
+
 # Signing
 if [ "$target" == 'ios-device' ] || [ "$target" == 'tvos-device' ]; then
     if [ -d "$app" ]; then
         sign "$app"
     else
-        echo "Device target detected but app not found, skipping signing.."
+        echo 'Device target detected but app not found, skipping signing..'
     fi
 elif [[ "$target" =~ "simulator" ]]; then
     # Start the simulator if it is not running already
@@ -168,7 +140,7 @@
 
 # The xharness alias
 function xharness() {
-    dotnet exec $XHARNESS_CLI_PATH "$@"
+    dotnet exec "$XHARNESS_CLI_PATH" "$@"
 }
 
 # Act out the actual commands
