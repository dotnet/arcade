<Project>

  <PropertyGroup Condition=" '$(IncludeXHarnessCli)' == 'true' ">
    <!-- We then invoke the CLI DLL directly using .NET runtime without the need for .NET SDK -->
    <IncludeDotNetCli>true</IncludeDotNetCli>
    <IncludeXHarnessCli>true</IncludeXHarnessCli>
    <DotNetCliPackageType>aspnetcore-runtime</DotNetCliPackageType>
    <DotNetCliVersion>3.1.5</DotNetCliVersion>
  </PropertyGroup>

  <Target Name="AddXHarnessCli"
          Condition=" '$(IncludeXHarnessCli)' == 'true' "
          BeforeTargets="CoreTest"
          AfterTargets="AddDotNetSdk">

    <Error Condition=" '$(_XHarnessPackageVersion)' == '' " Text="XHarness CLI version not defined! Please specify it using the MicrosoftDotNetXHarnessCLIVersion property" />

    <!-- When XHarnessNupkgPath is set, we send the .nupkg with the job and install the tool from there -->
    <Message Condition=" '$(XHarnessNupkgPath)' != '' " Text="XHarnessNupkgPath is set so XHarnessPackageSource will be ignored" Importance="normal" />

    <PropertyGroup Condition=" '$(XHarnessNupkgPath)' != '' ">
      <XHarnessPackageSource>$([System.IO.Path]::GetDirectoryName($(XHarnessNupkgPath))) --no-cache</XHarnessPackageSource>
    </PropertyGroup>

    <!-- We install the tool locally on the build machine, then, installed as-is, we zip it up and send as a correlation payload -->
    <PropertyGroup>
      <_XHarnessLocalToolPath>$(ArtifactsTmpDir)Microsoft.DotNet.XHarness.CLI</_XHarnessLocalToolPath>
      <_XHarnessCliPath>$(_XHarnessLocalToolPath)\.store\microsoft.dotnet.xharness.cli\$(_XHarnessPackageVersion)\microsoft.dotnet.xharness.cli\$(_XHarnessPackageVersion)</_XHarnessCliPath>
    </PropertyGroup>

    <!-- It can happen that the SDK is invoked in parallel and then it can fail when re-using the install location, so we ignore the exit code -->
    <Exec Command="dotnet tool install --tool-path $(_XHarnessLocalToolPath) --version $(_XHarnessPackageVersion) --add-source $(XHarnessPackageSource) $(_XHarnessPackageName)"
          WorkingDirectory="$(ArtifactsTmpDir)"
          IgnoreExitCode="true" />

    <!-- There are files we don't need extracted inside of the extracted tool dir (such as the original .nupkg) that blow up the size 3x, so we remove them -->
    <ItemGroup>
      <_XHarnessExtraToolFiles Include="$(_XHarnessCliPath)\*.*" />
    </ItemGroup>
    <Delete Files="@(_XHarnessExtraToolFiles)" />

    <ItemGroup>
      <HelixCorrelationPayload Include="$(_XHarnessCliPath)">
        <Destination>microsoft.dotnet.xharness.cli</Destination>
        <IncludeDirectoryName>true</IncludeDirectoryName>
      </HelixCorrelationPayload>
    </ItemGroup>

    <!-- When using a dotnet 'tool' that is not installed globally, we must set DOTNET_ROOT.
         This is because a framework dependent dotnet tool only searches in program files folders for runtimes.
         When .NET is not already installed there, we set DOTNET_ROOT to help it find the right one. -->
    <PropertyGroup Condition="$(IsPosixShell)">
      <HelixPreCommands>$(HelixPreCommands);export PATH=$HELIX_CORRELATION_PAYLOAD/xharness-cli:$PATH</HelixPreCommands>
      <HelixPreCommands>$(HelixPreCommands);export XHARNESS_DISABLE_COLORED_OUTPUT=true</HelixPreCommands>
      <HelixPreCommands>$(HelixPreCommands);export XHARNESS_LOG_WITH_TIMESTAMPS=true</HelixPreCommands>
      <HelixPreCommands>$(HelixPreCommands);export XHARNESS_CLI_PATH=$HELIX_CORRELATION_PAYLOAD/microsoft.dotnet.xharness.cli/$(_XHarnessPackageVersion)/tools/netcoreapp3.1/any/Microsoft.DotNet.XHarness.CLI.dll</HelixPreCommands>
    </PropertyGroup>

    <PropertyGroup Condition="!$(IsPosixShell)">
      <HelixPreCommands>$(HelixPreCommands);set PATH=%HELIX_CORRELATION_PAYLOAD%\xharness-cli%3B%PATH%</HelixPreCommands>
      <HelixPreCommands>$(HelixPreCommands);set XHARNESS_DISABLE_COLORED_OUTPUT=true</HelixPreCommands>
      <HelixPreCommands>$(HelixPreCommands);set XHARNESS_LOG_WITH_TIMESTAMPS=true</HelixPreCommands>
      <HelixPreCommands>$(HelixPreCommands);set XHARNESS_CLI_PATH=%HELIX_CORRELATION_PAYLOAD%\microsoft.dotnet.xharness.cli\$(_XHarnessPackageVersion)\tools\netcoreapp3.1\any\Microsoft.DotNet.XHarness.CLI.dll</HelixPreCommands>
    </PropertyGroup>
  </Target>

  <Target Name="BuildXHarnessAndroidProjects"
          Condition=" '@(XHarnessAndroidProject)' != '' "
          BeforeTargets="CoreBuild"
          Outputs="%(XHarnessAndroidProject.Identity)%(XHarnessAndroidProject.AdditionalProperties)">
    <PropertyGroup>
      <_CurrentXHarnessAndroidProject>%(XHarnessAndroidProject.Identity)</_CurrentXHarnessAndroidProject>
      <_CurrentAdditionalProperties>%(XHarnessAndroidProject.AdditionalProperties)</_CurrentAdditionalProperties>
    </PropertyGroup>
    <MSBuild Projects="$(_CurrentXHarnessAndroidProject)" Targets="Build" Properties="$(_CurrentAdditionalProperties)">
      <Output TaskParameter="TargetOutputs" ItemName="XHarnessApkToTest" />
    </MSBuild>
  </Target>

  <Target Name="BuildXHarnessAppleProjects"
          Condition=" '@(XHarnessAppleProject)' != '' "
          BeforeTargets="CoreBuild"
          Outputs="%(XHarnessAppleProject.Identity)%(XHarnessAppleProject.AdditionalProperties)">
    <PropertyGroup>
      <_CurrentXHarnessAppleProject>%(XHarnessAppleProject.Identity)</_CurrentXHarnessAppleProject>
      <_CurrentAdditionalProperties>%(XHarnessAppleProject.AdditionalProperties)</_CurrentAdditionalProperties>
    </PropertyGroup>
    <MSBuild Projects="$(_CurrentXHarnessAppleProject)" Targets="Build" Properties="$(_CurrentAdditionalProperties)">
      <Output TaskParameter="TargetOutputs" ItemName="XHarnessAppBundleToTest" />
    </MSBuild>
  </Target>

  <Target Name="CreateAndroidWorkItems"
          Condition=" '@(XHarnessApkToTest)' != '' "
          BeforeTargets="CoreTest">
    <CreateXHarnessAndroidWorkItems Apks="@(XHarnessApkToTest)"
                                    IsPosixShell="$(IsPosixShell)">
      <Output TaskParameter="WorkItems" ItemName="HelixWorkItem"/>
    </CreateXHarnessAndroidWorkItems>
  </Target>

  <Target Name="CreateAppleWorkItems"
          Condition=" '@(XHarnessAppBundleToTest)' != '' "
          BeforeTargets="CoreTest">
<<<<<<< HEAD
    <DownloadFile SourceUrl="$(XHarnessAppleProvisioningProfileUrl)"
                  Condition=" '$(XHarnessAppleProvisioningProfileUrl)' != '' "
                  DestinationFolder="$(ArtifactsTmpDir)"
                  SkipUnchangedFiles="True"
                  Retries="5">
      <Output TaskParameter="DownloadedFile" ItemName="_XHarnessProvisioningProfile" />
    </DownloadFile>

    <CreateXHarnessiOSWorkItems AppBundles="@(XHarnessAppBundleToTest)"
=======
    <CreateXHarnessAppleWorkItems AppBundles="@(XHarnessAppBundleToTest)"
>>>>>>> c5d8f504
                                IsPosixShell="$(IsPosixShell)"
                                XcodeVersion="$(XHarnessXcodeVersion)"
                                ProvisioningProfilePath="@(_XHarnessProvisioningProfile)">
      <Output TaskParameter="WorkItems" ItemName="HelixWorkItem"/>
    </CreateXHarnessAppleWorkItems>
  </Target>

</Project><|MERGE_RESOLUTION|>--- conflicted
+++ resolved
@@ -102,7 +102,6 @@
   <Target Name="CreateAppleWorkItems"
           Condition=" '@(XHarnessAppBundleToTest)' != '' "
           BeforeTargets="CoreTest">
-<<<<<<< HEAD
     <DownloadFile SourceUrl="$(XHarnessAppleProvisioningProfileUrl)"
                   Condition=" '$(XHarnessAppleProvisioningProfileUrl)' != '' "
                   DestinationFolder="$(ArtifactsTmpDir)"
@@ -111,13 +110,10 @@
       <Output TaskParameter="DownloadedFile" ItemName="_XHarnessProvisioningProfile" />
     </DownloadFile>
 
-    <CreateXHarnessiOSWorkItems AppBundles="@(XHarnessAppBundleToTest)"
-=======
     <CreateXHarnessAppleWorkItems AppBundles="@(XHarnessAppBundleToTest)"
->>>>>>> c5d8f504
-                                IsPosixShell="$(IsPosixShell)"
-                                XcodeVersion="$(XHarnessXcodeVersion)"
-                                ProvisioningProfilePath="@(_XHarnessProvisioningProfile)">
+                                  IsPosixShell="$(IsPosixShell)"
+                                  XcodeVersion="$(XHarnessXcodeVersion)"
+                                  ProvisioningProfilePath="@(_XHarnessProvisioningProfile)">
       <Output TaskParameter="WorkItems" ItemName="HelixWorkItem"/>
     </CreateXHarnessAppleWorkItems>
   </Target>
