--- conflicted
+++ resolved
@@ -170,25 +170,20 @@
             IBlobContainer storageContainer = await storage.GetContainerAsync(TargetContainerName);
             var jobList = new List<JobListEntry>();
 
-<<<<<<< HEAD
+            IBlobContainer resultsStorageContainer = null;
+            if (!string.IsNullOrEmpty(ResultsStorageAccountConnectionString))
+            {
+
+                IBlobHelper resultsStorage = new ConnectionStringBlobHelper(ResultsStorageAccountConnectionString);
+                resultsStorageContainer = await resultsStorage.GetContainerAsync(TargetResultsContainerName);
+            }
+            else if (_withDefaultResultsContainer)
+            {
+                resultsStorageContainer = await storage.GetContainerAsync(TargetResultsContainerName);
+            }
+
             Dictionary<string, string> correlationPayloadUris =
                 (await Task.WhenAll(CorrelationPayloads.Select(async p => (uri: await p.Key.UploadAsync(storageContainer, log), destination: p.Value)))).ToDictionary(x => x.uri, x => x.destination);
-=======
-            IBlobContainer resultsStorageContainer = null;
-            if (!string.IsNullOrEmpty(ResultsStorageAccountConnectionString))
-            {
-
-                IBlobHelper resultsStorage = new ConnectionStringBlobHelper(ResultsStorageAccountConnectionString);
-                resultsStorageContainer = await resultsStorage.GetContainerAsync(TargetResultsContainerName);
-            }
-            else if (_withDefaultResultsContainer)
-            {
-                resultsStorageContainer = await storage.GetContainerAsync(TargetResultsContainerName);
-            }
-
-            List<string> correlationPayloadUris =
-                (await Task.WhenAll(CorrelationPayloads.Select(p => p.UploadAsync(storageContainer, log)))).ToList();
->>>>>>> 6c034531
 
             jobList = (await Task.WhenAll(
                 _workItems.Select(async w =>
