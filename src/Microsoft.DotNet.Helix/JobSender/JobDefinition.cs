--- conflicted
+++ resolved
@@ -189,15 +189,9 @@
                         Creator = Creator,
                         MaxRetryCount = MaxRetryCount ?? 0,
                         JobStartIdentifier = jobStartIdentifier,
-<<<<<<< HEAD
-                        ResultsUri = storageContainer.Uri,
-                        ResultsUriRSAS = storageContainer.ReadSas,
-                        ResultsUriWSAS = storageContainer.WriteSas,
-=======
                         ResultsUri = resultsStorageContainer?.Uri,
                         ResultsUriRSAS = resultsStorageContainer?.ReadSas,
                         ResultsUriWSAS = resultsStorageContainer?.WriteSas,
->>>>>>> 6922618f
                     }),
                 ex => log?.Invoke($"Starting job failed with {ex}\nRetrying..."));
 
