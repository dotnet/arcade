--- conflicted
+++ resolved
@@ -17,23 +17,17 @@
                                                  GetCommandLineOptions,
                                                  AddCommandLineOptions,
                                                  GetChannelsCommandLineOptions,
-<<<<<<< HEAD
+                                                 GetSubscriptionsComandLineOptions,
                                                  AddSubscriptionCommandLineOptions,
                                                  DeleteSubscriptionCommandLineOptions>(args)
-=======
-                                                 GetSubscriptionsComandLineOptions>(args)
->>>>>>> 3471242f
                 .MapResult(
                     (AuthenticateCommandLineOptions opts) => { return RunOperation(new AuthenticateOperation(opts)); },
                     (GetCommandLineOptions opts) => { return RunOperation(new GetOperation(opts)); },
                     (AddCommandLineOptions opts) => { return RunOperation(new AddOperation(opts)); },
                     (GetChannelsCommandLineOptions opts) => { return RunOperation(new GetChannelsOperation(opts)); },
-<<<<<<< HEAD
+                    (GetSubscriptionsComandLineOptions opts) => { return RunOperation(new GetSubscriptionsOperation(opts)); },
                     (AddSubscriptionCommandLineOptions opts) => { return RunOperation(new AddSubscriptionOperation(opts)); },
                     (DeleteSubscriptionCommandLineOptions opts) => { return RunOperation(new DeleteSubscriptionOperation(opts)); },
-=======
-                    (GetSubscriptionsComandLineOptions opts) => { return RunOperation(new GetSubscriptionsOperation(opts)); },
->>>>>>> 3471242f
                     (errs => 1));
         }
 
@@ -49,7 +43,7 @@
         {
             try
             {
-                int returnValue = operation.Execute().GetAwaiter().GetResult();
+                int returnValue = operation.ExecuteAsync().GetAwaiter().GetResult();
                 operation.Dispose();
                 return returnValue;
             }
