// Licensed to the .NET Foundation under one or more agreements.
// The .NET Foundation licenses this file to you under the MIT license.
// See the LICENSE file in the project root for more information.

namespace Microsoft.DotNet.DarcLib
{
    public enum GitRepoType
    {
        GitHub,
<<<<<<< HEAD
        AzureDevOps,
        Local
=======
        Vsts,
        Local,
        None
>>>>>>> 3846598a
    }
}<|MERGE_RESOLUTION|>--- conflicted
+++ resolved
@@ -7,13 +7,8 @@
     public enum GitRepoType
     {
         GitHub,
-<<<<<<< HEAD
         AzureDevOps,
-        Local
-=======
-        Vsts,
         Local,
         None
->>>>>>> 3846598a
     }
 }