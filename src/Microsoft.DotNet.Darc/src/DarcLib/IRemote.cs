--- conflicted
+++ resolved
@@ -51,12 +51,6 @@
 
         Task<Subscription> GetSubscriptionAsync(string subscriptionId);
 
-<<<<<<< HEAD
-        Task<IEnumerable<DependencyDetail>> GetDependenciesAsync(string repo, string reference);
-
-        Task<Subscription> CreateSubscriptionAsync(string channelName, string sourceRepo, string targetRepo,
-            string targetBranch, string updateFrequency, List<MergePolicy> mergePolicies);
-=======
         /// <summary>
         /// Retrieve subscription history.
         /// </summary>
@@ -87,7 +81,6 @@
             string targetBranch,
             string updateFrequency,
             List<MergePolicy> mergePolicies);
->>>>>>> a52155e4
 
         /// <summary>
         ///     Delete a subscription by ID.
@@ -112,5 +105,7 @@
             string author = null);
 
         Task<IList<Commit>> GetPullRequestCommitsAsync(string pullRequestUrl);
+
+        Task<IEnumerable<DependencyDetail>> GetDependenciesAsync(string repo, string reference);
     }
 }