--- conflicted
+++ resolved
@@ -66,68 +66,24 @@
             _logger.LogInformation(
                 $"Getting a collection of BuildAsset objects from '{VersionFilePath.VersionDetailsXml}' in repo '{repoUri}' and branch '{branch}'...");
 
-<<<<<<< HEAD
-=======
-            var BuildAssets = new List<DependencyDetail>();
->>>>>>> a52155e4
             XmlDocument document = await ReadVersionDetailsXmlAsync(repoUri, branch);
 
             IEnumerable<DependencyDetail> BuildAssets = GetBuildAssets(document, branch);
             
             _logger.LogInformation($"Getting a collection of BuildAsset objects from '{VersionFilePath.VersionDetailsXml}' in repo '{repoUri}' and branch '{branch}' succeeded!");
 
-<<<<<<< HEAD
             return BuildAssets;
         }
 
         public IEnumerable<DependencyDetail> ParseVersionDetailsXml(string fileContents)
         {
             _logger.LogInformation($"Getting a collection of BuildAsset objects from '{VersionFilePath.VersionDetailsXml}'...");
-=======
-                void BuildDependencies(XmlNodeList dependencies)
-                {
-                    if (dependencies.Count > 0)
-                    {
-                        foreach (XmlNode dependency in dependencies)
-                        {
-                            if (dependency.NodeType != XmlNodeType.Comment &&
-                                dependency.NodeType != XmlNodeType.Whitespace)
-                            {
-                                var BuildAsset = new DependencyDetail
-                                {
-                                    Branch = branch,
-                                    Name = dependency.Attributes["Name"].Value,
-                                    RepoUri = dependency.SelectSingleNode("Uri").InnerText,
-                                    Commit = dependency.SelectSingleNode("Sha").InnerText,
-                                    Version = dependency.Attributes["Version"].Value
-                                };
-
-                                BuildAssets.Add(BuildAsset);
-                            }
-                        }
-                    }
-                    else
-                    {
-                        _logger.LogWarning("No dependencies defined in file.");
-                    }
-                }
-            }
-            else
-            {
-                _logger.LogError(
-                    $"There was an error while reading '{VersionFilePath.VersionDetailsXml}' and it came back empty. Look for exceptions above.");
->>>>>>> a52155e4
 
             XmlDocument document = ReadVersionDetailsXml(fileContents);
 
-<<<<<<< HEAD
             IEnumerable<DependencyDetail> BuildAssets = GetBuildAssets(document);
 
             _logger.LogInformation($"Getting a collection of BuildAsset objects from '{VersionFilePath.VersionDetailsXml}' succeeded!");
-=======
-            _logger.LogInformation(
-                $"Getting a collection of BuildAsset objects from '{VersionFilePath.VersionDetailsXml}' in repo '{repoUri}' and branch '{branch}' succeeded!");
->>>>>>> a52155e4
 
             return BuildAssets;
         }
@@ -217,11 +173,7 @@
             string versionedName = dependency.Name.Replace(".", string.Empty);
             versionedName = $"{versionedName}Version";
 
-<<<<<<< HEAD
             XmlNode versionNode = versionProps.DocumentElement.SelectNodes($"//PropertyGroup").Item(0);
-=======
-            XmlNode versionNode = versionProps.DocumentElement.SelectNodes("//PropertyGroup").Item(0);
->>>>>>> a52155e4
 
             XmlNode newDependency = versionProps.CreateElement(versionedName);
             newDependency.InnerText = dependency.Version;
@@ -265,10 +217,6 @@
             _logger.LogInformation($"Reading '{filePath}' in repo '{repoUri}' and branch '{branch}'...");
 
             string fileContent = await _gitClient.GetFileContentsAsync(filePath, repoUri, branch);
-<<<<<<< HEAD
-=======
-            var document = new XmlDocument();
->>>>>>> a52155e4
 
             try
             {
@@ -326,8 +274,10 @@
                     property.Value = new JValue(itemToUpdate.Version);
                     break;
                 }
-
-                UpdateVersionGlobalJson(itemToUpdate, property.Value);
+                else
+                {
+                    UpdateVersionGlobalJson(itemToUpdate, property.Value);
+                }
             }
         }
 
