--- conflicted
+++ resolved
@@ -21,10 +21,6 @@
 
         // TODO: Make these not constants and instead attempt to give more accurate information commit, branch, repo name, etc.)
         private readonly string _repo;
-<<<<<<< HEAD
-        private const string _branch = "current";
-=======
->>>>>>> a52155e4
 
         public Local(string gitPath, ILogger logger)
         {
@@ -62,11 +58,7 @@
         }
 
         /// <summary>
-<<<<<<< HEAD
-        /// Gets local dependencies from a local repository
-=======
         ///     Gets the local dependencies
->>>>>>> a52155e4
         /// </summary>
         /// <returns></returns>
         public async Task<IEnumerable<DependencyDetail>> GetDependenciesAsync()
