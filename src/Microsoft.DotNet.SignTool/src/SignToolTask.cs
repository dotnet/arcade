--- conflicted
+++ resolved
@@ -227,11 +227,7 @@
 
             if (Log.HasLoggedErrors) return;
 
-<<<<<<< HEAD
-            var signToolArgs = new SignToolArgs(TempDir, MicroBuildCorePath, TestSign, MSBuildPath, DotNetPath, LogDir, enclosingDir, SNBinaryPath, WixToolsPath, TarToolPath, PkgToolPath);
-=======
-            var signToolArgs = new SignToolArgs(TempDir, MicroBuildCorePath, TestSign, DotNetPath, LogDir, enclosingDir, SNBinaryPath, WixToolsPath, TarToolPath);
->>>>>>> 2696b082
+            var signToolArgs = new SignToolArgs(TempDir, MicroBuildCorePath, TestSign, DotNetPath, LogDir, enclosingDir, SNBinaryPath, WixToolsPath, TarToolPath, PkgToolPath);
             var signTool = DryRun ? new ValidationOnlySignTool(signToolArgs, Log) : (SignTool)new RealSignTool(signToolArgs, Log);
 
             var itemsToSign = ItemsToSign.Select(i => new ItemToSign(i.ItemSpec, i.GetMetadata(SignToolConstants.CollisionPriorityId))).OrderBy(i => i.CollisionPriorityId).ToList();
