--- conflicted
+++ resolved
@@ -255,7 +255,6 @@
             }
         }
 
-<<<<<<< HEAD
         internal static bool RunPkgProcess(string srcPath, string dstPath, string action, string pkgToolPath)
         {
             if (!RuntimeInformation.IsOSPlatform(OSPlatform.OSX))
@@ -347,10 +346,7 @@
             }
         }
 
-#if NET472
-=======
 #if NETFRAMEWORK
->>>>>>> accbb882
         private static bool RunTarProcess(string srcPath, string dstPath, string tarToolPath)
         {
             var process = Process.Start(new ProcessStartInfo()
@@ -438,21 +434,6 @@
                 {
                     if (entry.DataStream != null)
                     {
-<<<<<<< HEAD
-                        var relativeName = entry.Name;
-                        var signedPart = FindNestedPart(relativeName);
-
-                        if (signedPart.HasValue)
-                        {
-                            using var signedStream = File.OpenRead(signedPart.Value.FileSignInfo.FullPath);
-                            log.LogMessage(MessageImportance.Low, $"Copying signed stream from {signedPart.Value.FileSignInfo.FullPath} to {FileSignInfo.FullPath} -> {relativeName}.");
-                            entry.DataStream = signedStream;
-                        }
-                        else
-                        {
-                            log.LogMessage(MessageImportance.Low, $"Didn't find signed part for nested file: {FileSignInfo.FullPath} -> {relativeName}");
-                        }
-=======
                         string relativeName = entry.Name;
                         ZipPart? signedPart = FindNestedPart(relativeName);
 
@@ -466,9 +447,9 @@
                             log.LogMessage(MessageImportance.Low, $"Copying signed stream from {signedPart.Value.FileSignInfo.FullPath} to {FileSignInfo.FullPath} -> {relativeName}.");
                             continue;
                         }
+                    }
 
                         log.LogMessage(MessageImportance.Low, $"Didn't find signed part for nested file: {FileSignInfo.FullPath} -> {relativeName}");
->>>>>>> accbb882
                     }
 
                     writer.WriteEntry(entry);
