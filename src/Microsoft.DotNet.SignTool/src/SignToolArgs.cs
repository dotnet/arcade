--- conflicted
+++ resolved
@@ -16,11 +16,7 @@
         internal string TarToolPath { get; }
         internal string PkgToolPath { get; }
 
-<<<<<<< HEAD
-        internal SignToolArgs(string tempPath, string microBuildCorePath, bool testSign, string msBuildPath, string dotnetPath, string logDir, string enclosingDir, string snBinaryPath, string wixToolsPath, string tarToolPath, string pkgToolPath)
-=======
-        internal SignToolArgs(string tempPath, string microBuildCorePath, bool testSign, string dotnetPath, string logDir, string enclosingDir, string snBinaryPath, string wixToolsPath, string tarToolPath)
->>>>>>> 2696b082
+        internal SignToolArgs(string tempPath, string microBuildCorePath, bool testSign, string dotnetPath, string logDir, string enclosingDir, string snBinaryPath, string wixToolsPath, string tarToolPath, string pkgToolPath)
         {
             TempDir = tempPath;
             MicroBuildCorePath = microBuildCorePath;
