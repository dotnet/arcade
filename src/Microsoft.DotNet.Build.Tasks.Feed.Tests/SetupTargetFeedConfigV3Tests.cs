--- conflicted
+++ resolved
@@ -186,12 +186,7 @@
                     publishInstallersAndChecksums,
                     FeedKeys,
                     Array.Empty<ITaskItem>(),
-<<<<<<< HEAD
-                    new List<string>() { $"{LatestLinkShortUrlPrefix}/{BuildQuality}" },
-=======
-                    Array.Empty<ITaskItem>(),
                     [$"{LatestLinkShortUrlPrefix}/{BuildQuality}"],
->>>>>>> 00bb0442
                     buildEngine,
                     symbolVisibility,
                     StablePackageFeed,
@@ -304,12 +299,7 @@
                     publishInstallersAndChecksums,
                     FeedKeys,
                     Array.Empty<ITaskItem>(),
-<<<<<<< HEAD
-                    latestLinkShortUrlPrefixes: new List<string>() { $"{LatestLinkShortUrlPrefix}/{BuildQuality}" },
-=======
-                    Array.Empty<ITaskItem>(),
-                    latestLinkShortUrlPrefixes: [$"{LatestLinkShortUrlPrefix}/{BuildQuality}"],
->>>>>>> 00bb0442
+                    latestLinkShortUrlPrefixes: [$"{LatestLinkShortUrlPrefix}/{BuildQuality}"],
                     buildEngine: buildEngine,
                     symbolVisibility
                 );
@@ -420,12 +410,7 @@
                     publishInstallersAndChecksums,
                     FeedKeys,
                     Array.Empty<ITaskItem>(),
-<<<<<<< HEAD
-                    latestLinkShortUrlPrefixes: new List<string>() { $"{LatestLinkShortUrlPrefix}/{BuildQuality}" },
-=======
-                    Array.Empty<ITaskItem>(),
-                    latestLinkShortUrlPrefixes: [$"{LatestLinkShortUrlPrefix}/{BuildQuality}"],
->>>>>>> 00bb0442
+                    latestLinkShortUrlPrefixes: [$"{LatestLinkShortUrlPrefix}/{BuildQuality}"],
                     buildEngine: buildEngine,
                     symbolVisibility
                 );
