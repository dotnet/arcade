<!-- Licensed to the .NET Foundation under one or more agreements. The .NET Foundation licenses this file to you under the MIT license. -->
<Project Sdk="Microsoft.NET.Sdk" DefaultTargets="Execute">
  <!--
    Required variables:
      ManifestsPath                     Path to file containing manifest files.
      MaestroApiEndpoint                Maestro's endpoint.
  -->
  
  <PropertyGroup>
    <OfficialBuild>false</OfficialBuild>
    <OfficialBuild Condition="'$(OfficialBuildId)' != ''">true</OfficialBuild>
    <!-- Block stable versioning so that the merged asset manifest is pushed
         to a unique location -->
    <SuppressFinalPackageVersion>true</SuppressFinalPackageVersion>
  </PropertyGroup>
  
  <Import Project="$(RepositoryEngineeringDir)Versions.props" />
  <Import Project="..\Version.BeforeCommonTargets.targets" />

  <PropertyGroup>
    <TargetFramework>net472</TargetFramework>
    <NETCORE_ENGINEERING_TELEMETRY>Publish</NETCORE_ENGINEERING_TELEMETRY>
  </PropertyGroup>

  <ItemGroup>
    <PackageReference Include="Microsoft.DotNet.Maestro.Tasks" Version="$(MicrosoftDotNetMaestroTasksVersion)" />
  </ItemGroup>

  <PropertyGroup>
    <!-- Microsoft.DotNet.Maestro.Tasks is produced from arcade-services, which should always target an LTS TFM -->
    <_MicrosoftDotNetMaestroTasksBaseDir>$(NuGetPackageRoot)microsoft.dotnet.maestro.tasks\$(MicrosoftDotNetMaestroTasksVersion)\tools\</_MicrosoftDotNetMaestroTasksBaseDir>
    <_MicrosoftDotNetMaestroTasksDir>$(_MicrosoftDotNetMaestroTasksBaseDir)net6.0</_MicrosoftDotNetMaestroTasksDir>
  </PropertyGroup>
  
  <UsingTask TaskName="PushMetadataToBuildAssetRegistry" AssemblyFile="$(_MicrosoftDotNetMaestroTasksDir)\Microsoft.DotNet.Maestro.Tasks.dll"/>

  <Target Name="Execute">
    <Error Text="The ManifestsPath property must be set on the command line." Condition="'$(ManifestsPath)' == ''" />
<<<<<<< HEAD
    <Error Text="The MaestroApiEndpoint property must be set on the command line." Condition="'$(MaestroApiEndpoint)' == ''" />
=======
>>>>>>> 748cd976
    
    <PushMetadataToBuildAssetRegistry ManifestsPath="$(ManifestsPath)"
                                      MaestroApiEndpoint="$(MaestroApiEndpoint)"
                                      RepoRoot="$(RepoRoot)"
                                      AssetVersion="$(Version)"/>
  </Target>
</Project><|MERGE_RESOLUTION|>--- conflicted
+++ resolved
@@ -36,10 +36,6 @@
 
   <Target Name="Execute">
     <Error Text="The ManifestsPath property must be set on the command line." Condition="'$(ManifestsPath)' == ''" />
-<<<<<<< HEAD
-    <Error Text="The MaestroApiEndpoint property must be set on the command line." Condition="'$(MaestroApiEndpoint)' == ''" />
-=======
->>>>>>> 748cd976
     
     <PushMetadataToBuildAssetRegistry ManifestsPath="$(ManifestsPath)"
                                       MaestroApiEndpoint="$(MaestroApiEndpoint)"
