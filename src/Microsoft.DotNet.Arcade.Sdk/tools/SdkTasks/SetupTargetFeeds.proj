--- conflicted
+++ resolved
@@ -170,12 +170,8 @@
         Include="Checksum"
         TargetURL="$(ChecksumsTargetStaticFeed)"
         Type="AzureStorageFeed"
-<<<<<<< HEAD
-        Token="$(ChecksumsAzureAccountKey)" />
-=======
-        Token="$(AzureStorageAccountKey)"
-        Isolated="true"/>
->>>>>>> 0eb50ef8
+        Token="$(ChecksumsAzureAccountKey)" 
+		Isolated="true" />
     </ItemGroup>
 
     <!-- 
@@ -199,12 +195,8 @@
         Include="Checksum"
         TargetURL="$(InternalChecksumsTargetStaticFeed)"
         Type="AzureStorageFeed"
-<<<<<<< HEAD
-        Token="$(InternalChecksumsTargetStaticFeedKey)" />
-=======
-        Token="$(AzureStorageAccountKey)"
-        Internal="$(IsInternalBuild)" />
->>>>>>> 0eb50ef8
+        Token="$(InternalChecksumsTargetStaticFeedKey)" 
+		Internal="$(IsInternalBuild)" />
     </ItemGroup>
 
     <!--
