<!-- Licensed to the .NET Foundation under one or more agreements. The .NET Foundation licenses this file to you under the MIT license. See the LICENSE file in the project root for more information. -->
<Project Sdk="Microsoft.NET.Sdk" DefaultTargets="Execute">
  <!--
    The target in this file initially calls `SetupTargetFeeds.proj` to create the list of
    target feed descriptors for the artifacts and then calls the `PublishArtifactsInManifest` 
    task (from Tasks.Feed) to publish the artifacts described in the informed build manifest.
    
    Parameters:
      - PublishingInfraVersion                  : Which version of the publishing infra should be used.
      - TargetChannels                          : Comma-separated list of Maestro++ Channel IDs to which the build should
                                                  be assigned to once the assets are published.
      - ManifestsBasePath                       : Full path to place where build manifests are stored.
      - BlobBasePath                            : Full path to place where all packages/blobs, from all manifests, are stored.
      - PackageBasePath                         
      - BARBuildId                              : BAR ID of the build being published.
      - MaestroApiEndpoint                      : Maestro API/Token. Used for updating asset locations.
      - BuildAssetRegistryToken
      - NugetPath                               : Full path to nuget.exe. Used for pushing to AzDO feeds.
      - PublishInstallersAndChecksums           : Whether installers & checksums should be published.
      - AzureDevOpsFeedsKey                     : Token used to publish to *any* AzDO feed in dnceng.

      Optional aka.ms link generation parameters:
        - AkaMSClientId                         : Client ID for the aka.ms AD application
        - AkaMSClientSecret                     : Client secret for the aka.ms AD application
        - AkaMSTenant                           : Tenant ID for aka.ms link generation. Defaults to ncd
        - AkaMSOwners                           : Semi-colon delimited list of aliases of the owners of generated links. Defaults to dn-bot
        - AkaMSCreatedBy                        : Semi-colon delimited list of aliases of the creator/updator links. Defaults to dn-bot

    Parameters required by SetupTargetFeeds.proj:
      - IsInternalBuild
      - IsStableBuild
      - RepositoryName
      - CommitSha
      - AzureStorageAccountName
      - AzureStorageAccountKey
      - AzureDevOpsFeedsBaseUrl
      - ArtifactsCategory
      - AzureStorageTargetFeedPAT               : PAT for accessing dotnetfeed Azure Storage

    Optional parameters for SetupTargetFeeds.proj
      - PublishInstallersAndChecksums   : This control whether installers & checksums should be published to public feeds on public builds
     
      Parameters for public builds:
          - InstallersTargetStaticFeed
          - InstallersAzureAccountKey
          - ChecksumsTargetStaticFeed
          - ChecksumsAzureAccountKey
        
      Parameters for internal builds:
          - InternalInstallersTargetStaticFeed
          - InternalInstallersTargetStaticFeedKey
          - InternalChecksumsTargetStaticFeed
          - InternalChecksumsTargetStaticFeedKey
  -->

  <PropertyGroup>
    <TargetFramework>netcoreapp2.1</TargetFramework>
    <NETCORE_ENGINEERING_TELEMETRY>Publish</NETCORE_ENGINEERING_TELEMETRY>

    <!-- Default publishing infra target is 2. -->
    <PublishingInfraVersion Condition="'$(PublishingInfraVersion)' == ''">2</PublishingInfraVersion>
  </PropertyGroup>

  <Import Project="SetupTargetFeeds.proj" Condition="'$(PublishingInfraVersion)' == '2'" />

  <Target Name="Execute">
    <CallTarget Targets="SetupTargetFeeds" Condition="'$(PublishingInfraVersion)' == '2'">
      <Output TaskParameter="TargetOutputs" ItemName="TargetFeedConfig"/>
    </CallTarget>

    <Error Condition="'$(ManifestsBasePath)' == ''" Text="ManifestsBasePath is empty. Please provide the full path to asset manifest(s) directory." />
    <Error Condition="'$(BlobBasePath)' == '' OR '$(PackageBasePath)' == ''" Text="A valid full path to BlobBasePath and PackageBasePath is required." />

    <ItemGroup>
      <MergedManifest Condition="Exists('$(BlobBasePath)\MergedManifest.xml')" Include="$(BlobBasePath)\MergedManifest.xml" />
<<<<<<< HEAD
      <ManifestFiles Include="$(ManifestsBasePath)\*.xml" />
      <ManifestFiles Condition="'$(MergedManifest)' != ''" Include="$(MergedManifest)" />
=======
      <ManifestFiles Include="@(MergedManifest)" />
      <ManifestFiles Condition="'@(ManifestFiles)' == ''" Include="$(ManifestsBasePath)\*.xml" />
>>>>>>> 0b36a0ae
    </ItemGroup>

    <PropertyGroup>
      <AkaMSTenant Condition="'$(AkaMSTenant)' == ''">ncd</AkaMSTenant>
      <AkaMSOwners Condition="'$(AkaMSOwners)' == ''">dn-bot</AkaMSOwners>
      <AkaMSCreatedBy Condition="'$(AkaMSCreatedBy)' == ''">dn-bot</AkaMSCreatedBy>

      <InstallersFeedKey>$(InstallersAzureAccountKey)</InstallersFeedKey>
      <InstallersFeedKey Condition="'$(InternalBuild)' == 'true'">$(InternalInstallersTargetStaticFeedKey)</InstallersFeedKey>

      <ChecksumsFeedKey>$(ChecksumsAzureAccountKey)</ChecksumsFeedKey>
      <ChecksumsFeedKey Condition="'$(InternalBuild)' == 'true'">$(InternalChecksumsTargetStaticFeedKey)</ChecksumsFeedKey>
    </PropertyGroup>

    <Error
      Condition="'@(ManifestFiles)' == ''"
      Text="No manifest file was found in the provided path: $(ManifestsBasePath)" />

    <!-- 
      Publish artifacts from all manifests.
    -->
    <PublishArtifactsInManifest
      InternalBuild="$(IsInternalBuild)"
      TargetFeedConfig="@(TargetFeedConfig)"
      TargetChannels="$(TargetChannels)"
      BARBuildId="$(BARBuildId)"
      MaestroApiEndpoint="$(MaestroApiEndpoint)"
      BuildAssetRegistryToken="$(BuildAssetRegistryToken)"
      PublishInstallersAndChecksums="$(PublishInstallersAndChecksums)"
      ChecksumsFeedKey="$(ChecksumsFeedKey)"
      InstallersFeedKey="$(InstallersFeedKey)"
      AzureDevOpsFeedsKey="$(AzureDevOpsFeedsKey)"
      AzureStorageTargetFeedKey="$(AzureStorageTargetFeedPAT)"
      AssetManifestPaths="@(ManifestFiles)"
      BlobAssetsBasePath="$(BlobBasePath)"
      PackageAssetsBasePath="$(PackageBasePath)"
      NugetPath="$(NugetPath)"
      AkaMSClientId="$(AkaMSClientId)"
      AkaMSClientSecret="$(AkaMSClientSecret)"
      AkaMSTenant="$(AkaMSTenant)"
      AkaMSOwners="$(AkaMSOwners)"
      AkaMSCreatedBy="$(AkaMSCreatedBy)" />
  </Target>

  <ItemGroup>
    <PackageReference Include="Microsoft.DotNet.Build.Tasks.Feed" Version="$(MicrosoftDotNetBuildTasksFeedVersion)" />
  </ItemGroup>
</Project><|MERGE_RESOLUTION|>--- conflicted
+++ resolved
@@ -73,13 +73,8 @@
 
     <ItemGroup>
       <MergedManifest Condition="Exists('$(BlobBasePath)\MergedManifest.xml')" Include="$(BlobBasePath)\MergedManifest.xml" />
-<<<<<<< HEAD
-      <ManifestFiles Include="$(ManifestsBasePath)\*.xml" />
-      <ManifestFiles Condition="'$(MergedManifest)' != ''" Include="$(MergedManifest)" />
-=======
       <ManifestFiles Include="@(MergedManifest)" />
       <ManifestFiles Condition="'@(ManifestFiles)' == ''" Include="$(ManifestsBasePath)\*.xml" />
->>>>>>> 0b36a0ae
     </ItemGroup>
 
     <PropertyGroup>
