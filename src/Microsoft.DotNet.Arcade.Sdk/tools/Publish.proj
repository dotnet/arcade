<!-- Licensed to the .NET Foundation under one or more agreements. The .NET Foundation licenses this file to you under the MIT license. -->
<Project DefaultTargets="Publish">

  <!--
    Documentation for publishing is available here:
      - https://github.com/dotnet/arcade/blob/master/Documentation/CorePackages/Publishing.md
  
    Optional variables:
      DotNetFinalVersionKind            Global property that stores the type of the current build: https://github.com/dotnet/arcade/blob/master/Documentation/CorePackages/Versioning.md#build-kind
      DotNetSymbolServerTokenMsdl       Personal access token for MSDL symbol server. Available from variable group DotNet-Symbol-Server-Pats.
      DotNetSymbolServerTokenSymWeb     Personal access token for SymWeb symbol server. Available from variable group DotNet-Symbol-Server-Pats.
      DotNetSymbolExpirationInDays      Symbol expiration time in days (defaults to 10 years).
      SkipPackageChecks                 Skips package safety checks.
      EnableDefaultArtifacts            Includes packages under "/artifacts/packages/**" for publishing. Defaults to true.
      DefaultArtifactVisibility         The default visibility for Artifact items. Defaults to External.
      EnableDefaultRidSpecificArtifacts   Only externally publish packages for this build's TargetRid.
      DotNetBuildPass                   While building the repo as part of the entire .NET stack, this parameter specifies which build pass the current build is part of.
                                          The build pass number gets added to the asset manifest file name to avoid collisions.

    Optional items:
      Artifact (with Metadata)          Path to the artifact to publish. Declare the item in Signing.props to sign and publish the artifact.
        - ChecksumPath                    The destination path to generate a checksum file for the artifact. Set the `RelativeBlobPathParent`
                                          property if the RelativeBlobPath for the generate checksum should be automatically set.
        - PublishFlatContainer            By default artifacts are published to blob artifacts. Set to false to publish to package artifacts.
        - Kind                            [Package, Blob]. If set, overrides PublishFlatContainer usage. If not, then PublishFlatContainer=false == Package, true == Blob.
        - RelativeBlobPath                The relative blob path when publishing to blob artifacts.
        - IsShipping                      Set to false to mark the artifact as non-shipping. Defaults to true.
  -->

  <PropertyGroup>
    <!-- Disable target framework filtering for top level projects -->
    <NoTargetFrameworkFiltering>true</NoTargetFrameworkFiltering>
  </PropertyGroup>

  <Import Project="BuildStep.props" />

  <UsingTask TaskName="Microsoft.DotNet.Arcade.Sdk.GenerateChecksums" AssemblyFile="$(ArcadeSdkBuildTasksAssembly)" />

  <!--
    In VMR inner-build copy to local storage, do not push to AzDO.
    Inner-repo builds outside of VMR do not use arcade publishing.
    Define this property before importing repo Publishing.props, to have it control any repo-specific publishing.
  -->
  <PropertyGroup Condition="'$(DotNetBuildPhase)' == 'InnerRepo' and '$(DotNetBuildOrchestrator)' == 'true'">
    <PushToLocalStorage>true</PushToLocalStorage>
  </PropertyGroup>

  <!--
    Inside the VMR, we want to include "Vertical" artifacts as they should be available to other builds within the same
    vertical on the same build machine.
    Inside the VMR, we also want to include "Internal" artifacts in the build manifest, as they are used by other jobs
    so we want to inclue them here so they can be in the vertical's final manifest.
    The VMR tooling to produce the final merged manifest for the VMR build as a whole will filter them out.
  -->
  <ItemGroup Condition="'$(DotNetBuildPhase)' == 'InnerRepo' and '$(DotNetBuildOrchestrator)' == 'true'">
    <ArtifactVisibilityToPublish Include="Vertical;Internal;External" />
  </ItemGroup>

  <!-- Required to determine whether full assembly strong name signing is supported, which may affect selection of some certificates. -->
  <Import Project="StrongName.targets" />
  <Import Project="Sign.props" />

  
  <ItemDefinitionGroup>
    <Artifact>
      <!-- By default, don't publish wixpacks. They're only needed for signing and can be dropped from the publish phase. -->
      <SkipPublish Condition="$([System.String]::new('%(Filename)%(Extension)').EndsWith('.wixpack.zip'))">true</SkipPublish>
    </Artifact>
  </ItemDefinitionGroup>

  <PropertyGroup>
    <!-- Default publishing target is 3. -->
    <PublishingVersion>3</PublishingVersion>
    
    <!-- Globally set property. -->
    <IsStableBuild>false</IsStableBuild>
    <IsStableBuild Condition="'$(DotNetFinalVersionKind)' == 'release'">true</IsStableBuild>

    <!-- If `IsReleaseOnlyPackageVersion` is set to true, package safety checks can be skipped-->
    <IsReleaseOnlyPackageVersion>false</IsReleaseOnlyPackageVersion>
    <IsReleaseOnlyPackageVersion Condition ="'$(SkipPackagePublishingVersionChecks)' == 'true' or ('$(PreReleaseVersionLabel)' == '' and '$(AutoGenerateAssemblyVersion)' == 'true')">true</IsReleaseOnlyPackageVersion>
    
    <!-- If `AutoGenerateSymbolPackages` is not set we default it to true.
         Do not generate symbol packages if in outer source build mode, to avoid creating copies of the intermediates.
         Also do not generate symbol packages if in inner source build, in product build. -->
    <AutoGenerateSymbolPackages Condition="'$(AutoGenerateSymbolPackages)' == '' and 
      ('$(DotNetBuildSourceOnly)' != 'true' or ('$(DotNetBuildInnerRepo)' == 'true' and '$(DotNetBuildOrchestrator)' != 'true'))">true</AutoGenerateSymbolPackages>

    <PreserveRepoOrigin Condition="'$(PreserveRepoOrigin)' == ''">false</PreserveRepoOrigin>

    <!-- This tracks the dependent targets of PublishToAzureDevOpsArtifacts. We can't rename this
         property as it is used by other repositories already. -->
    <PublishDependsOnTargets>BeforePublish;AutoGenerateSymbolPackages</PublishDependsOnTargets>

    <SymbolPackageBaseRelativeBlobPath>assets/symbols/$(BUILD_REPOSITORY_NAME)/$(BUILD_BUILDNUMBER)/</SymbolPackageBaseRelativeBlobPath>
  </PropertyGroup>

  <!-- Keep these asset manifest properties here as other repos already depend on them in Publishing.props. -->
  <PropertyGroup>
    <!-- Prefer TargetOS when set over OS -->
    <AssetManifestOS Condition="'$(AssetManifestOS)' == ''">$([MSBuild]::ValueOrDefault('$(TargetOS)', '$(OS)'))</AssetManifestOS>
    <!-- Prefer TargetArchitecture when set over PlatformName -->
    <AssetManifestArch Condition="'$(AssetManifestArch)' == ''">$([MSBuild]::ValueOrDefault('$(TargetArchitecture)', '$(PlatformName)'))</AssetManifestArch>
    <!-- Add the build pass number when DotNetBuildPass is set to a value other than 1. -->
    <AssetManifestPass Condition="'$(DotNetBuildPass)' != '' and '$(DotNetBuildPass)' != '1'">-Pass$(DotNetBuildPass)</AssetManifestPass>
  </PropertyGroup>

  <!-- Only publish packages that contain this build's Target RID in the name. -->
  <ItemGroup Condition="'$(EnableDefaultArtifacts)' == 'true' and '$(EnableDefaultRidSpecificArtifacts)' == 'true'">
    <Artifact Include="$(ArtifactsShippingPackagesDir)**/*.$(TargetRid).*.nupkg" Kind="Package" />
    <Artifact Include="$(ArtifactsNonShippingPackagesDir)**/*.$(TargetRid).*.nupkg" IsShipping="false" Kind="Package" />
    <!--
      Integration with Microsoft.DotNet.Build.Tasks.Installers: Publish packages of the following formats as well.
      These are arch-specific Visual Studio insertion packages. As they're Windows-only, they only include architecture in the name:
      - VS.Redist.Common.*.$(TargetArchitecture).*.nupkg
      - VS.Redist.Common.*.$(TargetArchitecture)-*.*.nupkg
      
      These packages are always non-shipping, so only look there.
    -->
    <Artifact Include="$(ArtifactsNonShippingPackagesDir)**/VS.Redist.Common.*.$(TargetArchitecture).*.nupkg" IsShipping="false" Kind="Package" />
    <Artifact Include="$(ArtifactsNonShippingPackagesDir)**/VS.Redist.Common.*.$(TargetArchitecture)-*.*.nupkg" IsShipping="false" Kind="Package" />

    <!--
      In the VMR, don't publish packages that didn't match the above conditions externally.
      Instead, add them with Vertical visibility as they still may be needed to build RID-specific packages in other repos.
    -->
    <Artifact Include="$(ArtifactsShippingPackagesDir)**/*.nupkg" Exclude="@(Artifact)" Kind="Package" Visibility="Vertical" Condition="'$(DotNetBuildOrchestrator)' == 'true'" />
    <Artifact Include="$(ArtifactsNonShippingPackagesDir)**/*.nupkg" Exclude="@(Artifact)" IsShipping="false" Kind="Package" Visibility="Vertical" Condition="'$(DotNetBuildOrchestrator)' == 'true'" />
  </ItemGroup>

  <ItemGroup Condition="'$(EnableDefaultArtifacts)' == 'true' and '$(EnableDefaultRidSpecificArtifacts)' != 'true'">
    <Artifact Include="$(ArtifactsShippingPackagesDir)**/*.nupkg" Kind="Package" />
    <Artifact Include="$(ArtifactsNonShippingPackagesDir)**/*.nupkg" IsShipping="false" Kind="Package" />
  </ItemGroup>

  <!-- Allow for repo specific Publish properties such as add additional files to be published -->
  <Import Project="$(RepositoryEngineeringDir)Publishing.props" Condition="Exists('$(RepositoryEngineeringDir)Publishing.props')" />

  <Import Project="$(NuGetPackageRoot)microsoft.dotnet.build.tasks.feed\$(MicrosoftDotNetBuildTasksFeedVersion)\build\Microsoft.DotNet.Build.Tasks.Feed.targets"/>

  <Target Name="Publish" DependsOnTargets="PublishToAzureDevOpsArtifacts" />

  <Target Name="BeforePublish" Condition="'@(Artifact)' != ''">
    <ItemGroup>
      <!-- Exclude all existing *.symbols.nupkg in source-only build - we create a unified symbols archive instead. -->
      <_ExistingSymbolPackage Include="@(Artifact)" Condition="'$(DotNetBuildSourceOnly)' != 'true' and '%(Artifact.SkipPublish)' != 'true' and $([System.String]::Copy('%(Filename)%(Extension)').EndsWith('.symbols.nupkg'))">
        <!-- Update the kind of the symbol packages to blob -->
        <Kind>Blob</Kind>
        <RelativeBlobPath>$(SymbolPackageBaseRelativeBlobPath)%(Filename)%(Extension)</RelativeBlobPath>
      </_ExistingSymbolPackage>
      <_PackageToPublish Include="@(Artifact)" Exclude="@(_ExistingSymbolPackage)" Condition="'%(Artifact.SkipPublish)' != 'true' and '%(Extension)' == '.nupkg'" />
    </ItemGroup>

    <ItemGroup>
      <ItemsToPushToBlobFeed Include="@(_PackageToPublish);@(_ExistingSymbolPackage)" Exclude="@(ItemsToPushToBlobFeed)" />
    </ItemGroup>

    <!-- 
        Publish Windows PDBs produced by SymStore.targets (by default, only shipping PDBs are placed there).
        SymbolUploader doesn't support embedded PDBs yet, so let SymStore.targets do the conversion for now.
        https://github.com/dotnet/symstore/issues/143
      -->
    <ItemGroup>
      <FilesToPublishToSymbolServer Include="$(ArtifactsSymStoreDirectory)**\*.pdb"/>

      <!-- Support existing uses of FilesToPublishToSymbolServer by translating this ItemGroup into ItemsToPushToBlobFeed,
           with type PDB. Repositories can also add these items manually if desired.
           Note that we are careful here to include the relative paths of those PDBs. Unlike most artifacts
           that we deal with, many PDBs can have the same name but different contents. -->
      <_SymbolsToPushToBlobFeed Include="@(FilesToPublishToSymbolServer)">
        <Kind>PDB</Kind>
        <RelativePDBPath>%(RecursiveDir)%(Filename)%(Extension)</RelativePDBPath>
      </_SymbolsToPushToBlobFeed>
      <ItemsToPushToBlobFeed Include="@(_SymbolsToPushToBlobFeed)" />
    </ItemGroup>
  </Target>

  <Target Name="AutoGenerateSymbolPackages" DependsOnTargets="BeforePublish" Condition="'$(AutoGenerateSymbolPackages)' == 'true'">
    <PropertyGroup>
      <SymbolPackagesDir Condition="'$(SymbolPackagesDir)' == ''">$(ArtifactsTmpDir)SymbolPackages\</SymbolPackagesDir>
    </PropertyGroup>

    <ItemGroup>
      <_PackageToPublish Update="@(_PackageToPublish)">
        <SymbolPackageToGenerate Condition="!Exists('%(RootDir)%(Directory)%(Filename).symbols.nupkg')">$(SymbolPackagesDir)%(Filename).symbols.nupkg</SymbolPackageToGenerate>
        <SymbolPackageRelativeBlobPath>$(SymbolPackageBaseRelativeBlobPath)/%(Filename).symbols.nupkg</SymbolPackageRelativeBlobPath>
      </_PackageToPublish>

      <_SymbolPackageToGenerate Include="@(_PackageToPublish->'%(SymbolPackageToGenerate)')"
                                Exclude="@(_ExistingSymbolPackage -> '$(SymbolPackagesDir)%(Filename)%(Extension)')"
                                Condition="'%(_PackageToPublish.SymbolPackageToGenerate)' != ''">
        <OriginalPackage>%(_PackageToPublish.Identity)</OriginalPackage>
        <IsShipping>%(_PackageToPublish.IsShipping)</IsShipping>
        <Kind>Blob</Kind>
        <RelativeBlobPath>%(_PackageToPublish.SymbolPackageRelativeBlobPath)</RelativeBlobPath>
      </_SymbolPackageToGenerate>
    </ItemGroup>

    <!--
      If a symbol package doesn't exist yet we assume that the regular package contains Portable PDBs.
      Such packages can act as symbol packages since they have the same structure.
      We just need to copy them to *.symbols.nupkg.
    -->
    <MakeDir Condition="'@(_SymbolPackageToGenerate)' != ''" Directories="$(SymbolPackagesDir)" />
    <Copy SourceFiles="@(_SymbolPackageToGenerate->'%(OriginalPackage)')" DestinationFiles="@(_SymbolPackageToGenerate)" />

    <ItemGroup>
      <!--
        These packages from Arcade-Services include some native libraries that
        our current symbol uploader can't handle. Below is a workaround until
        we get issue: https://github.com/dotnet/arcade/issues/2457 sorted.
      -->
      <_SymbolPackageToGenerate Remove="$(SymbolPackagesDir)**/Microsoft.DotNet.Darc.*" />
      <_SymbolPackageToGenerate Remove="$(SymbolPackagesDir)**/Microsoft.DotNet.Maestro.Tasks.*" />
    </ItemGroup>

    <ItemGroup>
      <ItemsToPushToBlobFeed Include="@(_SymbolPackageToGenerate)" Exclude="@(ItemsToPushToBlobFeed)" />
    </ItemGroup>
  </Target>

  <!-- Generate checksums from artifact items that set ChecksumPath.
       The produced checksums get automatically added as artifacts. -->
  <Target Name="GenerateChecksumsFromArtifacts"
          Condition="'@(Artifact)' != '' and '@(Artifact->HasMetadata('ChecksumPath'))' != ''">
    <ItemGroup>
      <GenerateChecksumItems Include="@(Artifact->HasMetadata('ChecksumPath'))"
                             DestinationPath="%(Artifact.ChecksumPath)"
                             RemoveMetadata="RelativeBlobPath" />
    </ItemGroup>

    <GenerateChecksums Items="@(GenerateChecksumItems)" />

    <ItemGroup>
      <!-- Set RelativeBlobPath if RelativeBlobPathParent is provided. -->
      <GenerateChecksumItemsWithDestinationPath Include="@(GenerateChecksumItems -> '%(DestinationPath)')" />
      <Artifact Include="@(GenerateChecksumItemsWithDestinationPath)">
        <RelativeBlobPath Condition="'$(RelativeBlobPathParent)' != ''">$(RelativeBlobPathParent.TrimEnd('/'))/%(Filename)%(Extension)</RelativeBlobPath>
        <Kind>Blob</Kind>
      </Artifact>
    </ItemGroup>
  </Target>

  <Target Name="PublishToAzureDevOpsArtifacts"
          DependsOnTargets="$(PublishDependsOnTargets);GenerateChecksumsFromArtifacts">
    <!-- 
      Sadly AzDO doesn't have a variable to tell the account name. Also
      the format of CollectionURI is not precise across different agent 
      configurations. Code below takes care of extracting the account 
      name from the CollectionURI in different formats.
    -->
    <PropertyGroup>
      <CollectionUri>$(SYSTEM_TEAMFOUNDATIONCOLLECTIONURI)</CollectionUri>
      
			<!-- When we have dev.azure.com/<account>/ -->
      <AzureDevOpsAccount Condition="$(CollectionUri.IndexOf('dev.azure.com')) >= 0">$(CollectionUri.Split('/')[3])</AzureDevOpsAccount>
		
			<!-- When we have <account>.visualstudio.com -->
      <AzureDevOpsAccount Condition="$(CollectionUri.IndexOf('visualstudio.com')) >= 0">$(CollectionUri.Split('.')[0].Split('/')[2])</AzureDevOpsAccount>
      
      <!-- Directory where pdbs pointed in `FilesToPublishToSymbolServer` are copied before publishing to AzDO artifacts. -->
      <PDBsToPublishTempLocation>$(ArtifactsTmpDir)PDBsToPublish/</PDBsToPublishTempLocation>
      <PdbArtifactsSourceBuiltOrTempDir Condition="'$(PushToLocalStorage)' == 'true'">$(SourceBuiltPdbArtifactsDir)</PdbArtifactsSourceBuiltOrTempDir>
      <PdbArtifactsSourceBuiltOrTempDir Condition="'$(PushToLocalStorage)' != 'true'">$(PDBsToPublishTempLocation)</PdbArtifactsSourceBuiltOrTempDir>

      <!-- Use the SYSTEM_PHASENAME variable when available as that is guaranteed to be a unique identifier.
           For local scenarios and when the variable isn't available, use "<os>-<arch>-<buildpass>"" as the manifest name. -->
      <AssetManifestFileName Condition="'$(AssetManifestFileName)' == '' and '$(SYSTEM_PHASENAME)' != ''">$(SYSTEM_PHASENAME).xml</AssetManifestFileName>
      <AssetManifestFileName Condition="'$(AssetManifestFileName)' == ''">$(AssetManifestOS)-$(AssetManifestArch)$(AssetManifestPass).xml</AssetManifestFileName>
      <AssetManifestFilePath Condition="'$(AssetManifestFilePath)' == ''">$(ArtifactsLogDir)AssetManifest\$(AssetManifestFileName)</AssetManifestFilePath>

    </PropertyGroup>
    
    <!--
      The new Maestro/BAR build model keeps separate Azure DevOps and GitHub build information.
      The GitHub information will be extracted based on the Azure DevOps repository.
    -->
    <ItemGroup>
      <ManifestBuildData Include="InitialAssetsLocation=$(SYSTEM_TEAMFOUNDATIONCOLLECTIONURI)$(SYSTEM_TEAMPROJECT)/_apis/build/builds/$(BUILD_BUILDID)/artifacts" />
      <ManifestBuildData Include="AzureDevOpsBuildId=$(BUILD_BUILDID)" />
      <ManifestBuildData Include="AzureDevOpsBuildDefinitionId=$(SYSTEM_DEFINITIONID)" />
      <ManifestBuildData Include="AzureDevOpsAccount=$(AzureDevOpsAccount)" />
      <ManifestBuildData Include="AzureDevOpsProject=$(SYSTEM_TEAMPROJECT)" />
      <ManifestBuildData Include="AzureDevOpsBuildNumber=$(BUILD_BUILDNUMBER)" />
      <ManifestBuildData Include="AzureDevOpsRepository=$(BUILD_REPOSITORY_URI)" />
      <ManifestBuildData Include="AzureDevOpsBranch=$(BUILD_SOURCEBRANCH)" />
    </ItemGroup>

    <!-- Add non-package Artifact items (repo extension point) as package already got added in the BeforePublish target. -->
    <ItemGroup>
      <ItemsToPushToBlobFeed Include="@(Artifact)" Condition="'%(Artifact.SkipPublish)' != 'true' and '%(Extension)' != '.nupkg'" />
    </ItemGroup>

    <!-- Update/add attributes of ItemsToPushToBlobFeed if they were not provided. -->
    <ItemGroup>
      <ItemsToPushToBlobFeed>
        <!-- Default artifact visibility is External -->
        <Visibility Condition="'%(ItemsToPushToBlobFeed.Visibility)' == ''">$([MSBuild]::ValueOrDefault('$(DefaultArtifactVisibility)', 'External'))</Visibility>
        <!-- Default to IsShipping=true -->
        <IsShipping Condition="'%(ItemsToPushToBlobFeed.IsShipping)' == ''">true</IsShipping>
        <!-- An item is a Blob if Kind wasn't already set, and PublishFlatContainer is true.
             An item is a Package if Kind wasn't already set, and PublishFlatContainer is false or not set.
             An item is a Package if Kind wasn't already set, and PublishFlatContainer is not set. -->
        <Kind Condition="'%(ItemsToPushToBlobFeed.Kind)' == '' and '%(ItemsToPushToBlobFeed.PublishFlatContainer)' == 'true'">Blob</Kind>
        <Kind Condition="'%(ItemsToPushToBlobFeed.Kind)' == '' and '%(ItemsToPushToBlobFeed.PublishFlatContainer)' != 'true'">Package</Kind>
      </ItemsToPushToBlobFeed>
    </ItemGroup>

    <!-- Note that the below ItemsToPushToBlobFeed metadata updates are in separate item groups to preserve previous information. -->
    <ItemGroup>
      <ItemsToPushToBlobFeed>
        <ManifestArtifactData Condition="'%(ItemsToPushToBlobFeed.IsShipping)' != 'true'">%(ItemsToPushToBlobFeed.ManifestArtifactData);NonShipping=true</ManifestArtifactData>
        <ManifestArtifactData Condition="'%(ItemsToPushToBlobFeed.IsShipping)' == 'true' and '$(ProducesDotNetReleaseShippingAssets)' == 'true'">%(ItemsToPushToBlobFeed.ManifestArtifactData);DotNetReleaseShipping=true</ManifestArtifactData>
      </ItemsToPushToBlobFeed>
    </ItemGroup>

<<<<<<< HEAD
             NOTE: This flag doesn't strictly mean that the package is stable versioned. A repo might suppress a stable version for a given package. -->
			  <ManifestArtifactData Condition="'$(PublishingVersion)' == '4' and
                                         '%(ItemsToPushToBlobFeed.Kind)' == 'Package' and
																			   '$(IsStableBuild)' == 'true' and
																			   '$(IsReleaseOnlyPackageVersion)' != 'true' and
																			   '%(ItemsToPushToBlobFeed.IsShipping)' == 'true'">%(ItemsToPushToBlobFeed.ManifestArtifactData);CouldBeStable=true</ManifestArtifactData>
        <!-- We narrowly set CouldBeStable=false only for packages we know won't generate a stable version because of IsReleaseOnlyPackageVersion == true.
             This allows for the default 'stable asset to non-isolated feed' detection behavior to still pick up accidental cases of stabilization. -->
				<ManifestArtifactData Condition="'$(PublishingVersion)' == '4' and
                                         '%(ItemsToPushToBlobFeed.Kind)' == 'Package' and
																				 '$(IsReleaseOnlyPackageVersion)' == 'true'">%(ItemsToPushToBlobFeed.ManifestArtifactData);CouldBeStable=false</ManifestArtifactData>
=======
    <ItemGroup>
      <ItemsToPushToBlobFeed>
        <ManifestArtifactData Condition="'%(ItemsToPushToBlobFeed.Visibility)' != ''">%(ItemsToPushToBlobFeed.ManifestArtifactData);Visibility=%(ItemsToPushToBlobFeed.Visibility)</ManifestArtifactData>
      </ItemsToPushToBlobFeed>
    </ItemGroup>

    <!-- Propagate stability data to the asset level for packages. We do this so that VMR builds which have some repo builds that are not stable, and others that are, do not end up having to use the default logic
          where ALL assets that are shipping in a stable build go to isolated feeds. Instead, we can just choose CouldBeStable==true, CouldBeStable==false.
          This only applies currently to Packages. Blobs are required to provide paths that are always non-stable. Pdbs don't have a stability concept.

          NOTE: This flag doesn't strictly mean that the package is stable versioned. A repo might suppress a stable version for a given package. -->
    <ItemGroup>
      <ItemsToPushToBlobFeed>
			  <ManifestArtifactData Condition="'%(ItemsToPushToBlobFeed.Kind)' == 'Package' and
																			   '$(IsStableBuild)' == 'true' and
																			   '$(IsReleaseOnlyPackageVersion)' != 'true' and
																			   '%(ItemsToPushToBlobFeed.IsShipping)' == 'true'">%(ItemsToPushToBlobFeed.ManifestArtifactData);CouldBeStable=true</ManifestArtifactData>
				<ManifestArtifactData Condition="'%(ItemsToPushToBlobFeed.Kind)' == 'Package' and
																				 (
                                          '$(IsStableBuild)' != 'true' or
																				  '$(IsReleaseOnlyPackageVersion)' == 'true' or
																				  '%(ItemsToPushToBlobFeed.IsShipping)' != 'true'
                                         )">%(ItemsToPushToBlobFeed.ManifestArtifactData);CouldBeStable=false</ManifestArtifactData>
>>>>>>> 8b6565cd
      </ItemsToPushToBlobFeed>
    </ItemGroup>

    <Error Condition="'@(ItemsToPublishToBlobFeed->WithMetadataValue('IsShipping','true')->AnyHaveMetadataValue('Visibility','Vertical'))' == 'true'"
           Text="Visibility 'Vertical' is not supported for shipping artifacts." />
    <Error Condition="'@(ItemsToPublishToBlobFeed->WithMetadataValue('IsShipping','true')->AnyHaveMetadataValue('Visibility','Internal'))' == 'true'"
           Text="Visibility 'Internal' is not supported for shipping artifacts." />
    <Error Condition="'@(ItemsToPublishToBlobFeed->AnyHaveMetadataValue('Visibility','Vertical'))' == 'true' and '$(DotNetBuild)' != 'true'"
           Text="Visibility 'Vertical' is only supported in vertical builds." />

    <!--
      The user can set `PublishingVersion` via eng\Publishing.props
    -->
    <PushToBuildStorage
      AzureDevOpsCollectionUri="$(SYSTEM_TEAMFOUNDATIONCOLLECTIONURI)"
      AzureDevOpsProject="$(SYSTEM_TEAMPROJECT)"
      AzureDevOpsBuildId="$(BUILD_BUILDID)"
      ItemsToPush="@(ItemsToPushToBlobFeed)"
      ManifestBuildData="@(ManifestBuildData)"
      ManifestRepoUri="$(BUILD_REPOSITORY_NAME)"
      ManifestBranch="$(BUILD_SOURCEBRANCH)"
      ManifestBuildId="$(BUILD_BUILDNUMBER)"
      ManifestCommit="$(BUILD_SOURCEVERSION)"
      ManifestRepoOrigin="$(GitHubRepositoryName)"
      IsStableBuild="$(IsStableBuild)"
      PublishingVersion="$(PublishingVersion)"
      AssetManifestPath="$(AssetManifestFilePath)" 
      IsReleaseOnlyPackageVersion="$(IsReleaseOnlyPackageVersion)"
      PushToLocalStorage="$(PushToLocalStorage)"
      AssetsLocalStorageDir="$(SourceBuiltAssetsDir)"
      PreserveRepoOrigin="$(PreserveRepoOrigin)"
      ShippingPackagesLocalStorageDir="$(SourceBuiltShippingPackagesDir)"
      NonShippingPackagesLocalStorageDir="$(SourceBuiltNonShippingPackagesDir)"
      AssetManifestsLocalStorageDir="$(SourceBuiltAssetManifestsDir)"
      PdbArtifactsLocalStorageDir="$(PdbArtifactsSourceBuiltOrTempDir)"
      ArtifactVisibilitiesToPublish="@(ArtifactVisibilityToPublish)"
      UseHardlinksIfPossible="$(PublishingUseHardlinksIfPossible)" />
  </Target>

  <!-- Import the publish targets when in the inner or outer repo builds. -->
  <Import Project="SourceBuild/SourceBuildArcadePublish.targets" Condition="'$(DotNetBuildRepo)' == 'true'" />

</Project><|MERGE_RESOLUTION|>--- conflicted
+++ resolved
@@ -314,8 +314,17 @@
       </ItemsToPushToBlobFeed>
     </ItemGroup>
 
-<<<<<<< HEAD
-             NOTE: This flag doesn't strictly mean that the package is stable versioned. A repo might suppress a stable version for a given package. -->
+    <ItemGroup>
+      <ItemsToPushToBlobFeed>
+        <ManifestArtifactData Condition="'%(ItemsToPushToBlobFeed.Visibility)' != ''">%(ItemsToPushToBlobFeed.ManifestArtifactData);Visibility=%(ItemsToPushToBlobFeed.Visibility)</ManifestArtifactData>
+      </ItemsToPushToBlobFeed>
+    </ItemGroup>
+
+    <!-- Propagate stability data to the asset level for packages. We do this so that VMR builds which have some repo builds that are not stable, and others that are, do not end up having to use the default logic
+         where ALL assets that are shipping in a stable build go to isolated feeds. Instead, we can just choose CouldBeStable==true, CouldBeStable==false.
+         This only applies currently to Packages. Blobs are required to provide paths that are always non-stable. Pdbs don't have a stability concept.
+
+         NOTE: This flag doesn't strictly mean that the package is stable versioned. A repo might suppress a stable version for a given package. -->
 			  <ManifestArtifactData Condition="'$(PublishingVersion)' == '4' and
                                          '%(ItemsToPushToBlobFeed.Kind)' == 'Package' and
 																			   '$(IsStableBuild)' == 'true' and
@@ -326,31 +335,6 @@
 				<ManifestArtifactData Condition="'$(PublishingVersion)' == '4' and
                                          '%(ItemsToPushToBlobFeed.Kind)' == 'Package' and
 																				 '$(IsReleaseOnlyPackageVersion)' == 'true'">%(ItemsToPushToBlobFeed.ManifestArtifactData);CouldBeStable=false</ManifestArtifactData>
-=======
-    <ItemGroup>
-      <ItemsToPushToBlobFeed>
-        <ManifestArtifactData Condition="'%(ItemsToPushToBlobFeed.Visibility)' != ''">%(ItemsToPushToBlobFeed.ManifestArtifactData);Visibility=%(ItemsToPushToBlobFeed.Visibility)</ManifestArtifactData>
-      </ItemsToPushToBlobFeed>
-    </ItemGroup>
-
-    <!-- Propagate stability data to the asset level for packages. We do this so that VMR builds which have some repo builds that are not stable, and others that are, do not end up having to use the default logic
-          where ALL assets that are shipping in a stable build go to isolated feeds. Instead, we can just choose CouldBeStable==true, CouldBeStable==false.
-          This only applies currently to Packages. Blobs are required to provide paths that are always non-stable. Pdbs don't have a stability concept.
-
-          NOTE: This flag doesn't strictly mean that the package is stable versioned. A repo might suppress a stable version for a given package. -->
-    <ItemGroup>
-      <ItemsToPushToBlobFeed>
-			  <ManifestArtifactData Condition="'%(ItemsToPushToBlobFeed.Kind)' == 'Package' and
-																			   '$(IsStableBuild)' == 'true' and
-																			   '$(IsReleaseOnlyPackageVersion)' != 'true' and
-																			   '%(ItemsToPushToBlobFeed.IsShipping)' == 'true'">%(ItemsToPushToBlobFeed.ManifestArtifactData);CouldBeStable=true</ManifestArtifactData>
-				<ManifestArtifactData Condition="'%(ItemsToPushToBlobFeed.Kind)' == 'Package' and
-																				 (
-                                          '$(IsStableBuild)' != 'true' or
-																				  '$(IsReleaseOnlyPackageVersion)' == 'true' or
-																				  '%(ItemsToPushToBlobFeed.IsShipping)' != 'true'
-                                         )">%(ItemsToPushToBlobFeed.ManifestArtifactData);CouldBeStable=false</ManifestArtifactData>
->>>>>>> 8b6565cd
       </ItemsToPushToBlobFeed>
     </ItemGroup>
 
