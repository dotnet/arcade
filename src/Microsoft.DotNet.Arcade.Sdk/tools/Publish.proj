--- conflicted
+++ resolved
@@ -324,13 +324,9 @@
          where ALL assets that are shipping in a stable build go to isolated feeds. Instead, we can just choose CouldBeStable==true, CouldBeStable==false.
          This only applies currently to Packages. Blobs are required to provide paths that are always non-stable. Pdbs don't have a stability concept.
 
-<<<<<<< HEAD
          NOTE: This flag doesn't strictly mean that the package is stable versioned. A repo might suppress a stable version for a given package. -->
-=======
-          NOTE: This flag doesn't strictly mean that the package is stable versioned. A repo might suppress a stable version for a given package. -->
     <ItemGroup>
       <ItemsToPushToBlobFeed>
->>>>>>> c42d01ee
 			  <ManifestArtifactData Condition="'$(PublishingVersion)' == '4' and
                                          '%(ItemsToPushToBlobFeed.Kind)' == 'Package' and
 																			   '$(IsStableBuild)' == 'true' and
