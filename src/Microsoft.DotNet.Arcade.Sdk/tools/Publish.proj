--- conflicted
+++ resolved
@@ -135,14 +135,10 @@
       <ManifestBuildData Include="AzureDevOpsBranch=$(BUILD_SOURCEBRANCH)" />
     </ItemGroup>
     
-<<<<<<< HEAD
-    <PushToAzureDevOpsArtifacts
-=======
     <!--
       The user can set `PublishingVersion` via eng\Publishing.props
     -->
     <PushToAzureDevOpsArtifacts 
->>>>>>> 669916d0
       ItemsToPush="@(ItemsToPushToBlobFeed)"
       ItemsToSign="@(ItemsToSign)"
       StrongNameSignInfo="@(StrongNameSignInfo)"
