<!-- Licensed to the .NET Foundation under one or more agreements. The .NET Foundation licenses this file to you under the MIT license. See the LICENSE file in the project root for more information. -->
<Project DefaultTargets="Publish">
  <!--
    Optional variables:
      AzureFeedUrl                      Target Azure feed URL.
      AzureAccountKey                   Azure account key.
      DotNetOutputBlobFeedDir           Source Build publishing directory
      DotNetSymbolServerTokenMsdl       Personal access token for MSDL symbol server. Available from variable group DotNet-Symbol-Publish.
      DotNetSymbolServerTokenSymWeb     Personal access token for SymWeb symbol server. Available from variable group DotNet-Symbol-Publish.
      DotNetSymbolExpirationInDays      Symbol expiration time in days (defaults to 10 years).
  -->

  <Import Project="BuildStep.props" />

  <!-- Allow for repo specific Publish properties such as add additional files to be published -->
  <Import Project="$(RepositoryEngineeringDir)Publishing.props" Condition="Exists('$(RepositoryEngineeringDir)Publishing.props')" />

  <PropertyGroup>
    <PublishToAzure>false</PublishToAzure>
    <PublishToAzure Condition="'$(AzureFeedUrl)' != ''">true</PublishToAzure>

    <PublishToSourceBuildStorage>false</PublishToSourceBuildStorage>
    <PublishToSourceBuildStorage Condition="'$(DotNetOutputBlobFeedDir)' != ''">true</PublishToSourceBuildStorage>
    
    <PublishToSymbolServer>false</PublishToSymbolServer>
    <PublishToSymbolServer Condition="'$(UsingToolSymbolUploader)' == 'true' and '$(AzureFeedUrl)' == '' and '$(ContinuousIntegrationBuild)' == 'true'">true</PublishToSymbolServer>
    <AssetManifestFilePath>$(ArtifactsLogDir)AssetManifest\$(OS)-$(PlatformName).xml</AssetManifestFilePath>

    <PipelineArtifactsAssetManifestFilePath>$(ArtifactsLogDir)PipelineArtifactsPublishingManifests\$(OS)-$(PlatformName)-$(AGENT_JOBNAME).xml</PipelineArtifactsAssetManifestFilePath>
  </PropertyGroup>

  <Import Project="$(NuGetPackageRoot)microsoft.dotnet.build.tasks.feed\$(MicrosoftDotNetBuildTasksFeedVersion)\build\Microsoft.DotNet.Build.Tasks.Feed.targets" Condition="$(PublishToAzure)"/>
  <Import Project="$(NuGetPackageRoot)microsoft.symboluploader.build.task\$(MicrosoftSymbolUploaderBuildTaskVersion)\build\PublishSymbols.targets" Condition="$(PublishToSymbolServer)"/>

  <Target Name="Publish"
          DependsOnTargets="BeforePublish;BeforePublishPackagesToBlobFeed;BeforePublishFilesToBlobFeed;PublishSymbols"
          Condition="$(PublishToAzure) or $(PublishToSourceBuildStorage) or $(PublishToSymbolServer)">
  </Target>

  <!-- Target used to condition calling PublishPackagesToBlobFeed target from the Feed package -->
  <Target Name="BeforePublishPackagesToBlobFeed"
          DependsOnTargets="BeforePublish;PublishPackagesToBlobFeed"
          Condition="'$(PublishToBlobFeedFlatContainer)' != 'true'">
  </Target>

  <!-- Target used to condition calling PublishFilesToBlobFeed target from the Feed package -->
  <Target Name="BeforePublishFilesToBlobFeed"
          DependsOnTargets="BeforePublish;PublishFilesToBlobFeed"
          Condition="'$(PublishToBlobFeedFlatContainer)' == 'true'">
  </Target>

  <Target Name="BeforePublish"
          BeforeTargets="Publish;PublishSymbols"
          Condition="$(PublishToAzure) or $(PublishToSourceBuildStorage) or $(PublishToSymbolServer)">
    <PropertyGroup>
      <SymbolPackagesDir>$(ArtifactsTmpDir)SymbolPackages\</SymbolPackagesDir>

      <PublishToBlobFeedFlatContainer Condition=" '$(PublishToBlobFeedFlatContainer)' == '' ">false</PublishToBlobFeedFlatContainer>
    </PropertyGroup>

    <ItemGroup>
      <ExistingSymbolPackages Include="$(ArtifactsShippingPackagesDir)*.symbols.nupkg" IsShipping="true" />
      <ExistingSymbolPackages Include="$(ArtifactsNonShippingPackagesDir)*.symbols.nupkg" IsShipping="false" />

      <PackagesToPublish Include="$(ArtifactsShippingPackagesDir)*.nupkg" IsShipping="true" />
      <PackagesToPublish Include="$(ArtifactsNonShippingPackagesDir)*.nupkg" IsShipping="false" />
      <PackagesToPublish Remove="@(ExistingSymbolPackages)" />

      <PackagesToPublish Update="@(PackagesToPublish)">
        <SymbolPackageToGenerate Condition="!Exists('%(RootDir)%(Directory)%(Filename).symbols.nupkg')">$(SymbolPackagesDir)%(Filename).symbols.nupkg</SymbolPackageToGenerate>
      </PackagesToPublish>

      <SymbolPackagesToGenerate Include="@(PackagesToPublish->'%(SymbolPackageToGenerate)')" Condition="'%(PackagesToPublish.SymbolPackageToGenerate)' != ''">
        <OriginalPackage>%(PackagesToPublish.Identity)</OriginalPackage>
        <IsShipping>%(PackagesToPublish.IsShipping)</IsShipping>
      </SymbolPackagesToGenerate>
    </ItemGroup>

    <!--
      If a symbol package doesn't exist yet we assume that the regular package contains Portable PDBs.
      Such packages can act as symbol packages since they have the same structure.
      We just need to copy them to *.symbols.nupkg.
    -->
    <MakeDir Directories="$(SymbolPackagesDir)" />
    <Copy SourceFiles="@(SymbolPackagesToGenerate->'%(OriginalPackage)')" DestinationFiles="@(SymbolPackagesToGenerate)" />

    <!-- Orchestrated Build blob storage -->
    <ItemGroup>
      <ItemsToPushToBlobFeed Include="@(PackagesToPublish);@(ExistingSymbolPackages);@(SymbolPackagesToGenerate)">
        <ManifestArtifactData Condition="'%(IsShipping)' != 'true'">NonShipping=true</ManifestArtifactData>
      </ItemsToPushToBlobFeed>
    </ItemGroup>

    <!-- 
      Translate properties to those used by the feed package
      https://github.com/dotnet/arcade/blob/master/src/Microsoft.DotNet.Build.Tasks.Feed/build/Microsoft.DotNet.Build.Tasks.Feed.targets 
    -->
    <PropertyGroup>
      <ExpectedFeedUrl>$(AzureFeedUrl)</ExpectedFeedUrl>
      <AccountKey>$(AzureAccountKey)</AccountKey>
      <ManifestRepoUri>$(BUILD_REPOSITORY_URI)</ManifestRepoUri>
      <ManifestBranch>$(BUILD_SOURCEBRANCH)</ManifestBranch>
      <ManifestBuildId>$(BUILD_BUILDNUMBER)</ManifestBuildId>
      <ManifestCommit>$(BUILD_SOURCEVERSION)</ManifestCommit>
    </PropertyGroup>
    <ItemGroup>
      <PackagesToPublish Remove="@(PackagesToPublish)" />
      <PackagesToPublish Include="@(ItemsToPushToBlobFeed)" />
    </ItemGroup>

    <!--
    Begin:
      Work in progress drop-in replacement for PushToBlobFeed task below.
      This is part of the work on https://github.com/dotnet/arcade/issues/1179
    -->
<<<<<<< HEAD
    <WriteLinesToFile
      File="$(ArtifactsObjDir)MicrosoftDotNetBuildTasksFeedVersion.props"
      Lines="&lt;Project>&lt;PropertyGroup>&lt;MicrosoftDotNetBuildTasksFeedVersion>$(MicrosoftDotNetBuildTasksFeedVersion)&lt;/MicrosoftDotNetBuildTasksFeedVersion>&lt;/PropertyGroup>&lt;/Project>"
      Overwrite="true"
      Encoding="Unicode"
      Condition="$(OfficialBuild)" />

    <Message
      Text="##vso[artifact.upload containerfolder=PipelineArtifactsPublishingManifests;artifactname=PipelineArtifactsPublishingManifests]$(ArtifactsObjDir)MicrosoftDotNetBuildTasksFeedVersion.props"
      Condition="$(OfficialBuild) and $(PublishToAzure) and '$(PushToAzureDevOps)' == 'true'"
      Importance="high" />

    <Message
      Text="##vso[artifact.upload containerfolder=PipelineArtifactsPublishingManifests;artifactname=PipelineArtifactsPublishingManifests]$(RepositoryEngineeringDir)common\PublishToPackageFeed.proj"
      Condition="$(OfficialBuild) and $(PublishToAzure) and '$(PushToAzureDevOps)' == 'true'"
      Importance="high" />
  </Target>

  <Target Name="AfterPublish"
          AfterTargets="Publish">
    <!-- Source Build local storage -->    
    <Copy SourceFiles="@(PackagesToPublish)" DestinationFolder="$(DotNetOutputBlobFeedDir)packages" Condition="$(PublishToSourceBuildStorage)" />
    <Copy SourceFiles="@(ExistingSymbolPackages);@(SymbolPackagesToGenerate)" DestinationFolder="$(DotNetOutputBlobFeedDir)assets" Condition="$(PublishToSourceBuildStorage)" />
=======

    <!-- 
      Sadly AzDO doesn't have a variable to tell the account name. Also
      the format of CollectionURI is not precise across different agent 
      configurations. Code below takes care of extracting the account 
      name from the CollectionURI in different formats.
    -->
    <PropertyGroup>
      <CollectionUri>$(SYSTEM_TEAMFOUNDATIONCOLLECTIONURI)</CollectionUri>
      
			<!-- When we have dev.azure.com/<account>/ -->
      <AzureDevOpsAccount Condition="$(CollectionUri.IndexOf('dev.azure.com')) >= 0">$(url.Split('/')[3])</AzureDevOpsAccount>
		
			<!-- When we have <account>.visualstudio.com -->
      <AzureDevOpsAccount Condition="$(CollectionUri.IndexOf('visualstudio.com')) >= 0">$(url.Split('.')[0].Split('/')[2])</AzureDevOpsAccount>
    </PropertyGroup>
>>>>>>> 51d968b4

    <!--
      The new Maestro/BAR build model keeps separate Azure DevOps and GitHub build information.
      The GitHub information will be extracted based on the Azure DevOps repository.
    -->
    <ItemGroup>
      <NewManifestBuildData Include="InitialAssetsLocation=$(SYSTEM_TEAMFOUNDATIONCOLLECTIONURI)$(SYSTEM_TEAMPROJECT)/_apis/build/builds/$(BUILD_BUILDID)/artifacts" />
      <NewManifestBuildData Include="AzureDevOpsBuildId=$(BUILD_BUILDID)" />
      <NewManifestBuildData Include="AzureDevOpsBuildDefinitionId=$(SYSTEM_DEFINITIONID)" />
      <NewManifestBuildData Include="AzureDevOpsAccount=$(AzureDevOpsAccount)" />
      <NewManifestBuildData Include="AzureDevOpsProject=$(SYSTEM_TEAMPROJECT)" />
      <NewManifestBuildData Include="AzureDevOpsBuildNumber=$(BUILD_BUILDNUMBER)" />
      <NewManifestBuildData Include="AzureDevOpsRepository=$(BUILD_REPOSITORY_URI)" />
      <NewManifestBuildData Include="AzureDevOpsBranch=$(BUILD_SOURCEBRANCH)" />
    </ItemGroup>

    <PushToAzureDevOpsArtifacts 
      ItemsToPush="@(ItemsToPushToBlobFeed)"
      ManifestBuildData="@(NewManifestBuildData)"
      ManifestRepoUri="$(BUILD_REPOSITORY_URI)"
      ManifestBranch="$(BUILD_SOURCEBRANCH)"
      ManifestBuildId="$(BUILD_BUILDNUMBER)"
      ManifestCommit="$(BUILD_SOURCEVERSION)"
      PublishFlatContainer="false"
      AssetManifestPath="$(PipelineArtifactsAssetManifestFilePath)"
      Condition="$(PublishToAzure) and '$(PushToAzureDevOps)' == 'true'"/>
<<<<<<< HEAD
  </Target>
=======

    <!--
      The publishing pipeline (implemented by PublishToPackageFeed.proj) will use the Tasks.Feed package
      to publish packages. The version of Tasks.Feed used will come either from Version.props or from
      DefaultVersions.props
    -->

    <Message
      Text="##vso[artifact.upload containerfolder=PipelineArtifactsPublishingManifests;artifactname=PipelineArtifactsPublishingManifests]$(RepositoryEngineeringDir)common\PublishToPackageFeed.proj"
      Condition="$(PublishToAzure) and '$(PushToAzureDevOps)' == 'true'"
      Importance="high" />

    <Message
      Text="##vso[artifact.upload containerfolder=PipelineArtifactsPublishingManifests;artifactname=PipelineArtifactsPublishingManifests]$(MSBuildThisFileDirectory)DefaultVersions.props"
      Condition="$(PublishToAzure) and '$(PushToAzureDevOps)' == 'true' and Exists('$(MSBuildThisFileDirectory)DefaultVersions.props')"
      Importance="high" />

    <Message
      Text="##vso[artifact.upload containerfolder=PipelineArtifactsPublishingManifests;artifactname=PipelineArtifactsPublishingManifests]$(RepositoryEngineeringDir)Versions.props"
      Condition="$(PublishToAzure) and '$(PushToAzureDevOps)' == 'true' and Exists('$(RepositoryEngineeringDir)Versions.props')"
      Importance="high" />

    <Message
      Text="##vso[artifact.upload containerfolder=PipelineArtifactsPublishingManifests;artifactname=PipelineArtifactsPublishingManifests]$(PipelineArtifactsAssetManifestFilePath)"
      Condition="$(PublishToAzure) and '$(PushToAzureDevOps)' == 'true'"
      Importance="high" />
    
    <!--
    End:
      Work in progress drop-in replacement for PushToBlobFeed task below.
      This is part of the work on https://github.com/dotnet/arcade/issues/1179
    -->

    <PushToBlobFeed 
      ExpectedFeedUrl="$(AzureFeedUrl)"
      AccountKey="$(AzureAccountKey)"
      ItemsToPush="@(ItemsToPushToBlobFeed)"
      ManifestBuildData="Location=$(AzureFeedUrl)"
      ManifestRepoUri="$(BUILD_REPOSITORY_URI)"
      ManifestBranch="$(BUILD_SOURCEBRANCH)"
      ManifestBuildId="$(BUILD_BUILDNUMBER)"
      ManifestCommit="$(BUILD_SOURCEVERSION)" 
      AssetManifestPath="$(AssetManifestFilePath)"
      PublishFlatContainer="$(PublishToBlobFeedFlatContainer)"                    
      Condition="$(PublishToAzure)"/>
>>>>>>> 51d968b4

  <Target Name="PublishSymbols"
          DependsOnTargets="BeforePublish"
          Condition="$(PublishToSymbolServer)">

    <!-- Symbol publishing -->
    <PropertyGroup>
      <DotNetSymbolExpirationInDays Condition="'$(DotNetSymbolExpirationInDays)' == ''">3650</DotNetSymbolExpirationInDays>
      <DryRun>false</DryRun>
    </PropertyGroup>

    <PropertyGroup Condition="'$(OfficialBuild)' != 'true'">
      <DryRun>true</DryRun>
      <DotNetSymbolServerTokenSymWeb>DryRunPTA</DotNetSymbolServerTokenSymWeb>
      <DotNetSymbolServerTokenMsdl>DryRunPTA</DotNetSymbolServerTokenMsdl>
    </PropertyGroup>

    <ItemGroup>
      <!-- 
        Publish Windows PDBs produced by SymStore.targets (by default, only shipping PDBs are placed there).
        SymbolUploader doesn't support embedded PDBs yet, so let SymStore.targets do the conversion for now.
        https://github.com/dotnet/core-eng/issues/3645
      -->
      <FilesToPublishToSymbolServer Include="$(ArtifactsSymStoreDirectory)**\*.pdb"/>

      <!--
        Publish Portable PDBs contained in symbol packages.
      -->
      <PackagesToPublishToSymbolServer Include="@(ExistingSymbolPackages);@(SymbolPackagesToGenerate)"/>
    </ItemGroup>

    <PropertyGroup>
      <PublishToSymbolServer Condition="'@(FilesToPublishToSymbolServer)' == '' and '@(PackagesToPublishToSymbolServer)' == ''">false</PublishToSymbolServer>
    </PropertyGroup>

    <!-- Symbol Uploader: MSDL -->
    <Message Importance="High" Text="Publishing symbol packages to MSDL ..." Condition="$(PublishToSymbolServer)" />
    <PublishSymbols PackagesToPublish="@(PackagesToPublishToSymbolServer)"
                    FilesToPublish="@(FilesToPublishToSymbolServer)"
                    PersonalAccessToken="$(DotNetSymbolServerTokenMsdl)"
                    SymbolServerPath="https://microsoftpublicsymbols.artifacts.visualstudio.com/DefaultCollection"
                    ExpirationInDays="$(DotNetSymbolExpirationInDays)"
                    VerboseLogging="true"
                    DryRun="$(DryRun)"
                    ConvertPortablePdbsToWindowsPdbs="false"
                    PdbConversionTreatAsWarning=""
                    Condition="$(PublishToSymbolServer)"/>

    <!-- 
      Symbol Uploader: SymWeb 
      Watson, VS insertion testings and the typical internal dev usage require SymWeb.
      Currently we need to call the task twice (https://github.com/dotnet/core-eng/issues/3489).
    -->
    <Message Importance="High" Text="Publishing symbol packages to SymWeb ..." Condition="$(PublishToSymbolServer)" />
    <PublishSymbols PackagesToPublish="@(PackagesToPublishToSymbolServer)"
                    FilesToPublish="@(FilesToPublishToSymbolServer)"
                    PersonalAccessToken="$(DotNetSymbolServerTokenSymWeb)"
                    SymbolServerPath="https://microsoft.artifacts.visualstudio.com/DefaultCollection"
                    ExpirationInDays="$(DotNetSymbolExpirationInDays)"
                    VerboseLogging="true"
                    DryRun="$(DryRun)"
                    ConvertPortablePdbsToWindowsPdbs="false"
                    PdbConversionTreatAsWarning=""
                    Condition="$(PublishToSymbolServer)"/>
  </Target>

</Project><|MERGE_RESOLUTION|>--- conflicted
+++ resolved
@@ -108,36 +108,11 @@
       <PackagesToPublish Include="@(ItemsToPushToBlobFeed)" />
     </ItemGroup>
 
-    <!--
-    Begin:
-      Work in progress drop-in replacement for PushToBlobFeed task below.
-      This is part of the work on https://github.com/dotnet/arcade/issues/1179
-    -->
-<<<<<<< HEAD
-    <WriteLinesToFile
-      File="$(ArtifactsObjDir)MicrosoftDotNetBuildTasksFeedVersion.props"
-      Lines="&lt;Project>&lt;PropertyGroup>&lt;MicrosoftDotNetBuildTasksFeedVersion>$(MicrosoftDotNetBuildTasksFeedVersion)&lt;/MicrosoftDotNetBuildTasksFeedVersion>&lt;/PropertyGroup>&lt;/Project>"
-      Overwrite="true"
-      Encoding="Unicode"
-      Condition="$(OfficialBuild)" />
-
-    <Message
-      Text="##vso[artifact.upload containerfolder=PipelineArtifactsPublishingManifests;artifactname=PipelineArtifactsPublishingManifests]$(ArtifactsObjDir)MicrosoftDotNetBuildTasksFeedVersion.props"
-      Condition="$(OfficialBuild) and $(PublishToAzure) and '$(PushToAzureDevOps)' == 'true'"
-      Importance="high" />
-
-    <Message
-      Text="##vso[artifact.upload containerfolder=PipelineArtifactsPublishingManifests;artifactname=PipelineArtifactsPublishingManifests]$(RepositoryEngineeringDir)common\PublishToPackageFeed.proj"
-      Condition="$(OfficialBuild) and $(PublishToAzure) and '$(PushToAzureDevOps)' == 'true'"
-      Importance="high" />
-  </Target>
-
-  <Target Name="AfterPublish"
-          AfterTargets="Publish">
-    <!-- Source Build local storage -->    
-    <Copy SourceFiles="@(PackagesToPublish)" DestinationFolder="$(DotNetOutputBlobFeedDir)packages" Condition="$(PublishToSourceBuildStorage)" />
-    <Copy SourceFiles="@(ExistingSymbolPackages);@(SymbolPackagesToGenerate)" DestinationFolder="$(DotNetOutputBlobFeedDir)assets" Condition="$(PublishToSourceBuildStorage)" />
-=======
+    <!-- 
+    Begin: 
+      Work in progress drop-in replacement for PushToBlobFeed task below. 
+      This is part of the work on https://github.com/dotnet/arcade/issues/1179 
+    --> 
 
     <!-- 
       Sadly AzDO doesn't have a variable to tell the account name. Also
@@ -154,7 +129,6 @@
 			<!-- When we have <account>.visualstudio.com -->
       <AzureDevOpsAccount Condition="$(CollectionUri.IndexOf('visualstudio.com')) >= 0">$(url.Split('.')[0].Split('/')[2])</AzureDevOpsAccount>
     </PropertyGroup>
->>>>>>> 51d968b4
 
     <!--
       The new Maestro/BAR build model keeps separate Azure DevOps and GitHub build information.
@@ -181,9 +155,6 @@
       PublishFlatContainer="false"
       AssetManifestPath="$(PipelineArtifactsAssetManifestFilePath)"
       Condition="$(PublishToAzure) and '$(PushToAzureDevOps)' == 'true'"/>
-<<<<<<< HEAD
-  </Target>
-=======
 
     <!--
       The publishing pipeline (implemented by PublishToPackageFeed.proj) will use the Tasks.Feed package
@@ -210,26 +181,21 @@
       Text="##vso[artifact.upload containerfolder=PipelineArtifactsPublishingManifests;artifactname=PipelineArtifactsPublishingManifests]$(PipelineArtifactsAssetManifestFilePath)"
       Condition="$(PublishToAzure) and '$(PushToAzureDevOps)' == 'true'"
       Importance="high" />
-    
-    <!--
-    End:
-      Work in progress drop-in replacement for PushToBlobFeed task below.
-      This is part of the work on https://github.com/dotnet/arcade/issues/1179
-    -->
-
-    <PushToBlobFeed 
-      ExpectedFeedUrl="$(AzureFeedUrl)"
-      AccountKey="$(AzureAccountKey)"
-      ItemsToPush="@(ItemsToPushToBlobFeed)"
-      ManifestBuildData="Location=$(AzureFeedUrl)"
-      ManifestRepoUri="$(BUILD_REPOSITORY_URI)"
-      ManifestBranch="$(BUILD_SOURCEBRANCH)"
-      ManifestBuildId="$(BUILD_BUILDNUMBER)"
-      ManifestCommit="$(BUILD_SOURCEVERSION)" 
-      AssetManifestPath="$(AssetManifestFilePath)"
-      PublishFlatContainer="$(PublishToBlobFeedFlatContainer)"                    
-      Condition="$(PublishToAzure)"/>
->>>>>>> 51d968b4
+
+    <!-- 
+    End: 
+      Work in progress drop-in replacement for PushToBlobFeed task below. 
+      This is part of the work on https://github.com/dotnet/arcade/issues/1179 
+    --> 
+
+  </Target>
+
+  <Target Name="AfterPublish"
+          AfterTargets="Publish">
+    <!-- Source Build local storage -->    
+    <Copy SourceFiles="@(PackagesToPublish)" DestinationFolder="$(DotNetOutputBlobFeedDir)packages" Condition="$(PublishToSourceBuildStorage)" />
+    <Copy SourceFiles="@(ExistingSymbolPackages);@(SymbolPackagesToGenerate)" DestinationFolder="$(DotNetOutputBlobFeedDir)assets" Condition="$(PublishToSourceBuildStorage)" />
+  </Target>
 
   <Target Name="PublishSymbols"
           DependsOnTargets="BeforePublish"
