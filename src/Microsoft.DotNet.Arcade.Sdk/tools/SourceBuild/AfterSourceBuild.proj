--- conflicted
+++ resolved
@@ -129,37 +129,6 @@
   </Target>
 
   <!--
-<<<<<<< HEAD
-=======
-    In VMR build we create repo manifest.
-    SB orchestrator will parse the manifest and copy the artifacts to the right locations.
-
-    This can be removed once we enable standard repo assets manifests and SB orchestrator
-    starts using it - https://github.com/dotnet/source-build/issues/3970
-  -->
-  <Target Name="CreateRepoManifest"
-          Condition="'$(DotNetBuildFromSourceFlavor)' == 'Product' or '$(DotNetBuildOrchestrator)' == 'true'"
-          DependsOnTargets="
-            GetCategorizedIntermediateNupkgContents;
-            CreateRepoSymbolsArchive">
-    <PropertyGroup>
-      <RepoManifestFile>$(ArtifactsDir)RepoManifest.xml</RepoManifestFile>
-    </PropertyGroup>
-
-    <ItemGroup>
-      <RepoManifestLine Include='&lt;Build&gt;' />
-      <RepoManifestLine Include='&lt;Artifact Path="%(IntermediateNupkgFile.Identity)" /&gt;' />
-      <RepoManifestLine Include='&lt;/Build&gt;' />
-    </ItemGroup>
-
-    <WriteLinesToFile
-      File="$(RepoManifestFile)"
-      Lines="@(RepoManifestLine)"
-      Overwrite="true" />
-  </Target>
-
-  <!--
->>>>>>> 8853b56b
     Create source-build intermediate NuGet package and supplemental intermediate NuGet packages (if
     necessary) for dependency transport to downstream repos.
   -->
