<!-- Licensed to the .NET Foundation under one or more agreements. The .NET Foundation licenses this file to you under the MIT license. -->
<Project>

<<<<<<< HEAD
  <!-- Turn on package pruning by default for every TFM except for .NET Framework. -->
  <PropertyGroup>
    <RestoreEnablePackagePruning Condition="'$(TargetFrameworkIdentifier)' != '.NETFramework'">true</RestoreEnablePackagePruning>
=======
  <!-- Explicitly turn off package pruning for .NET Framework which isn't supported. -->
  <PropertyGroup>
    <RestoreEnablePackagePruning Condition="'$(TargetFrameworkIdentifier)' == '.NETFramework'">false</RestoreEnablePackagePruning>
>>>>>>> c8317778
  </PropertyGroup>

  <PropertyGroup>
    <DeployProjectOutput Condition="'$(DeployProjectOutput)' == ''">$(__DeployProjectOutput)</DeployProjectOutput>
    
    <!-- Run Deploy step by default when the solution is build directly via msbuild (from command line or VS). -->
    <DeployProjectOutput Condition="'$(DeployProjectOutput)' == ''">true</DeployProjectOutput>
  </PropertyGroup>

  <!-- Default empty deploy target. -->
  <Target Name="Deploy" AfterTargets="Build" Condition="'$(DeployProjectOutput)' == 'true'" />

  <PropertyGroup>
    <!--
      Set PackageOutputPath based on the IsShippingPackage flag set by projects.
      This distinction allows publishing tools to determine which assets to publish to official channels.

      Visual Studio Build (aka CoreXT) packages are non-shipping packages that are used to insert binaries into an internal 
      Visual Studio repository that builds the product from components. These packages are not standard NuGet packages.
    -->
    <PackageOutputPath Condition="'$(IsShippingPackage)' == 'true'">$(ArtifactsShippingPackagesDir)</PackageOutputPath>
    <PackageOutputPath Condition="'$(IsShippingPackage)' != 'true'">$(ArtifactsNonShippingPackagesDir)</PackageOutputPath>
    <PackageOutputPath Condition="'$(IsVisualStudioBuildPackage)' == 'true'">$(VisualStudioBuildPackagesDir)</PackageOutputPath>

    <IsSwixProject>false</IsSwixProject>
    <IsSwixProject Condition="'$(VisualStudioInsertionComponent)' != '' and '$(IsVsixProject)' != 'true'">true</IsSwixProject>
  </PropertyGroup>

  <!--
    Closed source license must be added to the package. 
    NuGet.org accepts only OSI or FSF approved licenses when using license type expression. 
  -->
  <PropertyGroup Condition="'$(PackageLicenseExpressionInternal)' != '' and '$(IsPackable)' == 'true' and '$(PackageLicenseFile)' == ''">
    <PackageLicenseFile>License.txt</PackageLicenseFile>
  </PropertyGroup>

  <PropertyGroup Condition="'$(PackageLicenseExpressionInternal)' != '' and '$(IsPackable)' == 'true' and '$(PackageLicenseFullPath)' == ''">
    <PackageLicenseFullPath>$(MSBuildThisFileDirectory)Licenses\$(PackageLicenseExpressionInternal).txt</PackageLicenseFullPath>
  </PropertyGroup>

  <ItemGroup Condition="'$(PackageLicenseExpressionInternal)' != '' and '$(IsPackable)' == 'true'">
    <None Include="$(PackageLicenseFullPath)" Pack="true" PackagePath="$(PackageLicenseFile)" Visible="false" />
  </ItemGroup>

  <!--
    Include package icon in the package.
  -->
  <ItemGroup Condition="'$(PackageIcon)' != '' and '$(IsPackable)' == 'true'">
    <None Include="$(PackageIconFullPath)" Pack="true" PackagePath="$(PackageIcon)" Visible="false" />
  </ItemGroup>

  <!--
    Copyright used for binary assets (assemblies and packages) built by Microsoft must be Microsoft copyright.
    Override any other value the project may set.
  -->
  <PropertyGroup>
    <Copyright>$(CopyrightMicrosoft)</Copyright>
  </PropertyGroup>

</Project><|MERGE_RESOLUTION|>--- conflicted
+++ resolved
@@ -1,15 +1,9 @@
 <!-- Licensed to the .NET Foundation under one or more agreements. The .NET Foundation licenses this file to you under the MIT license. -->
 <Project>
 
-<<<<<<< HEAD
-  <!-- Turn on package pruning by default for every TFM except for .NET Framework. -->
-  <PropertyGroup>
-    <RestoreEnablePackagePruning Condition="'$(TargetFrameworkIdentifier)' != '.NETFramework'">true</RestoreEnablePackagePruning>
-=======
   <!-- Explicitly turn off package pruning for .NET Framework which isn't supported. -->
   <PropertyGroup>
     <RestoreEnablePackagePruning Condition="'$(TargetFrameworkIdentifier)' == '.NETFramework'">false</RestoreEnablePackagePruning>
->>>>>>> c8317778
   </PropertyGroup>
 
   <PropertyGroup>
