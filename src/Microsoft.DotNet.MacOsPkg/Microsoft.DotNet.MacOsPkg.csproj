<Project Sdk="Microsoft.NET.Sdk">

  <PropertyGroup>
    <!-- We include both netframework and netcore in the target frameworks because Arcade's Tools.proj
         'targets' via net472. -->
    <TargetFrameworks>$(NetToolCurrent);$(NetFrameworkToolCurrent)</TargetFrameworks>
    <OutputType>Exe</OutputType>
    <Nullable>enable</Nullable>
    <IsPackable>true</IsPackable>
    <Description>The MacOsPkg tool is used for unpacking and packing MacOS .pkg files and nested .app bundles.</Description>
    <PackageTags>Arcade Build Tool MacOS Pkg</PackageTags>
    <DevelopmentDependency>false</DevelopmentDependency>
  </PropertyGroup>

  <PropertyGroup Condition="'$(TargetFramework)' == '$(NetToolCurrent)'">
    <PackAsTool>true</PackAsTool>
    <ToolCommandName>dotnet-macos-pkg</ToolCommandName>
  </PropertyGroup>
<<<<<<< HEAD
 
=======
>>>>>>> accbb882
</Project><|MERGE_RESOLUTION|>--- conflicted
+++ resolved
@@ -16,8 +16,4 @@
     <PackAsTool>true</PackAsTool>
     <ToolCommandName>dotnet-macos-pkg</ToolCommandName>
   </PropertyGroup>
-<<<<<<< HEAD
- 
-=======
->>>>>>> accbb882
 </Project>