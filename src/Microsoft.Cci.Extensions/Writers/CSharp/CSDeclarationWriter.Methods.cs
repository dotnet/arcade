--- conflicted
+++ resolved
@@ -302,11 +302,7 @@
                 else if (_platformNotSupportedExceptionMessage.Length > 0)
                     Write($"\"{_platformNotSupportedExceptionMessage}\"");
 
-<<<<<<< HEAD
-                Write(");");
-=======
-                 Write("); ");
->>>>>>> 4aabf5ea
+                Write("); ");
             }
             else if (NeedsMethodBodyForCompilation(method))
             {
