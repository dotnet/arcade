<Project Sdk="Microsoft.NET.Sdk">

  <PropertyGroup>
    <TargetFrameworks>$(NetToolCurrent);$(NetFrameworkToolCurrent)</TargetFrameworks>
  </PropertyGroup>

  <ItemGroup>
    <PackageReference Include="FluentAssertions" />
    <PackageReference Include="Microsoft.Build.Utilities.Core" />
    <PackageReference Include="Microsoft.Build.Framework" />
    <PackageReference Include="sn" GeneratePathProperty="true" />
  </ItemGroup>

  <ItemGroup>
    <ProjectReference Include="..\Common\Microsoft.Arcade.Test.Common\Microsoft.Arcade.Test.Common.csproj" />
    <ProjectReference Include="..\Microsoft.DotNet.SignTool\Microsoft.DotNet.SignTool.csproj" />
    <ProjectReference Include="..\Microsoft.DotNet.XUnitExtensions\src\Microsoft.DotNet.XUnitExtensions.csproj" />

    <ProjectReference Include="..\Microsoft.DotNet.Tar\Microsoft.DotNet.Tar.csproj"
                      ReferenceOutputAssembly="false"
                      SetTargetFramework="TargetFramework=$(NetToolCurrent)"
                      SkipGetTargetFrameworkProperties="true"
                      Private="false"
                      OutputItemType="_TarToolPath" />

    <ProjectReference Condition="$([MSBuild]::IsOSPlatform('osx'))"
                  Include="..\Microsoft.DotNet.MacOsPkg\Microsoft.DotNet.MacOsPkg.csproj"
                  ReferenceOutputAssembly="false"
                  SetTargetFramework="TargetFramework=$(NetToolCurrent)"
                  SkipGetTargetFrameworkProperties="true"
                  Private="false"
                  OutputItemType="_PkgToolPath" />
  </ItemGroup>

  <ItemGroup>
    <PackageDownload Include="Microsoft.Signed.Wix" Version="[$(MicrosoftSignedWixVersion)]" />
  </ItemGroup>

  <ItemGroup>
    <Content Include="Resources\**"
             CopyToOutputDirectory="Always" />
    <Content Include="$(NuGetPackageRoot)microsoft.signed.wix\$(MicrosoftSignedWixVersion)\tools\**"
             CopyToOutputDirectory="Always"
             Link="tools\wix\%(RecursiveDir)%(Filename)%(Extension)" />
  </ItemGroup>

  <Target Name="_CopyTarTool" AfterTargets="ResolveProjectReferences" >
    <PropertyGroup>
      <_TarToolPattern>@(_TarToolPath->'%(RootDir)%(Directory)')**\*.*</_TarToolPattern>
    </PropertyGroup>
    <ItemGroup>
      <_TarToolFiles Include="$(_TarToolPattern)"/>
    </ItemGroup>
    <ItemGroup>
      <Content Include="@(_TarToolFiles)" CopyToOutputDirectory="PreserveNewest" Link="tools\tar\%(RecursiveDir)%(Filename)%(Extension)"/>
    </ItemGroup>
  </Target>

<<<<<<< HEAD
  <Target Name="_CopyPkgTool" AfterTargets="ResolveProjectReferences" Condition="$([MSBuild]::IsOSPlatform('osx'))">
    <PropertyGroup>
      <_PkgToolPattern>@(_PkgToolPath->'%(RootDir)%(Directory)')**\*.*</_PkgToolPattern>
    </PropertyGroup>
    <ItemGroup>
      <_PkgToolFiles Include="$(_PkgToolPattern)"/>
    </ItemGroup>
    <ItemGroup>
      <Content Include="@(_PkgToolFiles)" CopyToOutputDirectory="PreserveNewest" Link="tools\pkg\%(RecursiveDir)%(Filename)%(Extension)"/>
    </ItemGroup>
  </Target>

=======
>>>>>>> a753b930
  <Target Name="_CopySnTool" AfterTargets="ResolveProjectReferences" Condition="$([MSBuild]::IsOSPlatform('windows'))">
    <ItemGroup>
      <_SnToolFiles Include="$(Pkgsn)\sn.exe.*"/>
    </ItemGroup>
    <ItemGroup>
      <Content Include="@(_SnToolFiles)" CopyToOutputDirectory="PreserveNewest" Link="tools\sn\%(RecursiveDir)%(Filename)%(Extension)" />
    </ItemGroup>
  </Target>
</Project><|MERGE_RESOLUTION|>--- conflicted
+++ resolved
@@ -56,7 +56,6 @@
     </ItemGroup>
   </Target>
 
-<<<<<<< HEAD
   <Target Name="_CopyPkgTool" AfterTargets="ResolveProjectReferences" Condition="$([MSBuild]::IsOSPlatform('osx'))">
     <PropertyGroup>
       <_PkgToolPattern>@(_PkgToolPath->'%(RootDir)%(Directory)')**\*.*</_PkgToolPattern>
@@ -69,8 +68,6 @@
     </ItemGroup>
   </Target>
 
-=======
->>>>>>> a753b930
   <Target Name="_CopySnTool" AfterTargets="ResolveProjectReferences" Condition="$([MSBuild]::IsOSPlatform('windows'))">
     <ItemGroup>
       <_SnToolFiles Include="$(Pkgsn)\sn.exe.*"/>
