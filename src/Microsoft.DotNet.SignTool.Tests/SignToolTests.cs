--- conflicted
+++ resolved
@@ -3355,7 +3355,6 @@
         }
 
         [Fact]
-<<<<<<< HEAD
         public void ExecutableTypeValidation()
         {
             // Test valid ExecutableType values
@@ -3417,7 +3416,8 @@
             
             task.Execute().Should().BeFalse();
             task.Log.HasLoggedErrors.Should().BeTrue();
-=======
+        }
+
         public void TestSignShouldNotValidateNuGetSignatures()
         {
             // Create SignToolArgs for test signing
@@ -3447,7 +3447,6 @@
             // When TestSign is true, VerifySignedNuGet should return Signed without actually validating
             var testSignResult = testSignTool.VerifySignedNuGet(nupkgPath);
             testSignResult.Should().Be(SigningStatus.Signed, "TestSign mode should return Signed without validation");
->>>>>>> 7c0434b2
         }
     }
 }