// Licensed to the .NET Foundation under one or more agreements.
// The .NET Foundation licenses this file to you under the MIT license.

using System;
using System.Collections.Generic;
using System.IO;
using System.IO.Compression;
using System.Linq;
using System.Reflection.PortableExecutable;
using System.Runtime.InteropServices;
using System.Security.Cryptography;
using FluentAssertions;
using Microsoft.Arcade.Test.Common;
using Microsoft.Build.Framework;
using Microsoft.Build.Utilities;
using Xunit;
using Xunit.Abstractions;

namespace Microsoft.DotNet.SignTool.Tests
{
    public class SignToolTests : IDisposable
    {
        private readonly string _tmpDir;
        private readonly ITestOutputHelper _output;

        // Default extension based signing information
        private static readonly Dictionary<string, List<SignInfo>> s_fileExtensionSignInfo = new Dictionary<string, List<SignInfo>>()
        {
            {".js", new List<SignInfo>{ new SignInfo("JSCertificate") } },
            {".jar",  new List<SignInfo>{ new SignInfo("JARCertificate") } },
            {".ps1",  new List<SignInfo>{ new SignInfo("PSCertificate") } },
            {".psd1",  new List<SignInfo>{ new SignInfo("PSDCertificate") } },
            {".psm1",  new List<SignInfo>{ new SignInfo("PSMCertificate") } },
            {".psc1",   new List<SignInfo>{ new SignInfo("PSCCertificate") } },
            {".dylib", new List<SignInfo>{ new SignInfo("DylibCertificate") } },
            {".deb", new List<SignInfo>{ new SignInfo("LinuxSign") } },
            {".dll",  new List<SignInfo>{ new SignInfo("Microsoft400") } }, // lgtm [cs/common-default-passwords] Safe, these are certificate names
            {".exe",  new List<SignInfo>{ new SignInfo("Microsoft400") } }, // lgtm [cs/common-default-passwords] Safe, these are certificate names
            {".msi",  new List<SignInfo>{ new SignInfo("Microsoft400") } }, // lgtm [cs/common-default-passwords] Safe, these are certificate names
            {".vsix",  new List<SignInfo>{ new SignInfo("VsixSHA2") } },
            {".zip",  new List<SignInfo>{ SignInfo.Ignore } },
            {".tgz",  new List<SignInfo>{ SignInfo.Ignore } },
            {".pkg",  new List<SignInfo>{ new SignInfo("Microsoft400") } }, // lgtm [cs/common-default-passwords] Safe, these are certificate names
            {".app",  new List<SignInfo>{ new SignInfo("Microsoft400") } }, // lgtm [cs/common-default-passwords] Safe, these are certificate names
            {".py",  new List<SignInfo>{ new SignInfo("Microsoft400") } }, // lgtm [cs/common-default-passwords] Safe, these are certificate names
            {".nupkg",  new List<SignInfo>{ new SignInfo("NuGet") } },
            {".symbols.nupkg",  new List<SignInfo>{ SignInfo.Ignore } },
        };

        private static readonly Dictionary<string, List<SignInfo>> s_fileExtensionSignInfoWithCollisionId = 
            new Dictionary<string, List<SignInfo>>()
        {
            {".js", new List<SignInfo>{ new SignInfo("JSCertificate", collisionPriorityId: "123") } },
            {".jar", new List<SignInfo>{ new SignInfo("JARCertificate", collisionPriorityId: "123") } },
            { ".ps1", new List<SignInfo>{ new SignInfo("PSCertificate", collisionPriorityId: "123") } },
            { ".psd1", new List<SignInfo>{ new SignInfo("PSDCertificate", collisionPriorityId: "123") } },
            { ".psm1", new List<SignInfo>{ new SignInfo("PSMCertificate", collisionPriorityId: "123") } },
            { ".psc1", new List<SignInfo>{ new SignInfo("PSCCertificate", collisionPriorityId: "123") } },
            { ".dylib", new List<SignInfo>{ new SignInfo("DylibCertificate", collisionPriorityId: "123") } },
            { ".deb", new List<SignInfo>{ new SignInfo("LinuxSign", collisionPriorityId: "123") } },
            { ".dll", new List<SignInfo>
                { 
                    new SignInfo("Microsoft400", collisionPriorityId: "123"), // lgtm [cs/common-default-passwords] Safe, these are certificate names
                    new SignInfo("FakeOne", collisionPriorityId: "456")
                } 
             },
            { ".exe", new List<SignInfo>{ new SignInfo("Microsoft400", collisionPriorityId:  "123") } }, // lgtm [cs/common-default-passwords] Safe, these are certificate names
            { ".msi", new List<SignInfo>{ new SignInfo("Microsoft400", collisionPriorityId:  "123") } }, // lgtm [cs/common-default-passwords] Safe, these are certificate names
            { ".vsix", new List<SignInfo>{ new SignInfo("VsixSHA2", collisionPriorityId: "123") } },
            { ".zip", new List<SignInfo>{ SignInfo.Ignore } },
            { ".tgz", new List<SignInfo>{ SignInfo.Ignore } },
            { ".pkg", new List<SignInfo>{ new SignInfo("Microsoft400", collisionPriorityId:  "123") } },
            { ".app",  new List<SignInfo>{ new SignInfo("Microsoft400", collisionPriorityId:  "123") } },
            { ".nupkg", new List<SignInfo>{ new SignInfo("NuGet", collisionPriorityId: "123") } },
            { ".symbols.nupkg",  new List<SignInfo>{ SignInfo.Ignore } },
        };

        // Default extension based signing information post build
        private static readonly ITaskItem[] s_fileExtensionSignInfoPostBuild = new ITaskItem[]
        {
            new TaskItem(".js", new Dictionary<string, string> {
                { "CertificateName", "JSCertificate" },
                { SignToolConstants.CollisionPriorityId, "123" }
            }),
            new TaskItem(".jar", new Dictionary<string, string> {
                { "CertificateName", "JARCertificate" },
                { SignToolConstants.CollisionPriorityId, "123" }
            }),
            new TaskItem(".ps1", new Dictionary<string, string> {
                { "CertificateName", "PSCertificate" },
                { SignToolConstants.CollisionPriorityId, "123" }
            }),
            new TaskItem(".psd1", new Dictionary<string, string> {
                { "CertificateName", "PSDCertificate" },
                { SignToolConstants.CollisionPriorityId, "123" }
            }),
            new TaskItem(".psm1", new Dictionary<string, string> {
                { "CertificateName", "PSMCertificate" },
                { SignToolConstants.CollisionPriorityId, "123" }
            }),
            new TaskItem(".psc1", new Dictionary<string, string> {
                { "CertificateName", "PSCCertificate" },
                { SignToolConstants.CollisionPriorityId, "123" }
            }),
            new TaskItem(".dylib", new Dictionary<string, string> {
                { "CertificateName", "DylibCertificate" },
                { SignToolConstants.CollisionPriorityId, "123" }
            }),
            new TaskItem(".deb", new Dictionary<string, string> {
                { "CertificateName", "LinuxSign" },
                { SignToolConstants.CollisionPriorityId, "123" }
            }),
            new TaskItem(".dll", new Dictionary<string, string> {
                { "CertificateName", "Microsoft400" }, // lgtm [cs/common-default-passwords] Safe, these are certificate names
                { SignToolConstants.CollisionPriorityId, "123" }
            }),
            new TaskItem(".exe", new Dictionary<string, string> {
                { "CertificateName", "Microsoft400" }, // lgtm [cs/common-default-passwords] Safe, these are certificate names
                { SignToolConstants.CollisionPriorityId, "123" }
            }),
            new TaskItem(".zip", new Dictionary<string, string> {
                { "CertificateName", "None" },
                { SignToolConstants.CollisionPriorityId, "123" }
            }),
            new TaskItem(".tgz", new Dictionary<string, string> {
                { "CertificateName", "None" },
                { SignToolConstants.CollisionPriorityId, "123" }
            }),
            new TaskItem(".pkg", new Dictionary<string, string> {
                { "CertificateName", "Microsoft400" },
                { SignToolConstants.CollisionPriorityId, "123" }
            }),
            new TaskItem(".app", new Dictionary<string, string> {
                { "CertificateName", "Microsoft400" },
                { SignToolConstants.CollisionPriorityId, "123" }
            }),
            new TaskItem(".nupkg", new Dictionary<string, string> {
                { "CertificateName", "NuGet" },
                { SignToolConstants.CollisionPriorityId, "123" }
            }),
            new TaskItem(".vsix", new Dictionary<string, string> {
                { "CertificateName", "VsixSHA2" },
                { SignToolConstants.CollisionPriorityId, "123" }
            }),
            new TaskItem(".js", new Dictionary<string, string> {
                { "CertificateName", "JSCertificate" },
                { SignToolConstants.CollisionPriorityId, "234" }
            }),
            new TaskItem(".jar", new Dictionary<string, string> {
                { "CertificateName", "JARCertificate" },
                { SignToolConstants.CollisionPriorityId, "234" }
            }),
            new TaskItem(".ps1", new Dictionary<string, string> {
                { "CertificateName", "PSCertificate" },
                { SignToolConstants.CollisionPriorityId, "234" }
            }),
            new TaskItem(".psd1", new Dictionary<string, string> {
                { "CertificateName", "PSDCertificate" },
                { SignToolConstants.CollisionPriorityId, "234" }
            }),
            new TaskItem(".dll", new Dictionary<string, string> {
                { "CertificateName", "Microsoft400" }, // lgtm [cs/common-default-passwords] Safe, these are certificate names
                { SignToolConstants.CollisionPriorityId, "234" }
            }),
            new TaskItem(".nupkg", new Dictionary<string, string> {
                { "CertificateName", "NuGet" },
                { SignToolConstants.CollisionPriorityId, "234" }
            }),
            new TaskItem(".vsix", new Dictionary<string, string> {
                { "CertificateName", "VsixSHA2" },
                { SignToolConstants.CollisionPriorityId, "234" }
            })
        };

        /// <summary>
        /// List of known signable extensions. Copied, removing duplicates, from here:
        /// https://microsoft.sharepoint.com/teams/codesigninfo/Wiki/Signable%20Files.aspx
        /// </summary>
        public static readonly string[] SignableExtensions =
        {
            ".exe",
            ".dll",
            ".rll",
            ".olb",
            ".ocx",

            ".cab",

            ".cat",

            ".vbs",
            ".js",
            ".wfs",

            ".msi",
            ".mui",
            ".msp",
            ".msu",
            ".psf",
            ".mpb",
            ".mp",
            ".msm",

            ".doc",
            ".xls",
            ".ppt",
            ".xla",
            ".vdx",
            ".xsn",
            ".mpp",

            ".xlam",
            ".xlsb",
            ".xlsm",
            ".xltm",
            ".potm",
            ".ppsm",
            ".pptm",
            ".docm",
            ".dotm",

            ".ttf",
            ".otf",

            ".ps1",
            ".ps1xml",
            ".psm1",
            ".psd1",
            ".psc1",
            ".cdxml",
            ".wsf",
            ".mof",

            ".sft",
            ".dsft",

            ".vsi",

            ".xap",

            ".efi",

            ".vsix",

            ".jar",

            ".winmd",

            ".appx",
            ".appxbundle",

            ".esd",

            ".py",
            ".pyd",
#if !NETFRAMEWORK
            ".deb",
#endif
        };

        public static IEnumerable<object[]> GetSignableExtensions()
        {
            foreach (var extension in SignableExtensions)
            {
                yield return new object[] { extension };
            }
        }

        public SignToolTests(ITestOutputHelper output)
        {
            _tmpDir = Path.Combine(Path.GetTempPath(), Guid.NewGuid().ToString());
            Directory.CreateDirectory(_tmpDir);
            _output = output;
        }

        private string GetWixToolPath()
        {
            return Path.Combine(Path.GetDirectoryName(typeof(SignToolTests).Assembly.Location), "tools", "wix");
        }

        private static string s_snPath = Path.Combine(Path.GetDirectoryName(typeof(SignToolTests).Assembly.Location), "tools", "sn", "sn.exe");
        private static string s_tarToolPath = Path.Combine(Path.GetDirectoryName(typeof(SignToolTests).Assembly.Location), "tools", "tar", "Microsoft.Dotnet.Tar.dll");
        private static string s_pkgToolPath = Path.Combine(Path.GetDirectoryName(typeof(SignToolTests).Assembly.Location), "tools", "pkg", "Microsoft.Dotnet.MacOsPkg.dll");

        private string GetResourcePath(string name, string relativePath = null)
        {
            var srcPath = Path.Combine(Path.GetDirectoryName(typeof(SignToolTests).Assembly.Location), "Resources", name);

            var dstDir = _tmpDir;

            if (relativePath != null)
            {
                dstDir = Path.Combine(dstDir, relativePath);
                Directory.CreateDirectory(dstDir);
            }

            var dstPath = Path.Combine(dstDir, name);

            if (!File.Exists(dstPath))
            {
                File.Copy(srcPath, dstPath);
            }

            return dstPath;
        }

        private string CreateTestResource(string name)
        {
            var dstPath = Path.Combine(_tmpDir, name);

            File.WriteAllText(dstPath, "This is a test file content");

            return dstPath;
        }

        public void Dispose()
        {
            try
            {
                Directory.Delete(_tmpDir, recursive: true);
            }
            catch
            {
            }
        }

        private void ValidateGeneratedProject(
            ITaskItem[] itemsToSign,
            Dictionary<string, List<SignInfo>> strongNameSignInfo,
            Dictionary<ExplicitCertificateKey, string> fileSignInfo,
            Dictionary<string, List<SignInfo>> extensionsSignInfo,
            string[] expectedXmlElementsPerSigningRound,
            ITaskItem[] dualCertificates = null,
            string wixToolsPath = null)
        {
            var buildEngine = new FakeBuildEngine();

            var task = new SignToolTask { BuildEngine = buildEngine };

            // The path to MSBuild and DotNet will always be null in these tests, this will force
            // the signing logic to call our FakeBuildEngine.BuildProjectFile with a path
            // to the XML that store the content of the would be Microbuild sign request.
            var signToolArgs = new SignToolArgs(_tmpDir, microBuildCorePath: "MicroBuildCorePath", testSign: true, msBuildPath: null, dotnetPath: null, _tmpDir, enclosingDir: "", "", wixToolsPath: wixToolsPath, tarToolPath: s_tarToolPath, pkgToolPath: s_pkgToolPath);

            var signTool = new FakeSignTool(signToolArgs, task.Log);
<<<<<<< HEAD
            var configuration = new Configuration(signToolArgs.TempDir, itemsToSign, strongNameSignInfo, fileSignInfo, extensionsSignInfo, dualCertificates, tarToolPath: s_tarToolPath, pkgToolPath: s_pkgToolPath, snPath: s_snPath, task.Log);
=======
            var configuration = new Configuration(signToolArgs.TempDir, itemsToSign, strongNameSignInfo, fileSignInfo, extensionsSignInfo, dualCertificates, tarToolPath: s_tarToolPath, snPath: s_snPath, task.Log);
>>>>>>> 05d4d46d
            var signingInput = configuration.GenerateListOfFiles();
            var util = new BatchSignUtil(
                task.BuildEngine,
                task.Log,
                signTool,
                signingInput,
                new string[] { },
                configuration._hashToCollisionIdMap);

            var beforeSigningEngineFilesList = Directory.GetFiles(signToolArgs.TempDir, "*-engine.exe", SearchOption.AllDirectories);
            util.Go(doStrongNameCheck: true);
            var afterSigningEngineFilesList = Directory.GetFiles(signToolArgs.TempDir, "*-engine.exe", SearchOption.AllDirectories);

            // validate no intermediate msi engine files have populated the drop (they fail signing validation).
            beforeSigningEngineFilesList.SequenceEqual(afterSigningEngineFilesList).Should().BeTrue();

            // The list of files that would be signed was captured inside the FakeBuildEngine,
            // here we check if that matches what we expected
            var actualXmlElementsPerSigningRound = buildEngine.FilesToSign.Select(round => string.Join(Environment.NewLine, round));
            actualXmlElementsPerSigningRound.Count().Should().Be(expectedXmlElementsPerSigningRound.Length);
            int i = 0;
            foreach (var actual in actualXmlElementsPerSigningRound)
            {
                var actualXml = AssertEx.NormalizeWhitespace(actual);
                var expectedXml = AssertEx.NormalizeWhitespace(expectedXmlElementsPerSigningRound[i]);
                actualXml.Should().Be(expectedXml);
                i++;
            }

            task.Log.HasLoggedErrors.Should().BeFalse();
        }

        private void ValidateFileSignInfos(
            ITaskItem[] itemsToSign,
            Dictionary<string, List<SignInfo>> strongNameSignInfo,
            Dictionary<ExplicitCertificateKey, string> fileSignInfo,
            Dictionary<string, List<SignInfo>> extensionsSignInfo,
            string[] expected,
            string[] expectedCopyFiles = null,
            ITaskItem[] dualCertificates = null,
            string[] expectedErrors = null,
            string[] expectedWarnings = null)
        {
            var engine = new FakeBuildEngine();
            var task = new SignToolTask { BuildEngine = engine };
<<<<<<< HEAD
            var signingInput = new Configuration(_tmpDir, itemsToSign, strongNameSignInfo, fileSignInfo, extensionsSignInfo, dualCertificates, tarToolPath: s_tarToolPath, pkgToolPath: s_pkgToolPath, snPath: s_snPath, task.Log).GenerateListOfFiles();
=======
            var signingInput = new Configuration(_tmpDir, itemsToSign, strongNameSignInfo, fileSignInfo, extensionsSignInfo, dualCertificates, tarToolPath: s_tarToolPath, snPath: s_snPath, task.Log).GenerateListOfFiles();
>>>>>>> 05d4d46d

            signingInput.FilesToSign.Select(f => f.ToString()).Should().BeEquivalentTo(expected);
            signingInput.FilesToCopy.Select(f => $"{f.Key} -> {f.Value}").Should().BeEquivalentTo(expectedCopyFiles ?? Array.Empty<string>());
            engine.LogErrorEvents.Select(w => w.Message).Should().BeEquivalentTo(expectedErrors ?? Array.Empty<string>());
            engine.LogWarningEvents.Select(w => $"{w.Code}: {w.Message}").Should().BeEquivalentTo(expectedWarnings ?? Array.Empty<string>());
        }

#if !NETFRAMEWORK
        private void ValidateProducedDebContent(
            string debianPackage,
            (string, string)[] expectedFilesOriginalHashes,
            string[] signableFiles,
            string expectedControlFileContent)
        {
            string tempDir = Path.Combine(_tmpDir, "verification");
            Directory.CreateDirectory(tempDir);

            string controlArchive = ExtractArchiveFromDebPackage(debianPackage, "control.tar", tempDir);
            string dataArchive = ExtractArchiveFromDebPackage(debianPackage, "data.tar", tempDir);

            string controlLayout = Path.Combine(tempDir, "control");
            string dataLayout = Path.Combine(tempDir, "data");

            Directory.CreateDirectory(controlLayout);
            Directory.CreateDirectory(dataLayout);

            ZipData.ExtractTarballContents(dataArchive, dataLayout, skipSymlinks: false);
            ZipData.ExtractTarballContents(controlArchive, controlLayout);

            string md5sumsContents = File.ReadAllText(Path.Combine(controlLayout, "md5sums"));

            // Checks:
            // Expected files are present
            // Signed files have hashes different than original
            // md5sums file contains the correct hashes of all files
            // md5sums file does not contain the original hashes of signable files
            foreach ((string targetSystemFilePath, string originalHash) in expectedFilesOriginalHashes)
            {
                string layoutFilePath = Path.Combine(dataLayout, targetSystemFilePath);
                File.Exists(layoutFilePath).Should().BeTrue();

                using MD5 md5 = MD5.Create();
                using FileStream fileStream = File.OpenRead(layoutFilePath);
                string newHash = Convert.ToHexString(md5.ComputeHash(fileStream));

                if (signableFiles.Contains(targetSystemFilePath))
                {
                    newHash.Should().NotBe(originalHash);
                    md5sumsContents.Should().Contain($"{newHash} {targetSystemFilePath}");
                    md5sumsContents.Should().NotContain($"{originalHash} {targetSystemFilePath}");
                }
                else
                {
                    newHash.Should().Be(originalHash);
                    md5sumsContents.Should().Contain($"{originalHash} {targetSystemFilePath}");
                }
            }

            // Check: control file contents matches the expected contents
            string controlFileContents = File.ReadAllText(Path.Combine(controlLayout, "control"));
            controlFileContents.Should().Be(expectedControlFileContent);
        }

        private string ExtractArchiveFromDebPackage(string debianPackage, string archiveName, string destinationFolder)
        {
            var (relativePath, content, contentSize) = ZipData.ReadDebContainerEntries(debianPackage, archiveName).Single();
            string archive = Path.Combine(destinationFolder, relativePath);
            File.WriteAllBytes(archive, ((MemoryStream)content).ToArray());
            return archive;
        }
#endif
        [Fact]
        public void EmptySigningList()
        {
            var itemsToSign = new ITaskItem[0];

            var strongNameSignInfo = new Dictionary<string, List<SignInfo>>();

            var fileSignInfo = new Dictionary<ExplicitCertificateKey, string>();

            var task = new SignToolTask { BuildEngine = new FakeBuildEngine() };
<<<<<<< HEAD
            var signingInput = new Configuration(_tmpDir, itemsToSign, strongNameSignInfo, fileSignInfo, s_fileExtensionSignInfo, null, tarToolPath: s_tarToolPath, pkgToolPath: s_pkgToolPath, snPath: s_snPath, task.Log).GenerateListOfFiles();
=======
            var signingInput = new Configuration(_tmpDir, itemsToSign, strongNameSignInfo, fileSignInfo, s_fileExtensionSignInfo, null, tarToolPath: s_tarToolPath, snPath: s_snPath, task.Log).GenerateListOfFiles();
>>>>>>> 05d4d46d

            signingInput.FilesToSign.Should().BeEmpty();
            signingInput.ZipDataMap.Should().BeEmpty();
            task.Log.HasLoggedErrors.Should().BeFalse();
        }

        [Fact]
        public void EmptySigningListForTask()
        {
            var task = new SignToolTask
            {
                BuildEngine = new FakeBuildEngine(),
                ItemsToSign = Array.Empty<ITaskItem>(),
                StrongNameSignInfo = Array.Empty<ITaskItem>(),
                LogDir = "LogDir",
                TempDir = "TempDir",
                DryRun = false,
                TestSign = true,
                MSBuildPath = CreateTestResource("msbuild.fake"),
                DotNetPath = CreateTestResource("dotnet.fake"),
                SNBinaryPath = CreateTestResource("fake.sn.exe"),
                PkgToolPath = s_pkgToolPath,
            };

            task.Execute().Should().BeTrue();
        }

        [Fact]
        public void SignWhenSnExeIsNotRequired()
        {
            var task = new SignToolTask
            {
                BuildEngine = new FakeBuildEngine(_output),
                ItemsToSign = Array.Empty<ITaskItem>(),
                StrongNameSignInfo = Array.Empty<ITaskItem>(),
                LogDir = "LogDir",
                TempDir = "TempDir",
                DryRun = false,
                TestSign = true,
                MSBuildPath = CreateTestResource("msbuild.fake"),
                DotNetPath = CreateTestResource("dotnet.fake"),
                DoStrongNameCheck = false,
                SNBinaryPath = null,
                PkgToolPath = s_pkgToolPath,
            };

            task.Execute().Should().BeTrue();
        }

        [Fact]
        public void OnlyContainer()
        {
            // List of files to be considered for signing
            var itemsToSign = new ITaskItem[]
            {
                new TaskItem(GetResourcePath("ContainerOne.1.0.0.nupkg"), new Dictionary<string, string>
                {
                    { SignToolConstants.CollisionPriorityId, "123" }
                })
            };

            // Default signing information
            var strongNameSignInfo = new Dictionary<string, List<SignInfo>>()
            {
                { "581d91ccdfc4ea9c", new List<SignInfo> {new SignInfo("3PartySHA2", "ArcadeStrongTest", "123") } }
            };

            // Overriding information
            var fileSignInfo = new Dictionary<ExplicitCertificateKey, string>();

            ValidateFileSignInfos(itemsToSign, strongNameSignInfo, fileSignInfo, s_fileExtensionSignInfoWithCollisionId, new[]
            {
                "File 'NativeLibrary.dll' Certificate='Microsoft400'",
                "File 'ProjectOne.dll' TargetFramework='.NETFramework,Version=v4.6.1' Certificate='3PartySHA2' StrongName='ArcadeStrongTest'",
                "File 'ContainerOne.dll' TargetFramework='.NETCoreApp,Version=v2.0' Certificate='3PartySHA2' StrongName='ArcadeStrongTest'",
                "File 'ProjectOne.dll' TargetFramework='.NETCoreApp,Version=v2.0' Certificate='3PartySHA2' StrongName='ArcadeStrongTest'",
                "File 'ProjectOne.dll' TargetFramework='.NETCoreApp,Version=v2.1' Certificate='3PartySHA2' StrongName='ArcadeStrongTest'",
                "File 'ProjectOne.dll' TargetFramework='.NETStandard,Version=v2.0' Certificate='3PartySHA2' StrongName='ArcadeStrongTest'",
                "File 'ContainerOne.1.0.0.nupkg' Certificate='NuGet'",
            }/*,
            Reenable after https://github.com/dotnet/arcade/issues/10293,
            expectedWarnings: new[]
            {
                $@"SIGN004: Signing 3rd party library '{Path.Combine(_tmpDir, "ContainerSigning", "2", "lib/native/NativeLibrary.dll")}' with Microsoft certificate 'Microsoft400'. The library is considered 3rd party library due to its copyright: ''.",
            }*/);
        }

        [Fact]
        public void SkipSigning()
        {
            // List of files to be considered for signing
            var itemsToSign = new ITaskItem[]
            {
                new TaskItem(GetResourcePath("ContainerOne.1.0.0.nupkg"))
            };

            // Default signing information
            var strongNameSignInfo = new Dictionary<string, List<SignInfo>>()
            {
                { "581d91ccdfc4ea9c", new List<SignInfo> {new SignInfo("3PartySHA2", "ArcadeStrongTest") } }
            };

            // Overriding information
            var fileSignInfo = new Dictionary<ExplicitCertificateKey, string>
            {
                { new ExplicitCertificateKey("NativeLibrary.dll"), "None" },
                { new ExplicitCertificateKey("ProjectOne.dll", publicKeyToken: "581d91ccdfc4ea9c", targetFramework: ".NETCoreApp,Version=v2.1"), "None" }
            };

            ValidateFileSignInfos(itemsToSign, strongNameSignInfo, fileSignInfo, s_fileExtensionSignInfo, new[]
            {
                "File 'ProjectOne.dll' TargetFramework='.NETFramework,Version=v4.6.1' Certificate='3PartySHA2' StrongName='ArcadeStrongTest'",
                "File 'ContainerOne.dll' TargetFramework='.NETCoreApp,Version=v2.0' Certificate='3PartySHA2' StrongName='ArcadeStrongTest'",
                "File 'ProjectOne.dll' TargetFramework='.NETCoreApp,Version=v2.0' Certificate='3PartySHA2' StrongName='ArcadeStrongTest'",
                "File 'ProjectOne.dll' TargetFramework='.NETStandard,Version=v2.0' Certificate='3PartySHA2' StrongName='ArcadeStrongTest'",
                "File 'ContainerOne.1.0.0.nupkg' Certificate='NuGet'"
            });
        }

        [Fact]
        public void SkipStrongNamingForAlreadyStrongNamedBinary()
        {
            // List of files to be considered for signing
            var itemsToSign = new ITaskItem[]
            {
<<<<<<< HEAD
                new TaskItem(GetResourcePath("SignedLibrary.dll")),
                new TaskItem(GetResourcePath("System.Formats.Asn1.dll"))
=======
                new TaskItem(GetResourcePath("SignedLibrary.dll"))
>>>>>>> 05d4d46d
            };

            // Default signing information
            var strongNameSignInfo = new Dictionary<string, List<SignInfo>>()
            {
                { "31bf3856ad364e35", new List<SignInfo> {new SignInfo("FooCert", "Blah.snk") } }
            };

            // Overriding information
            var fileSignInfo = new Dictionary<ExplicitCertificateKey, string>();

            ValidateFileSignInfos(itemsToSign, strongNameSignInfo, fileSignInfo, s_fileExtensionSignInfo, Array.Empty<string>());
        }

        [Fact]
        public void DoNotSkipStrongNamingForDelaySignedBinary()
        {
            // List of files to be considered for signing
            var itemsToSign = new ITaskItem[]
            {
                new TaskItem(GetResourcePath("DelaySigned.dll"))
            };

            // Default signing information
            var strongNameSignInfo = new Dictionary<string, List<SignInfo>>()
            {
                { "b03f5f7f11d50a3a", new List<SignInfo> {new SignInfo("3PartySHA2", "ArcadeStrongTest") } }
            };

            // Overriding information
            var fileSignInfo = new Dictionary<ExplicitCertificateKey, string>();

            ValidateFileSignInfos(itemsToSign, strongNameSignInfo, fileSignInfo, s_fileExtensionSignInfo, new[] 
            {
                "File 'DelaySigned.dll' TargetFramework='.NETCoreApp,Version=v9.0' Certificate='3PartySHA2' StrongName='ArcadeStrongTest'"
            });
        }

        [Fact]
        public void SkipStrongNamingForCrossGennedBinary()
        {
            // List of files to be considered for signing
            var itemsToSign = new ITaskItem[]
            {
                new TaskItem(GetResourcePath("Crossgenned.exe"))
            };

            // Default signing information
            var strongNameSignInfo = new Dictionary<string, List<SignInfo>>()
            {
                { "b03f5f7f11d50a3a", new List<SignInfo> {new SignInfo("3PartySHA2", "ArcadeStrongTest") } }
            };

            // Overriding information
            var fileSignInfo = new Dictionary<ExplicitCertificateKey, string>();

            ValidateFileSignInfos(itemsToSign, strongNameSignInfo, fileSignInfo, s_fileExtensionSignInfo, new[]
            {
                "File 'Crossgenned.exe' Certificate='Microsoft400'"
            });
        }

        [Fact]
        public void SkipStrongNamingBinaryButDontSkipAuthenticode()
        {
            // List of files to be considered for signing
            var itemsToSign = new ITaskItem[]
            {
                new TaskItem(GetResourcePath("OpenSigned.dll"))
            };

            // Default signing information
            var strongNameSignInfo = new Dictionary<string, List<SignInfo>>()
            {
                { "cc7b13ffcd2ddd51", new List<SignInfo> {new SignInfo("3PartySHA2", "ArcadeStrongTest") } }
            };

            // Overriding information
            var fileSignInfo = new Dictionary<ExplicitCertificateKey, string>();

            ValidateFileSignInfos(itemsToSign, strongNameSignInfo, fileSignInfo, s_fileExtensionSignInfo, new[]
            {
                "File 'OpenSigned.dll' TargetFramework='.NETCoreApp,Version=v9.0' Certificate='3PartySHA2'"
            });
        }

        [Fact]
        public void OnlyAuthenticodeSignByPKT()
        {
            var fileToTest = "ProjectOne.dll";
            var pktToTest = "581d91ccdfc4ea9c";
            var certificateToTest = "3PartySHA2";

            // List of files to be considered for signing
            var itemsToSign = new ITaskItem[]
            {
                new TaskItem(GetResourcePath(fileToTest), new Dictionary<string, string>
                {
                    { SignToolConstants.CollisionPriorityId, "123" }
                })
            };

            // Default signing information
            var strongNameSignInfo = new Dictionary<string, List<SignInfo>>()
            {
                { pktToTest, new List<SignInfo> { new SignInfo(certificateToTest, collisionPriorityId: "123") } }
            };

            // Overriding information
            var fileSignInfo = new Dictionary<ExplicitCertificateKey, string>();

            ValidateFileSignInfos(itemsToSign, strongNameSignInfo, fileSignInfo, new Dictionary<string, List<SignInfo>>(), new[]
            {
                $"File '{fileToTest}' TargetFramework='.NETStandard,Version=v2.0' Certificate='{certificateToTest}'",
            });

            ValidateGeneratedProject(itemsToSign, strongNameSignInfo, fileSignInfo, new Dictionary<string, List<SignInfo>>(), new[]
            {
$@"
<FilesToSign Include=""{Uri.EscapeDataString(Path.Combine(_tmpDir, fileToTest))}"">
  <Authenticode>{certificateToTest}</Authenticode>
</FilesToSign>
"
            });
        }

        [Fact]
        public void OnlyContainerAndOverridingByPKT()
        {
            // List of files to be considered for signing
            var itemsToSign = new ITaskItem[]
            {
                new TaskItem(GetResourcePath(GetResourcePath("ContainerOne.1.0.0.nupkg")))
            };

            // Default signing information
            var strongNameSignInfo = new Dictionary<string, List<SignInfo>>()
            {
                { "581d91ccdfc4ea9c", new List<SignInfo> { new SignInfo("3PartySHA2", "ArcadeStrongTest") } }
            };

            // Overriding information
            var fileSignInfo = new Dictionary<ExplicitCertificateKey, string>()
            {
                { new ExplicitCertificateKey("ProjectOne.dll", "581d91ccdfc4ea9c"), "OverriddenCertificate" }
            };

            ValidateFileSignInfos(itemsToSign, strongNameSignInfo, fileSignInfo, s_fileExtensionSignInfo, new[]
            {
                "File 'NativeLibrary.dll' Certificate='Microsoft400'",
                "File 'ProjectOne.dll' TargetFramework='.NETFramework,Version=v4.6.1' Certificate='OverriddenCertificate' StrongName='ArcadeStrongTest'",
                "File 'ContainerOne.dll' TargetFramework='.NETCoreApp,Version=v2.0' Certificate='3PartySHA2' StrongName='ArcadeStrongTest'",
                "File 'ProjectOne.dll' TargetFramework='.NETCoreApp,Version=v2.0' Certificate='OverriddenCertificate' StrongName='ArcadeStrongTest'",
                "File 'ProjectOne.dll' TargetFramework='.NETCoreApp,Version=v2.1' Certificate='OverriddenCertificate' StrongName='ArcadeStrongTest'",
                "File 'ProjectOne.dll' TargetFramework='.NETStandard,Version=v2.0' Certificate='OverriddenCertificate' StrongName='ArcadeStrongTest'",
                "File 'ContainerOne.1.0.0.nupkg' Certificate='NuGet'"
            },
            expectedWarnings: new[]
            {
                // Reenable after https://github.com/dotnet/arcade/issues/10293
                // $@"SIGN004: Signing 3rd party library '{Path.Combine(_tmpDir, "ContainerSigning", "2", "lib/native/NativeLibrary.dll")}' with Microsoft certificate 'Microsoft400'. The library is considered 3rd party library due to its copyright: ''.",
                $@"SIGN004: Signing 3rd party library '{Path.Combine(_tmpDir, "ContainerSigning", "3", "lib/net461/ProjectOne.dll")}' with Microsoft certificate 'OverriddenCertificate'. The library is considered 3rd party library due to its copyright: ''.",
                $@"SIGN004: Signing 3rd party library '{Path.Combine(_tmpDir, "ContainerSigning", "5", "lib/netcoreapp2.0/ProjectOne.dll")}' with Microsoft certificate 'OverriddenCertificate'. The library is considered 3rd party library due to its copyright: ''.",
                $@"SIGN004: Signing 3rd party library '{Path.Combine(_tmpDir, "ContainerSigning", "6", "lib/netcoreapp2.1/ProjectOne.dll")}' with Microsoft certificate 'OverriddenCertificate'. The library is considered 3rd party library due to its copyright: ''.",
                $@"SIGN004: Signing 3rd party library '{Path.Combine(_tmpDir, "ContainerSigning", "7", "lib/netstandard2.0/ProjectOne.dll")}' with Microsoft certificate 'OverriddenCertificate'. The library is considered 3rd party library due to its copyright: ''."
            });
        }

        [Fact]
        public void OnlyContainerAndOverridingByFileName()
        {
            // List of files to be considered for signing
            var itemsToSign = new ITaskItem[]
            {
                new TaskItem(GetResourcePath("ContainerOne.1.0.0.nupkg"), new Dictionary<string, string>
                {
                    { SignToolConstants.CollisionPriorityId, "123" }
                })
            };

            // Default signing information
            var strongNameSignInfo = new Dictionary<string, List<SignInfo>>()
            {
                { "581d91ccdfc4ea9c", new List<SignInfo> { new SignInfo("ArcadeCertTest", "ArcadeStrongTest", collisionPriorityId: "123") } }
            };

            // Overriding information
            var fileSignInfo = new Dictionary<ExplicitCertificateKey, string>()
            {
                { new ExplicitCertificateKey("NativeLibrary.dll", collisionPriorityId: "123"), "OverriddenCertificate1" },
                { new ExplicitCertificateKey("ProjectOne.dll", collisionPriorityId: "123"), "3PartySHA2" }
            };

            ValidateFileSignInfos(itemsToSign, strongNameSignInfo, fileSignInfo, s_fileExtensionSignInfoWithCollisionId, new[]
            {
                "File 'NativeLibrary.dll' Certificate='OverriddenCertificate1'",
                "File 'ProjectOne.dll' TargetFramework='.NETFramework,Version=v4.6.1' Certificate='3PartySHA2' StrongName='ArcadeStrongTest'",
                "File 'ContainerOne.dll' TargetFramework='.NETCoreApp,Version=v2.0' Certificate='ArcadeCertTest' StrongName='ArcadeStrongTest'",
                "File 'ProjectOne.dll' TargetFramework='.NETCoreApp,Version=v2.0' Certificate='3PartySHA2' StrongName='ArcadeStrongTest'",
                "File 'ProjectOne.dll' TargetFramework='.NETCoreApp,Version=v2.1' Certificate='3PartySHA2' StrongName='ArcadeStrongTest'",
                "File 'ProjectOne.dll' TargetFramework='.NETStandard,Version=v2.0' Certificate='3PartySHA2' StrongName='ArcadeStrongTest'",
                "File 'ContainerOne.1.0.0.nupkg' Certificate='NuGet'"
            },
            expectedWarnings: new[]
            {
                // Reenable after https://github.com/dotnet/arcade/issues/10293
                // $@"SIGN004: Signing 3rd party library '{Path.Combine(_tmpDir, "ContainerSigning", "2", "lib/native/NativeLibrary.dll")}' with Microsoft certificate 'OverriddenCertificate1'. The library is considered 3rd party library due to its copyright: ''.",
                $@"SIGN004: Signing 3rd party library '{Path.Combine(_tmpDir, "ContainerSigning", "4", "lib/netcoreapp2.0/ContainerOne.dll")}' with Microsoft certificate 'ArcadeCertTest'. The library is considered 3rd party library due to its copyright: ''."
            });
        }

        [Fact]
        public void EmptyPKT()
        {
            // List of files to be considered for signing
            var itemsToSign = new ITaskItem[]
            {
                new TaskItem(GetResourcePath("EmptyPKT.dll"))
            };

            // Default signing information
            var strongNameSignInfo = new Dictionary<string, List<SignInfo>>()
            {
                { "581d91ccdfc4ea9c", new List<SignInfo>{ new SignInfo("ArcadeCertTest", "ArcadeStrongTest") } }
            };

            // Overriding information
            var fileSignInfo = new Dictionary<ExplicitCertificateKey, string>()
            {
                { new ExplicitCertificateKey("EmptyPKT.dll"), "3PartySHA2" }
            };

            ValidateFileSignInfos(itemsToSign, strongNameSignInfo, fileSignInfo, s_fileExtensionSignInfo, new[]
            {
                "File 'EmptyPKT.dll' TargetFramework='.NETCoreApp,Version=v2.1' Certificate='3PartySHA2'",
            });
        }

        [Fact]
        public void CrossGenerated()
        {
            // List of files to be considered for signing
            var itemsToSign = new ITaskItem[]
            {
                new TaskItem(GetResourcePath("CoreLibCrossARM.dll"), new Dictionary<string, string>
                {
                    { SignToolConstants.CollisionPriorityId, "123" }
                }),
                new TaskItem(GetResourcePath("AspNetCoreCrossLib.dll"), new Dictionary<string, string>
                {
                    { SignToolConstants.CollisionPriorityId, "123" }
                })
            };

            // Default signing information
            var strongNameSignInfo = new Dictionary<string, List<SignInfo>>()
            {
                { "7cec85d7bea7798e", new List<SignInfo>{ new SignInfo("ArcadeCertTest", "ArcadeStrongTest", "123") } },
                { "adb9793829ddae60", new List<SignInfo>{ new SignInfo("Microsoft400", "AspNetCore", "123") } } // lgtm [cs/common-default-passwords] Safe, these are certificate names
            };

            // Overriding information
            var fileSignInfo = new Dictionary<ExplicitCertificateKey, string>()
            {
                { new ExplicitCertificateKey("EmptyPKT.dll", collisionPriorityId: "123"), "3PartySHA2" }
            };

            ValidateFileSignInfos(itemsToSign, strongNameSignInfo, fileSignInfo, new Dictionary<string, List<SignInfo>>(), new[]
            {
                "File 'CoreLibCrossARM.dll' Certificate='ArcadeCertTest'",
                "File 'AspNetCoreCrossLib.dll' TargetFramework='.NETCoreApp,Version=v3.0' Certificate='Microsoft400'",
            });

            ValidateGeneratedProject(itemsToSign, strongNameSignInfo, fileSignInfo, new Dictionary<string, List<SignInfo>>(), new[]
            {
$@"<FilesToSign Include=""{Uri.EscapeDataString(Path.Combine(_tmpDir, "CoreLibCrossARM.dll"))}"">
  <Authenticode>ArcadeCertTest</Authenticode>
</FilesToSign>
<FilesToSign Include=""{Uri.EscapeDataString(Path.Combine(_tmpDir, "AspNetCoreCrossLib.dll"))}"">
  <Authenticode>Microsoft400</Authenticode>
</FilesToSign>",
            });
        }

        [Fact]
        public void DefaultCertificateForAssemblyWithoutStrongName()
        {
            // List of files to be considered for signing
            var itemsToSign = new ITaskItem[]
            {
                new TaskItem(GetResourcePath("EmptyPKT.dll"), new Dictionary<string, string>
                {
                    { SignToolConstants.CollisionPriorityId, "123" }
                })
            };

            var strongNameSignInfo = new Dictionary<string, List<SignInfo>>()
            {
                { "", new List<SignInfo>{ new SignInfo("3PartySHA2", collisionPriorityId: "123") } }
            };

            var fileSignInfo = new Dictionary<ExplicitCertificateKey, string>() { };

            ValidateFileSignInfos(itemsToSign, strongNameSignInfo, fileSignInfo, s_fileExtensionSignInfo, new[]
            {
                "File 'EmptyPKT.dll' TargetFramework='.NETCoreApp,Version=v2.1' Certificate='3PartySHA2'",
            });
        }

        [Fact]
        public void CustomTargetFrameworkAttribute()
        {
            // List of files to be considered for signing
            var itemsToSign = new ITaskItem[]
            {
                new TaskItem(GetResourcePath("CustomTargetFrameworkAttribute.dll"), new Dictionary<string, string>
                {
                    { SignToolConstants.CollisionPriorityId, "123" }
                })
            };

            var strongNameSignInfo = new Dictionary<string, List<SignInfo>>()
            {
                {  "", new List<SignInfo>{ new SignInfo("DefaultCertificate", collisionPriorityId: "123") } }
            };

            var fileSignInfo = new Dictionary<ExplicitCertificateKey, string>()
            {
                { new ExplicitCertificateKey("CustomTargetFrameworkAttribute.dll", targetFramework: ".NETFramework,Version=v2.0", collisionPriorityId: "123"), "3PartySHA2" }
            };

            ValidateFileSignInfos(itemsToSign, strongNameSignInfo, fileSignInfo, s_fileExtensionSignInfo, new[]
            {
                "File 'CustomTargetFrameworkAttribute.dll' TargetFramework='.NETFramework,Version=v2.0' Certificate='3PartySHA2'",
            });
        }

        [Fact]
        public void ThirdPartyLibraryMicrosoftCertificate()
        {
            // List of files to be considered for signing
            var itemsToSign = new ITaskItem[]
            {
                new TaskItem(GetResourcePath("EmptyPKT.dll"))
            };

            var strongNameSignInfo = new Dictionary<string, List<SignInfo>>() { };
            var fileSignInfo = new Dictionary<ExplicitCertificateKey, string>() { };

            ValidateFileSignInfos(itemsToSign, strongNameSignInfo, fileSignInfo, s_fileExtensionSignInfo, new[]
            {
                "File 'EmptyPKT.dll' TargetFramework='.NETCoreApp,Version=v2.1' Certificate='Microsoft400'",
            },
            expectedWarnings: new[]
            {
                $@"SIGN004: Signing 3rd party library '{Path.Combine(_tmpDir, "EmptyPKT.dll")}' with Microsoft certificate 'Microsoft400'. The library is considered 3rd party library due to its copyright: ''."
            });
        }

        [WindowsOnlyFact]
        [Trait("Category", "SkipWhenLiveUnitTesting")]
        public void DoubleNestedContainer()
        {
            // List of files to be considered for signing
            var itemsToSign = new ITaskItem[]
            {
                new TaskItem(GetResourcePath("PackageWithWix.nupkg"), new Dictionary<string, string>
                {
                    { SignToolConstants.CollisionPriorityId, "123" }
                }),
                new TaskItem(GetResourcePath("MsiBootstrapper.exe.wixpack.zip"), new Dictionary<string, string>
                {
                    { SignToolConstants.CollisionPriorityId, "123" }
                })
            };

            // Default signing information
            var strongNameSignInfo = new Dictionary<string, List<SignInfo>>()
            {
                { "581d91ccdfc4ea9c", new List<SignInfo>{ new SignInfo("3PartySHA2", "ArcadeStrongTest", "123") } }
            };

            // Overriding information
            var fileSignInfo = new Dictionary<ExplicitCertificateKey, string>();

            ValidateFileSignInfos(itemsToSign, strongNameSignInfo, fileSignInfo, s_fileExtensionSignInfoWithCollisionId, new[]
            {
                "File 'MsiSetup.msi' Certificate='Microsoft400'",
                "File 'MsiBootstrapper.exe' Certificate='Microsoft400'",
                "File 'PackageWithWix.nupkg' Certificate='NuGet'"
            }/*,
            Reenable after https://github.com/dotnet/arcade/issues/10293
            expectedWarnings: new[]
            {
                
                // $@"SIGN004: Signing 3rd party library '{Path.Combine(_tmpDir, "ContainerSigning", "4", "MsiBootstrapper.exe")}' with Microsoft certificate 'Microsoft400'. The library is considered 3rd party library due to its copyright: 'Copyright (c). All rights reserved.'."
            }*/);

            ValidateGeneratedProject(itemsToSign, strongNameSignInfo, fileSignInfo, s_fileExtensionSignInfoWithCollisionId, new[]
            {
$@"<FilesToSign Include=""{Uri.EscapeDataString(Path.Combine(_tmpDir, "ContainerSigning", "4", "ABCDEFG/MsiSetup.msi"))}"">
  <Authenticode>Microsoft400</Authenticode>
</FilesToSign>",
$@"<FilesToSign Include=""{Uri.EscapeDataString(Path.Combine(_tmpDir, "engines\\0\\MsiBootstrapper.exe-engine.exe"))}"">
  <Authenticode>Microsoft400</Authenticode>
</FilesToSign>",
$@"<FilesToSign Include=""{Uri.EscapeDataString(Path.Combine(_tmpDir, "ContainerSigning", "4", "MsiBootstrapper.exe"))}"">
  <Authenticode>Microsoft400</Authenticode>
</FilesToSign>",
$@"<FilesToSign Include=""{Uri.EscapeDataString(Path.Combine(_tmpDir, "PackageWithWix.nupkg"))}"">
  <Authenticode>NuGet</Authenticode>
</FilesToSign>"
            },
            wixToolsPath: GetWixToolPath());
        }


        [Fact]
        public void NestedContainer()
        {
            // List of files to be considered for signing
            var itemsToSign = new ITaskItem[]
            {
                new TaskItem(GetResourcePath("NestedContainer.1.0.0.nupkg"), new Dictionary<string, string>
                {
                    { SignToolConstants.CollisionPriorityId, "123" }
                })
            };

            // Default signing information
            var strongNameSignInfo = new Dictionary<string, List<SignInfo>>()
            {
                { "581d91ccdfc4ea9c", new List<SignInfo>{ new SignInfo("3PartySHA2", "ArcadeStrongTest", "123") } }
            };

            // Overriding information
            var fileSignInfo = new Dictionary<ExplicitCertificateKey, string>();

            ValidateFileSignInfos(itemsToSign, strongNameSignInfo, fileSignInfo, s_fileExtensionSignInfoWithCollisionId, new[]
            {
                "File 'NativeLibrary.dll' Certificate='Microsoft400'",
                "File 'ProjectOne.dll' TargetFramework='.NETFramework,Version=v4.6.1' Certificate='3PartySHA2' StrongName='ArcadeStrongTest'",
                "File 'ContainerTwo.dll' TargetFramework='.NETCoreApp,Version=v2.0' Certificate='3PartySHA2' StrongName='ArcadeStrongTest'",
                "File 'ProjectOne.dll' TargetFramework='.NETCoreApp,Version=v2.0' Certificate='3PartySHA2' StrongName='ArcadeStrongTest'",
                "File 'ProjectOne.dll' TargetFramework='.NETCoreApp,Version=v2.1' Certificate='3PartySHA2' StrongName='ArcadeStrongTest'",
                "File 'ProjectOne.dll' TargetFramework='.NETStandard,Version=v2.0' Certificate='3PartySHA2' StrongName='ArcadeStrongTest'",
                "File 'ContainerOne.dll' TargetFramework='.NETCoreApp,Version=v2.0' Certificate='3PartySHA2' StrongName='ArcadeStrongTest'",
                "File 'ContainerOne.1.0.0.nupkg' Certificate='NuGet'",
                "File 'NestedContainer.1.0.0.nupkg' Certificate='NuGet'"
            }/*,
            Reenable after https://github.com/dotnet/arcade/issues/10293,
            expectedWarnings: new[]
            {
                $@"SIGN004: Signing 3rd party library '{Path.Combine(_tmpDir, "ContainerSigning", "2", "lib/native/NativeLibrary.dll")}' with Microsoft certificate 'Microsoft400'. The library is considered 3rd party library due to its copyright: ''."
            }*/);

            ValidateGeneratedProject(itemsToSign, strongNameSignInfo, fileSignInfo, s_fileExtensionSignInfoWithCollisionId, new[]
            {
$@"<FilesToSign Include=""{Uri.EscapeDataString(Path.Combine(_tmpDir, "ContainerSigning", "2", "lib/native/NativeLibrary.dll"))}"">
  <Authenticode>Microsoft400</Authenticode>
</FilesToSign>
<FilesToSign Include=""{Uri.EscapeDataString(Path.Combine(_tmpDir, "ContainerSigning", "3", "lib/net461/ProjectOne.dll"))}"">
  <Authenticode>3PartySHA2</Authenticode>
  <StrongName>ArcadeStrongTest</StrongName>
</FilesToSign>
<FilesToSign Include=""{Uri.EscapeDataString(Path.Combine(_tmpDir, "ContainerSigning", "4", "lib/netcoreapp2.0/ContainerTwo.dll"))}"">
  <Authenticode>3PartySHA2</Authenticode>
  <StrongName>ArcadeStrongTest</StrongName>
</FilesToSign>
<FilesToSign Include=""{Uri.EscapeDataString(Path.Combine(_tmpDir, "ContainerSigning", "5", "lib/netcoreapp2.0/ProjectOne.dll"))}"">
  <Authenticode>3PartySHA2</Authenticode>
  <StrongName>ArcadeStrongTest</StrongName>
</FilesToSign>
<FilesToSign Include=""{Uri.EscapeDataString(Path.Combine(_tmpDir, "ContainerSigning", "6", "lib/netcoreapp2.1/ProjectOne.dll"))}"">
  <Authenticode>3PartySHA2</Authenticode>
  <StrongName>ArcadeStrongTest</StrongName>
</FilesToSign>
<FilesToSign Include=""{Uri.EscapeDataString(Path.Combine(_tmpDir, "ContainerSigning", "7", "lib/netstandard2.0/ProjectOne.dll"))}"">
  <Authenticode>3PartySHA2</Authenticode>
  <StrongName>ArcadeStrongTest</StrongName>
</FilesToSign>
<FilesToSign Include=""{Uri.EscapeDataString(Path.Combine(_tmpDir, "ContainerSigning", "9", "lib/netcoreapp2.0/ContainerOne.dll"))}"">
  <Authenticode>3PartySHA2</Authenticode>
  <StrongName>ArcadeStrongTest</StrongName>
</FilesToSign>",

$@"
<FilesToSign Include=""{Uri.EscapeDataString(Path.Combine(_tmpDir, "ContainerSigning", "8", "ContainerOne.1.0.0.nupkg"))}"">
  <Authenticode>NuGet</Authenticode>
</FilesToSign>",

$@"
<FilesToSign Include=""{Uri.EscapeDataString(GetResourcePath("NestedContainer.1.0.0.nupkg"))}"">
  <Authenticode>NuGet</Authenticode>
</FilesToSign>"
            });
        }

        [Fact]
        public void NestedContainerWithCollisions()
        {
            // List of files to be considered for signing
            var itemsToSign = new ITaskItem[]
            {
                new TaskItem(GetResourcePath("NestedContainer.1.0.0.nupkg"), new Dictionary<string, string>
                {
                    { SignToolConstants.CollisionPriorityId, "123" }
                })
            };

            // Default signing information
            var strongNameSignInfo = new Dictionary<string, List<SignInfo>>()
            {
                { "581d91ccdfc4ea9c", new List<SignInfo>{ new SignInfo("3PartySHA2", "ArcadeStrongTest", "123") } }
            };

            // Overriding information. Since ContainerOne.dll collides with ContainerTwo.dll already in the hash mapping
            // table with collition id 123, we end up using ArcadeStrongTest instead of OverriddenCertificate1
            var fileSignInfo = new Dictionary<ExplicitCertificateKey, string>()
            {
                { new ExplicitCertificateKey("ContainerOne.dll", collisionPriorityId: "456"), "OverriddenCertificate1" }
            };

            ValidateFileSignInfos(itemsToSign, strongNameSignInfo, fileSignInfo, s_fileExtensionSignInfoWithCollisionId, new[]
            {
                "File 'NativeLibrary.dll' Certificate='Microsoft400'",
                "File 'ProjectOne.dll' TargetFramework='.NETFramework,Version=v4.6.1' Certificate='3PartySHA2' StrongName='ArcadeStrongTest'",
                "File 'ContainerTwo.dll' TargetFramework='.NETCoreApp,Version=v2.0' Certificate='3PartySHA2' StrongName='ArcadeStrongTest'",
                "File 'ProjectOne.dll' TargetFramework='.NETCoreApp,Version=v2.0' Certificate='3PartySHA2' StrongName='ArcadeStrongTest'",
                "File 'ProjectOne.dll' TargetFramework='.NETCoreApp,Version=v2.1' Certificate='3PartySHA2' StrongName='ArcadeStrongTest'",
                "File 'ProjectOne.dll' TargetFramework='.NETStandard,Version=v2.0' Certificate='3PartySHA2' StrongName='ArcadeStrongTest'",
                "File 'ContainerOne.dll' TargetFramework='.NETCoreApp,Version=v2.0' Certificate='3PartySHA2' StrongName='ArcadeStrongTest'",
                "File 'ContainerOne.1.0.0.nupkg' Certificate='NuGet'",
                "File 'NestedContainer.1.0.0.nupkg' Certificate='NuGet'"
            }/*,
            Reenable after https://github.com/dotnet/arcade/issues/10293,
            expectedWarnings: new[]
            {
                $@"SIGN004: Signing 3rd party library '{Path.Combine(_tmpDir, "ContainerSigning", "2", "lib/native/NativeLibrary.dll")}' with Microsoft certificate 'Microsoft400'. The library is considered 3rd party library due to its copyright: ''."
            }*/);

            ValidateGeneratedProject(itemsToSign, strongNameSignInfo, fileSignInfo, s_fileExtensionSignInfoWithCollisionId, new[]
            {
$@"
<FilesToSign Include=""{Uri.EscapeDataString(Path.Combine(_tmpDir, "ContainerSigning", "2", "lib/native/NativeLibrary.dll"))}"">
  <Authenticode>Microsoft400</Authenticode>
</FilesToSign>
<FilesToSign Include=""{Uri.EscapeDataString(Path.Combine(_tmpDir, "ContainerSigning", "3", "lib/net461/ProjectOne.dll"))}"">
  <Authenticode>3PartySHA2</Authenticode>
  <StrongName>ArcadeStrongTest</StrongName>
</FilesToSign>
<FilesToSign Include=""{Uri.EscapeDataString(Path.Combine(_tmpDir, "ContainerSigning", "4", "lib/netcoreapp2.0/ContainerTwo.dll"))}"">
  <Authenticode>3PartySHA2</Authenticode>
  <StrongName>ArcadeStrongTest</StrongName>
</FilesToSign>
<FilesToSign Include=""{Uri.EscapeDataString(Path.Combine(_tmpDir, "ContainerSigning", "5", "lib/netcoreapp2.0/ProjectOne.dll"))}"">
  <Authenticode>3PartySHA2</Authenticode>
  <StrongName>ArcadeStrongTest</StrongName>
</FilesToSign>
<FilesToSign Include=""{Uri.EscapeDataString(Path.Combine(_tmpDir, "ContainerSigning", "6", "lib/netcoreapp2.1/ProjectOne.dll"))}"">
  <Authenticode>3PartySHA2</Authenticode>
  <StrongName>ArcadeStrongTest</StrongName>
</FilesToSign>
<FilesToSign Include=""{Uri.EscapeDataString(Path.Combine(_tmpDir, "ContainerSigning", "7", "lib/netstandard2.0/ProjectOne.dll"))}"">
  <Authenticode>3PartySHA2</Authenticode>
  <StrongName>ArcadeStrongTest</StrongName>
</FilesToSign>
<FilesToSign Include=""{Uri.EscapeDataString(Path.Combine(_tmpDir, "ContainerSigning", "9", "lib/netcoreapp2.0/ContainerOne.dll"))}"">
  <Authenticode>3PartySHA2</Authenticode>
  <StrongName>ArcadeStrongTest</StrongName>
</FilesToSign>",

$@"
<FilesToSign Include=""{Uri.EscapeDataString(Path.Combine(_tmpDir, "ContainerSigning", "8", "ContainerOne.1.0.0.nupkg"))}"">
  <Authenticode>NuGet</Authenticode>
</FilesToSign>",

$@"
<FilesToSign Include=""{Uri.EscapeDataString(GetResourcePath("NestedContainer.1.0.0.nupkg"))}"">
  <Authenticode>NuGet</Authenticode>
</FilesToSign>"
            });
        }

        [Fact]
        public void SignZipFile()
        {
            // List of files to be considered for signing
            var itemsToSign = new ITaskItem[]
            {
                new TaskItem(GetResourcePath("test.zip"))
            };

            // Default signing information
            var strongNameSignInfo = new Dictionary<string, List<SignInfo>>()
            {
                { "581d91ccdfc4ea9c", new List<SignInfo>{ new SignInfo("ArcadeCertTest", "ArcadeStrongTest") } }
            };

            // Overriding information
            var fileSignInfo = new Dictionary<ExplicitCertificateKey, string>();

            ValidateFileSignInfos(itemsToSign, strongNameSignInfo, fileSignInfo, s_fileExtensionSignInfo, new[]
            {
                "File 'NativeLibrary.dll' Certificate='Microsoft400'",
                "File 'SOS.NETCore.dll' TargetFramework='.NETCoreApp,Version=v1.0' Certificate='Microsoft400'",
                "File 'Nested.NativeLibrary.dll' Certificate='Microsoft400'",
                "File 'Nested.SOS.NETCore.dll' TargetFramework='.NETCoreApp,Version=v1.0' Certificate='Microsoft400'",
                "File 'test.zip'",
            }/*,
            Reenable after https://github.com/dotnet/arcade/issues/10293,
            expectedWarnings: new[]
            {
                $@"SIGN004: Signing 3rd party library '{Path.Combine(_tmpDir, "ContainerSigning", "0", "NativeLibrary.dll")}' with Microsoft certificate 'Microsoft400'. The library is considered 3rd party library due to its copyright: ''.",
                $@"SIGN004: Signing 3rd party library '{Path.Combine(_tmpDir, "ContainerSigning", "2", "this_is_a_big_folder_name_look/this_is_an_even_more_longer_folder_name/but_this_one_is_ever_longer_than_the_previous_other_two/Nested.NativeLibrary.dll")}' with Microsoft certificate 'Microsoft400'. The library is considered 3rd party library due to its copyright: ''.",
            }*/);

            ValidateGeneratedProject(itemsToSign, strongNameSignInfo, fileSignInfo, s_fileExtensionSignInfo, new[]
            {
$@"
<FilesToSign Include=""{Uri.EscapeDataString(Path.Combine(_tmpDir, "ContainerSigning", "0", "NativeLibrary.dll"))}"">
  <Authenticode>Microsoft400</Authenticode>
</FilesToSign>
<FilesToSign Include=""{Uri.EscapeDataString(Path.Combine(_tmpDir, "ContainerSigning", "1", "SOS.NETCore.dll"))}"">
  <Authenticode>Microsoft400</Authenticode>
</FilesToSign>
<FilesToSign Include=""{Uri.EscapeDataString(Path.Combine(_tmpDir, "ContainerSigning", "2", "this_is_a_big_folder_name_look/this_is_an_even_more_longer_folder_name/but_this_one_is_ever_longer_than_the_previous_other_two/Nested.NativeLibrary.dll"))}"">
  <Authenticode>Microsoft400</Authenticode>
</FilesToSign>
<FilesToSign Include=""{Uri.EscapeDataString(Path.Combine(_tmpDir, "ContainerSigning", "3", "this_is_a_big_folder_name_look/this_is_an_even_more_longer_folder_name/but_this_one_is_ever_longer_than_the_previous_other_two/Nested.SOS.NETCore.dll"))}"">
  <Authenticode>Microsoft400</Authenticode>
</FilesToSign>
"
            });
        }

        [MacOSOnlyFact]
        public void SignPkgFile()
        {
            // List of files to be considered for signing
            var itemsToSign = new ITaskItem[]
            {
                new TaskItem(GetResourcePath("test.pkg"))
            };

            // Default signing information
            var strongNameSignInfo = new Dictionary<string, List<SignInfo>>()
            {
                { "581d91ccdfc4ea9c", new List<SignInfo>{ new SignInfo("ArcadeCertTest", "ArcadeStrongTest") } }
            };

            // Overriding information
            var fileSignInfo = new Dictionary<ExplicitCertificateKey, string>();

            ValidateFileSignInfos(itemsToSign, strongNameSignInfo, fileSignInfo, s_fileExtensionSignInfo, new[]
            {
                "File 'NativeLibrary.dll' Certificate='Microsoft400'",
                "File 'SOS.NETCore.dll' TargetFramework='.NETCoreApp,Version=v1.0' Certificate='Microsoft400'",
                "File 'Nested.NativeLibrary.dll' Certificate='Microsoft400'",
                "File 'Nested.SOS.NETCore.dll' TargetFramework='.NETCoreApp,Version=v1.0' Certificate='Microsoft400'",
                "File 'NestedPkg.pkg' Certificate='Microsoft400'",
                "File 'test.pkg' Certificate='Microsoft400'",
            });

            // OSX files need to be zipped first before being signed
            // This is why the .pkgs are listed as .zip files below
            ValidateGeneratedProject(itemsToSign, strongNameSignInfo, fileSignInfo, s_fileExtensionSignInfo, new[]
            {
                $@"
                <FilesToSign Include=""{Uri.EscapeDataString(Path.Combine(_tmpDir, "ContainerSigning", "3", "Payload/SOS.NETCore.dll"))}"">
                <Authenticode>Microsoft400</Authenticode>
                </FilesToSign>
                <FilesToSign Include=""{Uri.EscapeDataString(Path.Combine(_tmpDir, "ContainerSigning", "4", "Payload/NativeLibrary.dll"))}"">
                <Authenticode>Microsoft400</Authenticode>
                </FilesToSign>
                <FilesToSign Include=""{Uri.EscapeDataString(Path.Combine(_tmpDir, "ContainerSigning", "5", "Payload/this_is_a_big_folder_name_look/this_is_an_even_more_longer_folder_name/but_this_one_is_ever_longer_than_the_previous_other_two/Nested.SOS.NETCore.dll"))}"">
                <Authenticode>Microsoft400</Authenticode>
                </FilesToSign>
                <FilesToSign Include=""{Uri.EscapeDataString(Path.Combine(_tmpDir, "ContainerSigning", "6", "Payload/this_is_a_big_folder_name_look/this_is_an_even_more_longer_folder_name/but_this_one_is_ever_longer_than_the_previous_other_two/Nested.NativeLibrary.dll"))}"">
                <Authenticode>Microsoft400</Authenticode>
                </FilesToSign>
                ",
                $@"
                <FilesToSign Include=""{Uri.EscapeDataString(Path.Combine(_tmpDir, "Signing", "Microsoft400", "temp", "NestedPkg.zip"))}"">
                <Authenticode>Microsoft400</Authenticode>
                <Zip>true</Zip>
                </FilesToSign>",
                $@"
                <FilesToSign Include=""{Uri.EscapeDataString(Path.Combine(_tmpDir, "Signing", "Microsoft400", "temp", "test.zip"))}"">
                <Authenticode>Microsoft400</Authenticode>
                <Zip>true</Zip>
                </FilesToSign>",
            });
        }

        [MacOSOnlyFact]
        public void SignNestedPkgFile()
        {
            // List of files to be considered for signing
            var itemsToSign = new ITaskItem[]
            {
                new TaskItem( GetResourcePath("NestedPkg.pkg"))
            };

            // Default signing information
            var strongNameSignInfo = new Dictionary<string, List<SignInfo>>()
            {
                { "581d91ccdfc4ea9c", new List<SignInfo>{ new SignInfo("ArcadeCertTest", "ArcadeStrongTest") } }
            };

            // Overriding information
            var fileSignInfo = new Dictionary<ExplicitCertificateKey, string>();

            ValidateFileSignInfos(itemsToSign, strongNameSignInfo, fileSignInfo, s_fileExtensionSignInfo, new[]
            {
                "File 'NativeLibrary.dll' Certificate='Microsoft400'",
                "File 'SOS.NETCore.dll' TargetFramework='.NETCoreApp,Version=v1.0' Certificate='Microsoft400'",
                "File 'Nested.SOS.NETCore.dll' TargetFramework='.NETCoreApp,Version=v1.0' Certificate='Microsoft400'",
                "File 'Nested.NativeLibrary.dll' Certificate='Microsoft400'",
                "File 'NestedPkg.pkg' Certificate='Microsoft400'",
            });

            // OSX files need to be zipped first before being signed
            // This is why the .pkgs and .apps are listed as .zip files below
            ValidateGeneratedProject(itemsToSign, strongNameSignInfo, fileSignInfo, s_fileExtensionSignInfo, new[]
            {
                $@"
                <FilesToSign Include=""{Uri.EscapeDataString(Path.Combine(_tmpDir, "ContainerSigning", "2", "Payload/SOS.NETCore.dll"))}"">
                <Authenticode>Microsoft400</Authenticode>
                </FilesToSign>
                <FilesToSign Include=""{Uri.EscapeDataString(Path.Combine(_tmpDir, "ContainerSigning", "3", "Payload/NativeLibrary.dll"))}"">
                <Authenticode>Microsoft400</Authenticode>
                </FilesToSign>
                <FilesToSign Include=""{Uri.EscapeDataString(Path.Combine(_tmpDir, "ContainerSigning", "4", "Payload/this_is_a_big_folder_name_look/this_is_an_even_more_longer_folder_name/but_this_one_is_ever_longer_than_the_previous_other_two/Nested.SOS.NETCore.dll"))}"">
                <Authenticode>Microsoft400</Authenticode>
                </FilesToSign>
                <FilesToSign Include=""{Uri.EscapeDataString(Path.Combine(_tmpDir, "ContainerSigning", "5", "Payload/this_is_a_big_folder_name_look/this_is_an_even_more_longer_folder_name/but_this_one_is_ever_longer_than_the_previous_other_two/Nested.NativeLibrary.dll"))}"">
                <Authenticode>Microsoft400</Authenticode>
                </FilesToSign>
                ",
                $@"
                <FilesToSign Include=""{Uri.EscapeDataString(Path.Combine(_tmpDir, "Signing", "Microsoft400", "temp", "NestedPkg.zip"))}"">
                <Authenticode>Microsoft400</Authenticode>
                <Zip>true</Zip>
                </FilesToSign>"
            });
        }

        [MacOSOnlyFact]
        public void SignPkgFileWithApp()
        {
            // List of files to be considered for signing
            var itemsToSign = new ITaskItem[]
            {
                new TaskItem( GetResourcePath("WithApp.pkg"))
            };

            // Default signing information
            var strongNameSignInfo = new Dictionary<string, List<SignInfo>>()
            {
                { "581d91ccdfc4ea9c", new List<SignInfo>{ new SignInfo("ArcadeCertTest", "ArcadeStrongTest") } }
            };

            // Overriding information
            var fileSignInfo = new Dictionary<ExplicitCertificateKey, string>();

            // When .apps are unpacked from .pkgs, they get zipped so they can be signed
            ValidateFileSignInfos(itemsToSign, strongNameSignInfo, fileSignInfo, s_fileExtensionSignInfo, new[]
            {
                "File 'libexample.dylib' Certificate='DylibCertificate'",
                "File 'test.app' Certificate='Microsoft400'",
                "File 'WithApp.pkg' Certificate='Microsoft400'",
            });

            ValidateGeneratedProject(itemsToSign, strongNameSignInfo, fileSignInfo, s_fileExtensionSignInfo, new[]
            {
                $@"
                <FilesToSign Include=""{Uri.EscapeDataString(Path.Combine(_tmpDir, "ContainerSigning", "4", "Contents/Resources/libexample.dylib"))}"">
                <Authenticode>DylibCertificate</Authenticode>
                </FilesToSign>
                ",
                $@"
                <FilesToSign Include=""{Uri.EscapeDataString(Path.Combine(_tmpDir, "Signing", "Microsoft400", "temp", "test.zip"))}"">
                <Authenticode>Microsoft400</Authenticode>
                <Zip>true</Zip>
                </FilesToSign>
                ",
                $@"
                <FilesToSign Include=""{Uri.EscapeDataString(Path.Combine(_tmpDir, "Signing", "Microsoft400", "temp", "WithApp.zip"))}"">
                <Authenticode>Microsoft400</Authenticode>
                <Zip>true</Zip>
                </FilesToSign>"
            });
        }

        [Fact]
        public void SignTarGZipFile()
        {
            // List of files to be considered for signing
            var itemsToSign = new ITaskItem[]
            {
                new TaskItem(GetResourcePath("test.tgz"))
            };

            // Default signing information
            var strongNameSignInfo = new Dictionary<string, List<SignInfo>>()
            {
                { "581d91ccdfc4ea9c", new List<SignInfo>{ new SignInfo("ArcadeCertTest", "ArcadeStrongTest") } }
            };

            // Overriding information
            var fileSignInfo = new Dictionary<ExplicitCertificateKey, string>();

            ValidateFileSignInfos(itemsToSign, strongNameSignInfo, fileSignInfo, s_fileExtensionSignInfo, new[]
            {
                "File 'NativeLibrary.dll' Certificate='Microsoft400'",
                "File 'SOS.NETCore.dll' TargetFramework='.NETCoreApp,Version=v1.0' Certificate='Microsoft400'",
                "File 'Nested.NativeLibrary.dll' Certificate='Microsoft400'",
                "File 'Nested.SOS.NETCore.dll' TargetFramework='.NETCoreApp,Version=v1.0' Certificate='Microsoft400'",
                "File 'test.tgz'",
            }/*,
            Reenable after https://github.com/dotnet/arcade/issues/10293,
            expectedWarnings: new[]
            {
                $@"SIGN004: Signing 3rd party library '{Path.Combine(_tmpDir, "ContainerSigning", "0", "test/NativeLibrary.dll")}' with Microsoft certificate 'Microsoft400'. The library is considered 3rd party library due to its copyright: ''.",
                $@"SIGN004: Signing 3rd party library '{Path.Combine(_tmpDir, "ContainerSigning", "2", "test/this_is_a_big_folder_name_look/this_is_an_even_more_longer_folder_name/but_this_one_is_ever_longer_than_the_previous_other_two/Nested.NativeLibrary.dll")}' with Microsoft certificate 'Microsoft400'. The library is considered 3rd party library due to its copyright: ''.",
            }*/);

            ValidateGeneratedProject(itemsToSign, strongNameSignInfo, fileSignInfo, s_fileExtensionSignInfo, new[]
            {
$@"
<FilesToSign Include=""{Uri.EscapeDataString(Path.Combine(_tmpDir, "ContainerSigning", "0", "test/NativeLibrary.dll"))}"">
  <Authenticode>Microsoft400</Authenticode>
</FilesToSign>
<FilesToSign Include=""{Uri.EscapeDataString(Path.Combine(_tmpDir, "ContainerSigning", "1", "test/SOS.NETCore.dll"))}"">
  <Authenticode>Microsoft400</Authenticode>
</FilesToSign>
<FilesToSign Include=""{Uri.EscapeDataString(Path.Combine(_tmpDir, "ContainerSigning", "2", "test/this_is_a_big_folder_name_look/this_is_an_even_more_longer_folder_name/but_this_one_is_ever_longer_than_the_previous_other_two/Nested.NativeLibrary.dll"))}"">
  <Authenticode>Microsoft400</Authenticode>
</FilesToSign>
<FilesToSign Include=""{Uri.EscapeDataString(Path.Combine(_tmpDir, "ContainerSigning", "3", "test/this_is_a_big_folder_name_look/this_is_an_even_more_longer_folder_name/but_this_one_is_ever_longer_than_the_previous_other_two/Nested.SOS.NETCore.dll"))}"">
  <Authenticode>Microsoft400</Authenticode>
</FilesToSign>
"
            });
        }

        [Fact]
        public void SymbolsNupkg()
        {
            // List of files to be considered for signing
            var itemsToSign = new ITaskItem[]
            {
                new TaskItem(GetResourcePath("test.symbols.nupkg"))
            };

            // Default signing information
            var strongNameSignInfo = new Dictionary<string, List<SignInfo>>()
            {
                { "581d91ccdfc4ea9c", new List<SignInfo>{ new SignInfo("ArcadeCertTest", "ArcadeStrongTest") } }
            };

            // Overriding information
            var fileSignInfo = new Dictionary<ExplicitCertificateKey, string>();

            ValidateFileSignInfos(itemsToSign, strongNameSignInfo, fileSignInfo, s_fileExtensionSignInfo, new[]
            {
                "File 'NativeLibrary.dll' Certificate='Microsoft400'",
                "File 'SOS.NETCore.dll' TargetFramework='.NETCoreApp,Version=v1.0' Certificate='Microsoft400'",
                "File 'Nested.NativeLibrary.dll' Certificate='Microsoft400'",
                "File 'Nested.SOS.NETCore.dll' TargetFramework='.NETCoreApp,Version=v1.0' Certificate='Microsoft400'",
                "File 'test.symbols.nupkg'",
            }/*,
            Reenable after https://github.com/dotnet/arcade/issues/10293,
            expectedWarnings: new[]
            {
                $@"SIGN004: Signing 3rd party library '{Path.Combine(_tmpDir, "ContainerSigning", "0", "NativeLibrary.dll")}' with Microsoft certificate 'Microsoft400'. The library is considered 3rd party library due to its copyright: ''.",
                $@"SIGN004: Signing 3rd party library '{Path.Combine(_tmpDir, "ContainerSigning", "2", "this_is_a_big_folder_name_look/this_is_an_even_more_longer_folder_name/but_this_one_is_ever_longer_than_the_previous_other_two/Nested.NativeLibrary.dll")}' with Microsoft certificate 'Microsoft400'. The library is considered 3rd party library due to its copyright: ''.",
            }*/);

            ValidateGeneratedProject(itemsToSign, strongNameSignInfo, fileSignInfo, s_fileExtensionSignInfo, new[]
            {
$@"
<FilesToSign Include=""{Uri.EscapeDataString(Path.Combine(_tmpDir, "ContainerSigning", "0", "NativeLibrary.dll"))}"">
  <Authenticode>Microsoft400</Authenticode>
</FilesToSign>
<FilesToSign Include=""{Uri.EscapeDataString(Path.Combine(_tmpDir, "ContainerSigning", "1", "SOS.NETCore.dll"))}"">
  <Authenticode>Microsoft400</Authenticode>
</FilesToSign>
<FilesToSign Include=""{Uri.EscapeDataString(Path.Combine(_tmpDir, "ContainerSigning", "2", "this_is_a_big_folder_name_look/this_is_an_even_more_longer_folder_name/but_this_one_is_ever_longer_than_the_previous_other_two/Nested.NativeLibrary.dll"))}"">
  <Authenticode>Microsoft400</Authenticode>
</FilesToSign>
<FilesToSign Include=""{Uri.EscapeDataString(Path.Combine(_tmpDir, "ContainerSigning", "3", "this_is_a_big_folder_name_look/this_is_an_even_more_longer_folder_name/but_this_one_is_ever_longer_than_the_previous_other_two/Nested.SOS.NETCore.dll"))}"">
  <Authenticode>Microsoft400</Authenticode>
</FilesToSign>
"
            });
        }

        [Fact]
        public void SignedSymbolsNupkg()
        {
            // List of files to be considered for signing
            var itemsToSign = new ITaskItem[]
            {
                new TaskItem(GetResourcePath("test.symbols.nupkg"))
            };

            // Default signing information
            var strongNameSignInfo = new Dictionary<string, List<SignInfo>>()
            {
                { "581d91ccdfc4ea9c", new List<SignInfo>{ new SignInfo("ArcadeCertTest", "ArcadeStrongTest") } }
            };

            // Overriding information
            var fileSignInfo = new Dictionary<ExplicitCertificateKey, string>();
            var tempFileExtensionSignInfo = s_fileExtensionSignInfo.Where(s => s.Key != ".symbols.nupkg").ToDictionary(e => e.Key, e => e.Value);
            
            ValidateFileSignInfos(itemsToSign, strongNameSignInfo, fileSignInfo, tempFileExtensionSignInfo, new[]
            {
                "File 'NativeLibrary.dll' Certificate='Microsoft400'",
                "File 'SOS.NETCore.dll' TargetFramework='.NETCoreApp,Version=v1.0' Certificate='Microsoft400'",
                "File 'Nested.NativeLibrary.dll' Certificate='Microsoft400'",
                "File 'Nested.SOS.NETCore.dll' TargetFramework='.NETCoreApp,Version=v1.0' Certificate='Microsoft400'",
                "File 'test.symbols.nupkg' Certificate='NuGet'",
            }/*,
            Reenable after https://github.com/dotnet/arcade/issues/10293,
            expectedWarnings: new[]
            {
                $@"SIGN004: Signing 3rd party library '{Path.Combine(_tmpDir, "ContainerSigning", "0", "NativeLibrary.dll")}' with Microsoft certificate 'Microsoft400'. The library is considered 3rd party library due to its copyright: ''.",
                $@"SIGN004: Signing 3rd party library '{Path.Combine(_tmpDir, "ContainerSigning", "2", "this_is_a_big_folder_name_look/this_is_an_even_more_longer_folder_name/but_this_one_is_ever_longer_than_the_previous_other_two/Nested.NativeLibrary.dll")}' with Microsoft certificate 'Microsoft400'. The library is considered 3rd party library due to its copyright: ''.",
            }*/);

            ValidateGeneratedProject(itemsToSign, strongNameSignInfo, fileSignInfo, s_fileExtensionSignInfo, new[]
            {
$@"
<FilesToSign Include=""{Uri.EscapeDataString(Path.Combine(_tmpDir, "ContainerSigning", "0", "NativeLibrary.dll"))}"">
  <Authenticode>Microsoft400</Authenticode>
</FilesToSign>
<FilesToSign Include=""{Uri.EscapeDataString(Path.Combine(_tmpDir, "ContainerSigning", "1", "SOS.NETCore.dll"))}"">
  <Authenticode>Microsoft400</Authenticode>
</FilesToSign>
<FilesToSign Include=""{Uri.EscapeDataString(Path.Combine(_tmpDir, "ContainerSigning", "2", "this_is_a_big_folder_name_look/this_is_an_even_more_longer_folder_name/but_this_one_is_ever_longer_than_the_previous_other_two/Nested.NativeLibrary.dll"))}"">
  <Authenticode>Microsoft400</Authenticode>
</FilesToSign>
<FilesToSign Include=""{Uri.EscapeDataString(Path.Combine(_tmpDir, "ContainerSigning", "3", "this_is_a_big_folder_name_look/this_is_an_even_more_longer_folder_name/but_this_one_is_ever_longer_than_the_previous_other_two/Nested.SOS.NETCore.dll"))}"">
  <Authenticode>Microsoft400</Authenticode>
</FilesToSign>
"
            });
        }

#if !NETFRAMEWORK
        [Fact]
        public void CheckDebSigning()
        {
            // List of files to be considered for signing
            var itemsToSign = new ITaskItem[]
            {
                new TaskItem(GetResourcePath("test.deb"))
            };

            // Default signing information
            var strongNameSignInfo = new Dictionary<string, List<SignInfo>>();

            // Overriding information
            var fileSignInfo = new Dictionary<ExplicitCertificateKey, string>();

            ValidateFileSignInfos(itemsToSign, strongNameSignInfo, fileSignInfo, s_fileExtensionSignInfo, new[]
            {
                "File 'mscorlib.dll' TargetFramework='.NETCoreApp,Version=v10.0' Certificate='Microsoft400'",
                "File 'data.tar.gz'",
                "File 'test.deb' Certificate='LinuxSign'"
            });

            ValidateGeneratedProject(itemsToSign, strongNameSignInfo, fileSignInfo, s_fileExtensionSignInfo, new[]
            {
$@"<FilesToSign Include=""{Uri.EscapeDataString(Path.Combine(_tmpDir, "ContainerSigning", "1", "./usr/local/bin/mscorlib.dll"))}"">
  <Authenticode>Microsoft400</Authenticode>
</FilesToSign>",
$@"<FilesToSign Include=""{Uri.EscapeDataString(Path.Combine(_tmpDir, "test.deb"))}"">
  <Authenticode>LinuxSign</Authenticode>
</FilesToSign>"
            });

            var expectedFilesOriginalHashes = new (string, string)[]
            {
                ("usr/local/bin/hello", "644981BBD6F4ED1B3CF68CD0F47981AA"),
                ("usr/local/bin/mscorlib.dll", "B80EEBA2B8616B7C37E49B004D69BBB7")
            };
            string[] signableFiles = ["usr/local/bin/mscorlib.dll"];
            string expectedControlFileContent = "Package: test\nVersion: 1.0\nSection: base\nPriority: optional\nArchitecture: all\n";
            expectedControlFileContent +="Maintainer: Arcade <test@example.com>\nInstalled-Size: 49697\nDescription: A simple test package\n This is a simple generated .deb package for testing purposes.\n";

            ValidateProducedDebContent(Path.Combine(_tmpDir, "test.deb"), expectedFilesOriginalHashes, signableFiles, expectedControlFileContent);
        }
#endif

        [Fact]
        public void CheckPowershellSigning()
        {
            // List of files to be considered for signing
            var itemsToSign = new ITaskItem[]
            {
                new TaskItem(GetResourcePath("SignedScript.ps1")),
                new TaskItem(GetResourcePath("UnsignedScript.ps1"))
            };

            // Default signing information
            var strongNameSignInfo = new Dictionary<string, List<SignInfo>>();

            // Overriding information
            var fileSignInfo = new Dictionary<ExplicitCertificateKey, string>();

            ValidateFileSignInfos(itemsToSign, strongNameSignInfo, fileSignInfo, s_fileExtensionSignInfo, new[]
            {
                "File 'UnsignedScript.ps1' Certificate='PSCertificate'"
            });
        }

/* These tests return different results on netcoreapp. ie, we can only truly validate nuget integrity when running on framework.
 * NuGet behaves differently on core vs framework 
 * - https://github.com/NuGet/NuGet.Client/blob/e88a5a03a1b26099f8be225d3ee3a897b2edb1d0/build/common.targets#L18-L25
 */
#if NETFRAMEWORK
        [Fact]
        public void VerifyNupkgIntegrity()
        {
            var itemsToSign = new ITaskItem[]
            {
                new TaskItem(GetResourcePath("SignedPackage.1.0.0.nupkg")),
                new TaskItem(GetResourcePath("IncorrectlySignedPackage.1.0.0.nupkg"))
            };

            ValidateFileSignInfos(itemsToSign,
                                  new Dictionary<string, List<SignInfo>>(),
                                  new Dictionary<ExplicitCertificateKey, string>(),
                                  s_fileExtensionSignInfo,
                                  new[] { "File 'IncorrectlySignedPackage.1.0.0.nupkg' Certificate='NuGet'" });
        }

        [Fact]
        public void SignNupkgWithUnsignedContents()
        {
            // List of files to be considered for signing
            var itemsToSign = new ITaskItem[]
            {
                new TaskItem(GetResourcePath("UnsignedContents.nupkg")),
                new TaskItem(GetResourcePath("FakeSignedContents.nupkg"))
            };

            // Default signing information
            var strongNameSignInfo = new Dictionary<string, List<SignInfo>>();

            // Overriding information
            var fileSignInfo = new Dictionary<ExplicitCertificateKey, string>();

            ValidateFileSignInfos(itemsToSign, strongNameSignInfo, fileSignInfo, s_fileExtensionSignInfo, new[]
            {
                "File 'UnsignedScript.ps1' Certificate='PSCertificate'",
                "File 'UnsignedContents.nupkg' Certificate='NuGet'",
                "File 'FakeSignedContents.nupkg' Certificate='NuGet'"
            });
        }
#endif
        [WindowsOnlyFact]
        [Trait("Category", "SkipWhenLiveUnitTesting")]
        public void SignMsiEngine()
        {
            // List of files to be considered for signing
            var itemsToSign = new ITaskItem[]
            {
                new TaskItem(GetResourcePath("MsiBootstrapper.exe")),
                new TaskItem(GetResourcePath("MsiBootstrapper.exe.wixpack.zip"))
            };

            // Default signing information
            var strongNameSignInfo = new Dictionary<string, List<SignInfo>>()
            {
                { "581d91ccdfc4ea9c", new List<SignInfo>{ new SignInfo("ArcadeCertTest", "ArcadeStrongTest") } }
            };

            // Overriding information
            var fileSignInfo = new Dictionary<ExplicitCertificateKey, string>();

            ValidateFileSignInfos(itemsToSign, strongNameSignInfo, fileSignInfo, s_fileExtensionSignInfo, new[]
            {
                "File 'MsiSetup.msi' Certificate='Microsoft400'",
                "File 'MsiBootstrapper.exe' Certificate='Microsoft400'"
            }/*,
            Reenable after https://github.com/dotnet/arcade/issues/10293,
            expectedWarnings: new[]
            {
                $@"SIGN004: Signing 3rd party library '{Path.Combine(_tmpDir, "MsiBootstrapper.exe")}' with Microsoft certificate 'Microsoft400'. The library is considered 3rd party library due to its copyright: 'Copyright (c). All rights reserved.'."
            }*/);

            ValidateGeneratedProject(itemsToSign, strongNameSignInfo, fileSignInfo, s_fileExtensionSignInfo, new[]
{
$@"<FilesToSign Include=""{Uri.EscapeDataString(Path.Combine(_tmpDir, "ContainerSigning", "0", "ABCDEFG/MsiSetup.msi"))}"">
  <Authenticode>Microsoft400</Authenticode>
</FilesToSign>",
 $@"<FilesToSign Include=""{Uri.EscapeDataString(Path.Combine(_tmpDir, "engines", "0", "MsiBootstrapper.exe-engine.exe"))}"">
  <Authenticode>Microsoft400</Authenticode>
</FilesToSign>",
 $@"<FilesToSign Include=""{Uri.EscapeDataString(Path.Combine(_tmpDir, "MsiBootstrapper.exe"))}"">
  <Authenticode>Microsoft400</Authenticode>
</FilesToSign>"
            },
            wixToolsPath: GetWixToolPath());

        }

        [WindowsOnlyFact]
        [Trait("Category", "SkipWhenLiveUnitTesting")]
        public void MsiWithWixpack()
        {
            // List of files to be considered for signing
            var itemsToSign = new ITaskItem[]
            {
                new TaskItem(GetResourcePath("MsiSetup.msi"), new Dictionary<string, string>
                {
                    { SignToolConstants.CollisionPriorityId, "123" }
                }),
                new TaskItem(GetResourcePath("MsiSetup.msi.wixpack.zip"), new Dictionary<string, string>
                {
                    { SignToolConstants.CollisionPriorityId, "123" }
                })
            };

            // Default signing information
            var strongNameSignInfo = new Dictionary<string, List<SignInfo>>()
            {
                { "581d91ccdfc4ea9c", new List<SignInfo>{ new SignInfo("ArcadeCertTest", "ArcadeStrongTest", "123") } }
            };

            // Overriding information
            var fileSignInfo = new Dictionary<ExplicitCertificateKey, string>();

            ValidateFileSignInfos(itemsToSign, strongNameSignInfo, fileSignInfo, s_fileExtensionSignInfoWithCollisionId, new[]
            {
                "File 'MsiApplication.exe' TargetFramework='.NETFramework,Version=v4.7.2' Certificate='Microsoft400'",
                "File 'MsiSetup.msi' Certificate='Microsoft400'"
            });

            ValidateGeneratedProject(itemsToSign, strongNameSignInfo, fileSignInfo, s_fileExtensionSignInfoWithCollisionId, new[]
            {
$@"<FilesToSign Include=""{Uri.EscapeDataString(Path.Combine(_tmpDir, "ContainerSigning", "0", "ABCDEFG/MsiApplication.exe"))}"">
  <Authenticode>Microsoft400</Authenticode>
</FilesToSign>",
 $@"<FilesToSign Include=""{Uri.EscapeDataString(Path.Combine(_tmpDir, "MsiSetup.msi"))}"">
  <Authenticode>Microsoft400</Authenticode>
</FilesToSign>"
            },
            wixToolsPath: GetWixToolPath());
        }

        /// <summary>
        /// Validate that an invalid wix toolset path causes an error
        /// </summary>
        [WindowsOnlyFact]
        public void BadWixToolsetPath()
        {
            var badPath = Path.Combine(GetWixToolPath(), "badpath");

            var fakeBuildEngine = new FakeBuildEngine(_output);
            var task = new SignToolTask
            {
                BuildEngine = fakeBuildEngine,
                ItemsToSign =  Array.Empty<ITaskItem>(),
                StrongNameSignInfo = Array.Empty<ITaskItem>(),
                FileExtensionSignInfo = Array.Empty<ITaskItem>(),
                LogDir = "LogDir",
                TempDir = "TempDir",
                DryRun = true,
                MSBuildPath = CreateTestResource("msbuild.fake"),
                DotNetPath = null,
                DoStrongNameCheck = false,
                SNBinaryPath = null,
                WixToolsPath = badPath
            };

            task.Execute().Should().BeFalse();
            task.Log.HasLoggedErrors.Should().BeTrue();
            fakeBuildEngine.LogErrorEvents.ForEach(a => a.Message.Should().EndWithEquivalent(" does not exist." ));
        }

        [Fact]
        public void MPackFile()
        {
            // List of files to be considered for signing
            var itemsToSign = new ITaskItem[]
            {
                new TaskItem(GetResourcePath("test.mpack"))
            };

            // Default signing information
            var strongNameSignInfo = new Dictionary<string, List<SignInfo>>()
            {
                { "581d91ccdfc4ea9c", new List<SignInfo>{ new SignInfo("3PartySHA2") } }
            };

            // Overriding information
            var fileSignInfo = new Dictionary<ExplicitCertificateKey, string>();

            ValidateFileSignInfos(itemsToSign, strongNameSignInfo, fileSignInfo, s_fileExtensionSignInfo, new[]
            {
                "File 'VisualStudio.Mac.Banana.dll' TargetFramework='.NETStandard,Version=v2.0' Certificate='3PartySHA2'",
                "File 'test.mpack'",
            });

            ValidateGeneratedProject(itemsToSign, strongNameSignInfo, fileSignInfo, s_fileExtensionSignInfo, new[]
            {
$@"
<FilesToSign Include=""{Uri.EscapeDataString(Path.Combine(_tmpDir, "ContainerSigning", "1", "VisualStudio.Mac.Banana.dll"))}"">
  <Authenticode>3PartySHA2</Authenticode>
</FilesToSign>
"
            });
        }

        [Fact]
        public void VsixPackage_DuplicateVsixAfter()
        {
            // List of files to be considered for signing
            var itemsToSign = new ITaskItem[]
            {
                new TaskItem(GetResourcePath("test.vsix"), new Dictionary<string, string>
                {
                    { SignToolConstants.CollisionPriorityId, "123" }
                }),
                new TaskItem(GetResourcePath("PackageWithRelationships.vsix"), new Dictionary<string, string>
                {
                    { SignToolConstants.CollisionPriorityId, "123" }
                })
            };

            // Default signing information
            var strongNameSignInfo = new Dictionary<string, List<SignInfo>>()
            {
                { "581d91ccdfc4ea9c", new List<SignInfo>{ new SignInfo("3PartySHA2", "ArcadeStrongTest", "123") } }
            };

            // Overriding information
            var fileSignInfo = new Dictionary<ExplicitCertificateKey, string>();

            ValidateFileSignInfos(itemsToSign, strongNameSignInfo, fileSignInfo, s_fileExtensionSignInfoWithCollisionId, new[]
            {
                "File 'ProjectOne.dll' TargetFramework='.NETFramework,Version=v4.6.1' Certificate='3PartySHA2' StrongName='ArcadeStrongTest'",
                "File 'ProjectOne.dll' TargetFramework='.NETStandard,Version=v2.0' Certificate='3PartySHA2' StrongName='ArcadeStrongTest'",
                "File 'ProjectOne.dll' TargetFramework='.NETCoreApp,Version=v2.0' Certificate='3PartySHA2' StrongName='ArcadeStrongTest'",
                "File 'PackageWithRelationships.vsix' Certificate='VsixSHA2'",
                "File 'test.vsix' Certificate='VsixSHA2'",
            },
            new[]
            {
                $"{Path.Combine(_tmpDir, "ContainerSigning", "6", "PackageWithRelationships.vsix")} -> {Path.Combine(_tmpDir, "PackageWithRelationships.vsix")}"
            });

            ValidateGeneratedProject(itemsToSign, strongNameSignInfo, fileSignInfo, s_fileExtensionSignInfoWithCollisionId, new[]
            {
$@"
<FilesToSign Include=""{Uri.EscapeDataString(Path.Combine(_tmpDir, "ContainerSigning", "1", "lib/net461/ProjectOne.dll"))}"">
  <Authenticode>3PartySHA2</Authenticode>
  <StrongName>ArcadeStrongTest</StrongName>
</FilesToSign>
<FilesToSign Include=""{Uri.EscapeDataString(Path.Combine(_tmpDir, "ContainerSigning", "2", "lib/netstandard2.0/ProjectOne.dll"))}"">
  <Authenticode>3PartySHA2</Authenticode>
  <StrongName>ArcadeStrongTest</StrongName>
</FilesToSign>
<FilesToSign Include=""{Uri.EscapeDataString(Path.Combine(_tmpDir, "ContainerSigning", "8", "Contents/Common7/IDE/PrivateAssemblies/ProjectOne.dll"))}"">
  <Authenticode>3PartySHA2</Authenticode>
  <StrongName>ArcadeStrongTest</StrongName>
</FilesToSign>",

$@"
<FilesToSign Include=""{Uri.EscapeDataString(Path.Combine(_tmpDir, "ContainerSigning", "6", "PackageWithRelationships.vsix"))}"">
  <Authenticode>VsixSHA2</Authenticode>
</FilesToSign>",

$@"
<FilesToSign Include=""{Uri.EscapeDataString(Path.Combine(_tmpDir, "test.vsix"))}"">
  <Authenticode>VsixSHA2</Authenticode>
</FilesToSign>
"
            });
        }

        [Fact]
        public void VsixPackage_WithSpaces()
        {
            // List of files to be considered for signing
            var itemsToSign = new ITaskItem[]
            {
                new TaskItem(GetResourcePath("TestSpaces.vsix"), new Dictionary<string, string>
                {
                    { SignToolConstants.CollisionPriorityId, "123" }
                }),
                new TaskItem(GetResourcePath("PackageWithRelationships.vsix"), new Dictionary<string, string>
                {
                    { SignToolConstants.CollisionPriorityId, "123" }
                })
            };

            // Default signing information
            var strongNameSignInfo = new Dictionary<string, List<SignInfo>>()
            {
                { "581d91ccdfc4ea9c", new List<SignInfo>{ new SignInfo("3PartySHA2", "ArcadeStrongTest", "123") } }
            };

            // Overriding information
            var fileSignInfo = new Dictionary<ExplicitCertificateKey, string>();

            ValidateFileSignInfos(itemsToSign, strongNameSignInfo, fileSignInfo, s_fileExtensionSignInfoWithCollisionId, new[]
            {
                "File 'ProjectOne.dll' TargetFramework='.NETCoreApp,Version=v2.0' Certificate='3PartySHA2' StrongName='ArcadeStrongTest'",
                "File 'PackageWithRelationships.vsix' Certificate='VsixSHA2'",
                "File 'ProjectOne.dll' TargetFramework='.NETFramework,Version=v4.6.1' Certificate='3PartySHA2' StrongName='ArcadeStrongTest'",
                "File 'ProjectOne.dll' TargetFramework='.NETStandard,Version=v2.0' Certificate='3PartySHA2' StrongName='ArcadeStrongTest'",                            
                "File 'TestSpaces.vsix' Certificate='VsixSHA2'"
            },
            new[]
            {
                $"{Path.Combine(_tmpDir, "ContainerSigning", "4", "PackageWithRelationships.vsix")} -> {Path.Combine(_tmpDir, "PackageWithRelationships.vsix")}"
            });

            ValidateGeneratedProject(itemsToSign, strongNameSignInfo, fileSignInfo, s_fileExtensionSignInfoWithCollisionId, new[]
            {
$@"
<FilesToSign Include=""{Uri.EscapeDataString(Path.Combine(_tmpDir, "ContainerSigning", "6", "Contents/Common7/IDE/PrivateAssemblies/ProjectOne.dll"))}"">
  <Authenticode>3PartySHA2</Authenticode>
  <StrongName>ArcadeStrongTest</StrongName>
</FilesToSign>
<FilesToSign Include=""{Uri.EscapeDataString(Path.Combine(_tmpDir, "ContainerSigning", "10", "Team%20Tools/Dynamic Code Coverage/net461/ProjectOne.dll"))}"">
  <Authenticode>3PartySHA2</Authenticode>
  <StrongName>ArcadeStrongTest</StrongName>
</FilesToSign>
<FilesToSign Include=""{Uri.EscapeDataString(Path.Combine(_tmpDir, "ContainerSigning", "11", "Team%20Tools/Dynamic Code Coverage/netstandard2.0/ProjectOne.dll"))}"">
  <Authenticode>3PartySHA2</Authenticode>
  <StrongName>ArcadeStrongTest</StrongName>
</FilesToSign>",

$@"
<FilesToSign Include=""{Uri.EscapeDataString(Path.Combine(_tmpDir, "ContainerSigning", "4", "PackageWithRelationships.vsix"))}"">
  <Authenticode>VsixSHA2</Authenticode>
</FilesToSign>",

$@"
<FilesToSign Include=""{Uri.EscapeDataString(Path.Combine(_tmpDir, "TestSpaces.vsix"))}"">
  <Authenticode>VsixSHA2</Authenticode>
</FilesToSign>
"
            });
        }

        [Fact]
        public void VsixPackage_DuplicateVsixBefore()
        {
            // List of files to be considered for signing
            var itemsToSign = new ITaskItem[]
            {
                new TaskItem(GetResourcePath("PackageWithRelationships.vsix")),
                new TaskItem(GetResourcePath("test.vsix"))
            };

            // Default signing information
            var strongNameSignInfo = new Dictionary<string, List<SignInfo>>()
            {
                { "581d91ccdfc4ea9c", new List<SignInfo>{ new SignInfo("3PartySHA2", "ArcadeStrongTest") } }
            };

            // Overriding information
            var fileSignInfo = new Dictionary<ExplicitCertificateKey, string>();

            ValidateFileSignInfos(itemsToSign, strongNameSignInfo, fileSignInfo, s_fileExtensionSignInfo, new[]
            {
                "File 'ProjectOne.dll' TargetFramework='.NETCoreApp,Version=v2.0' Certificate='3PartySHA2' StrongName='ArcadeStrongTest'",
                "File 'PackageWithRelationships.vsix' Certificate='VsixSHA2'",
                "File 'ProjectOne.dll' TargetFramework='.NETFramework,Version=v4.6.1' Certificate='3PartySHA2' StrongName='ArcadeStrongTest'",
                "File 'ProjectOne.dll' TargetFramework='.NETStandard,Version=v2.0' Certificate='3PartySHA2' StrongName='ArcadeStrongTest'",
                "File 'test.vsix' Certificate='VsixSHA2'",
            });

            ValidateGeneratedProject(itemsToSign, strongNameSignInfo, fileSignInfo, s_fileExtensionSignInfo, new[]
            {
$@"
<FilesToSign Include=""{Uri.EscapeDataString(Path.Combine(_tmpDir, "ContainerSigning", "2", "Contents/Common7/IDE/PrivateAssemblies/ProjectOne.dll"))}"">
  <Authenticode>3PartySHA2</Authenticode>
  <StrongName>ArcadeStrongTest</StrongName>
</FilesToSign>
<FilesToSign Include=""{Uri.EscapeDataString(Path.Combine(_tmpDir, "ContainerSigning", "7", "lib/net461/ProjectOne.dll"))}"">
  <Authenticode>3PartySHA2</Authenticode>
  <StrongName>ArcadeStrongTest</StrongName>
</FilesToSign>
<FilesToSign Include=""{Uri.EscapeDataString(Path.Combine(_tmpDir, "ContainerSigning", "8", "lib/netstandard2.0/ProjectOne.dll"))}"">
  <Authenticode>3PartySHA2</Authenticode>
  <StrongName>ArcadeStrongTest</StrongName>
</FilesToSign>",

$@"
<FilesToSign Include=""{Uri.EscapeDataString(Path.Combine(_tmpDir, "PackageWithRelationships.vsix"))}"">
  <Authenticode>VsixSHA2</Authenticode>
</FilesToSign>",

$@"
<FilesToSign Include=""{Uri.EscapeDataString(Path.Combine(_tmpDir, "test.vsix"))}"">
  <Authenticode>VsixSHA2</Authenticode>
</FilesToSign>
"
            });
        }

        [Fact]
        public void VsixPackage_DuplicateVsixBeforeAndAfter()
        {
            // List of files to be considered for signing
            var itemsToSign = new ITaskItem[]
            {
                new TaskItem(GetResourcePath("PackageWithRelationships.vsix", relativePath: "A"), new Dictionary<string, string>
                {
                    { SignToolConstants.CollisionPriorityId, "123" }
                }),
                new TaskItem(GetResourcePath("test.vsix"), new Dictionary<string, string>
                {
                    { SignToolConstants.CollisionPriorityId, "123" }
                }),
                new TaskItem(GetResourcePath("PackageWithRelationships.vsix", relativePath: "B"), new Dictionary<string, string>
                {
                    { SignToolConstants.CollisionPriorityId, "123" }
                })
            };

            // Default signing information
            var strongNameSignInfo = new Dictionary<string, List<SignInfo>>()
            {
                { "581d91ccdfc4ea9c", new List<SignInfo>{ new SignInfo("3PartySHA2", "ArcadeStrongTest", "123") } }
            };

            // Overriding information
            var fileSignInfo = new Dictionary<ExplicitCertificateKey, string>();

            ValidateFileSignInfos(itemsToSign, strongNameSignInfo, fileSignInfo, s_fileExtensionSignInfoWithCollisionId, new[]
            {
                "File 'ProjectOne.dll' TargetFramework='.NETCoreApp,Version=v2.0' Certificate='3PartySHA2' StrongName='ArcadeStrongTest'",
                "File 'PackageWithRelationships.vsix' Certificate='VsixSHA2'",
                "File 'ProjectOne.dll' TargetFramework='.NETFramework,Version=v4.6.1' Certificate='3PartySHA2' StrongName='ArcadeStrongTest'",
                "File 'ProjectOne.dll' TargetFramework='.NETStandard,Version=v2.0' Certificate='3PartySHA2' StrongName='ArcadeStrongTest'",
                "File 'test.vsix' Certificate='VsixSHA2'",
            },
            new[]
            {
                $"{Path.Combine(_tmpDir, "A", "PackageWithRelationships.vsix")} -> {Path.Combine(_tmpDir, "B", "PackageWithRelationships.vsix")}"
            });

            ValidateGeneratedProject(itemsToSign, strongNameSignInfo, fileSignInfo, s_fileExtensionSignInfoWithCollisionId, new[]
            {
$@"
<FilesToSign Include=""{Uri.EscapeDataString(Path.Combine(_tmpDir, "ContainerSigning", "2", "Contents/Common7/IDE/PrivateAssemblies/ProjectOne.dll"))}"">
  <Authenticode>3PartySHA2</Authenticode>
  <StrongName>ArcadeStrongTest</StrongName>
</FilesToSign>
<FilesToSign Include=""{Uri.EscapeDataString(Path.Combine(_tmpDir, "ContainerSigning", "7", "lib/net461/ProjectOne.dll"))}"">
  <Authenticode>3PartySHA2</Authenticode>
  <StrongName>ArcadeStrongTest</StrongName>
</FilesToSign>
<FilesToSign Include=""{Uri.EscapeDataString(Path.Combine(_tmpDir, "ContainerSigning", "8", "lib/netstandard2.0/ProjectOne.dll"))}"">
  <Authenticode>3PartySHA2</Authenticode>
  <StrongName>ArcadeStrongTest</StrongName>
</FilesToSign>",

$@"
<FilesToSign Include=""{Uri.EscapeDataString(Path.Combine(_tmpDir, "A", "PackageWithRelationships.vsix"))}"">
  <Authenticode>VsixSHA2</Authenticode>
</FilesToSign>",

$@"
<FilesToSign Include=""{Uri.EscapeDataString(Path.Combine(_tmpDir, "test.vsix"))}"">
  <Authenticode>VsixSHA2</Authenticode>
</FilesToSign>
"
            });
        }

        [Fact]
        public void VsixPackageWithRelationships()
        {
            // List of files to be considered for signing
            var itemsToSign = new ITaskItem[]
            {
                new TaskItem(GetResourcePath("PackageWithRelationships.vsix"))
            };

            // Default signing information
            var strongNameSignInfo = new Dictionary<string, List<SignInfo>>()
            {
                { "581d91ccdfc4ea9c", new List<SignInfo>{ new SignInfo("3PartySHA2", "ArcadeStrongTest") } }
            };

            // Overriding information
            var fileSignInfo = new Dictionary<ExplicitCertificateKey, string>();

            ValidateFileSignInfos(itemsToSign, strongNameSignInfo, fileSignInfo, s_fileExtensionSignInfo, new[]
            {
                "File 'ProjectOne.dll' TargetFramework='.NETCoreApp,Version=v2.0' Certificate='3PartySHA2' StrongName='ArcadeStrongTest'",
                "File 'PackageWithRelationships.vsix' Certificate='VsixSHA2'"
            });

            ValidateGeneratedProject(itemsToSign, strongNameSignInfo, fileSignInfo, s_fileExtensionSignInfo, new[]
            {
$@"
<FilesToSign Include=""{Uri.EscapeDataString(Path.Combine(_tmpDir, "ContainerSigning", "2", "Contents/Common7/IDE/PrivateAssemblies/ProjectOne.dll"))}"">
  <Authenticode>3PartySHA2</Authenticode>
  <StrongName>ArcadeStrongTest</StrongName>
</FilesToSign>",

$@"
<FilesToSign Include=""{Uri.EscapeDataString(Path.Combine(_tmpDir, "PackageWithRelationships.vsix"))}"">
  <Authenticode>VsixSHA2</Authenticode>
</FilesToSign>"
            });
        }

        [Fact]
        public void ZeroLengthFilesShouldNotBeSigned()
        {
            // List of files to be considered for signing
            var itemsToSign = new ITaskItem[]
            {
                new TaskItem(GetResourcePath("ZeroLengthPythonFile.py"))
            };
            // Default signing information
            var strongNameSignInfo = new Dictionary<string, List<SignInfo>>();
            // Overriding information
            var fileSignInfo = new Dictionary<ExplicitCertificateKey, string>()
            {
                { new ExplicitCertificateKey("ZeroLengthPythonFile.py"), "3PartySHA2" }
            };
            ValidateFileSignInfos(itemsToSign, strongNameSignInfo, fileSignInfo, s_fileExtensionSignInfo, Array.Empty<string>());
        }

        [Fact]
        public void CheckFileExtensionSignInfo()
        {
            // List of files to be considered for signing
            var itemsToSign = new ITaskItem[]
            {
                new TaskItem(CreateTestResource("dynalib.dylib"), new Dictionary<string, string>
                {
                    { SignToolConstants.CollisionPriorityId, "123" }
                }),
                new TaskItem(CreateTestResource("javascript.js"), new Dictionary<string, string>
                {
                    { SignToolConstants.CollisionPriorityId, "123" }
                }),
                new TaskItem(CreateTestResource("javatest.jar"), new Dictionary<string, string>
                {
                    { SignToolConstants.CollisionPriorityId, "123" }
                }),
                new TaskItem(CreateTestResource("power.ps1"), new Dictionary<string, string>
                {
                    { SignToolConstants.CollisionPriorityId, "123" }
                }),
                new TaskItem(CreateTestResource("powerc.psc1"), new Dictionary<string, string>
                {
                    { SignToolConstants.CollisionPriorityId, "123" }
                }),
                new TaskItem(CreateTestResource("powerd.psd1"), new Dictionary<string, string>
                {
                    { SignToolConstants.CollisionPriorityId, "123" }
                }),
                new TaskItem(CreateTestResource("powerm.psm1"), new Dictionary<string, string>
                {
                    { SignToolConstants.CollisionPriorityId, "123" }
                }),
            };

            // Default signing information
            var strongNameSignInfo = new Dictionary<string, List<SignInfo>>();

            // Overriding information
            var fileSignInfo = new Dictionary<ExplicitCertificateKey, string>();

            ValidateFileSignInfos(itemsToSign, strongNameSignInfo, fileSignInfo, s_fileExtensionSignInfoWithCollisionId, new[]
            {
                "File 'dynalib.dylib' Certificate='DylibCertificate'",
                "File 'javascript.js' Certificate='JSCertificate'",
                "File 'javatest.jar' Certificate='JARCertificate'",
                "File 'power.ps1' Certificate='PSCertificate'",
                "File 'powerc.psc1' Certificate='PSCCertificate'",
                "File 'powerd.psd1' Certificate='PSDCertificate'",
                "File 'powerm.psm1' Certificate='PSMCertificate'",
            });
        }

        [Fact]
        public void ValidateParseFileExtensionEntriesForSameCollisionPriorityIdFails()
        {
            var fileExtensionSignInfo = new List<ITaskItem>();

            // Validate that multiple entries will collide and fail
            fileExtensionSignInfo.Add(new TaskItem(".js", new Dictionary<string, string>
            {
                { "CertificateName", "JSCertificate" },
                { "CollisionPriorityId", "123" }
            }));
            fileExtensionSignInfo.Add(new TaskItem(".js", new Dictionary<string, string>{
                { "CertificateName", "None" },
                { "CollisionPriorityId", "123" }
            }));

            runTask(fileExtensionSignInfo: fileExtensionSignInfo.ToArray()).Should().BeFalse();
        }

        [Fact]
        public void ValidateParseFileExtensionEntriesForDifferentCollisionPriorityIdSucceeds()
        {
            var fileExtensionSignInfo = new List<ITaskItem>();

            // Validate that multiple entries will collide and fail
            fileExtensionSignInfo.Add(new TaskItem(".js", new Dictionary<string, string>
            {
                { "CertificateName", "JSCertificate" },
                { "CollisionPriorityId", "123" }
            }));
            fileExtensionSignInfo.Add(new TaskItem(".js", new Dictionary<string, string>{
                { "CertificateName", "None" }
            }));
            fileExtensionSignInfo.Add(new TaskItem(".js", new Dictionary<string, string>
            {
                { "CertificateName", "JSCertificate" },
                { "CollisionPriorityId", "456" }
            }));

            runTask(fileExtensionSignInfo: fileExtensionSignInfo.ToArray()).Should().BeTrue();
        }

        [Fact]
        public void ValidateParseFileExtensionEntriesForTarGzExtensionPasses()
        {
            var fileExtensionSignInfo = new List<ITaskItem>();

            fileExtensionSignInfo.Add(new TaskItem(".tar.gz", new Dictionary<string, string>
            {
                { "CertificateName", "None" }
            }));

            runTask(fileExtensionSignInfo: fileExtensionSignInfo.ToArray()).Should().BeTrue();
        }

        // Given:
        // - "SameFiles1.zip" contains "Simple1.exe" and "Simple2.exe"
        // - "SameFiles2.zip" contains "Simple1.exe"
        // - "Simple1.exe" and "Simple2.exe" have identical contents
        // This test shows that:
        // - even though Simple1 and Simple2 have identical contents, they are treated as unique files
        // - Simple1 from SameFiles1.zip and Simple1 from SameFiles2.zip are treated as the same files because they have the
        //   same content and the same name
        [Fact]
        public void FilesAreUniqueByName()
        {
            // List of files to be considered for signing
            var itemsToSign = new ITaskItem[]
            {
                new TaskItem(GetResourcePath("SameFiles1.zip"), new Dictionary<string, string>
                {
                    { SignToolConstants.CollisionPriorityId, "123" }
                }),
                new TaskItem(GetResourcePath("SameFiles2.zip"), new Dictionary<string, string>
                {
                    { SignToolConstants.CollisionPriorityId, "123" }
                })
            };

            ValidateFileSignInfos(itemsToSign, new Dictionary<string, List<SignInfo>>(), new Dictionary<ExplicitCertificateKey, string>(), s_fileExtensionSignInfoWithCollisionId, new[]
            {
                "File 'Simple1.exe' TargetFramework='.NETCoreApp,Version=v2.1' Certificate='Microsoft400'",
                "File 'Simple2.exe' TargetFramework='.NETCoreApp,Version=v2.1' Certificate='Microsoft400'",
                "File 'SameFiles1.zip'",
                "File 'SameFiles2.zip'",
            },
            expectedWarnings: new[]
            {
                $@"SIGN004: Signing 3rd party library '{Path.Combine(_tmpDir, "ContainerSigning", "0", "Simple1.exe")}' with Microsoft certificate 'Microsoft400'. The library is considered 3rd party library due to its copyright: ''.",
                $@"SIGN004: Signing 3rd party library '{Path.Combine(_tmpDir, "ContainerSigning", "1", "Simple2.exe")}' with Microsoft certificate 'Microsoft400'. The library is considered 3rd party library due to its copyright: ''."
            });
        }

        /// <summary>
        /// This test is intended to validate that the argument parsing which occurs
        /// in the SignToolTask class are properly parsed before they are passed
        /// to sign tool.
        /// </summary>
        [Fact]
        public void ValidateSignToolTaskParsing()
        {
            // List of files to be considered for signing
            var itemsToSign = new ITaskItem[]
            {
                // Unsigned package
                new TaskItem(GetResourcePath("ContainerOne.1.0.0.nupkg"), new Dictionary<string, string>
                {
                    { SignToolConstants.CollisionPriorityId, "123" }
                }),
                // Signed pe file
                new TaskItem(GetResourcePath("SignedLibrary.dll"), new Dictionary<string, string>
                {
                    { SignToolConstants.CollisionPriorityId, "123" }
                })
            };

            var strongNameSignInfo = new ITaskItem[]
            {
                new TaskItem("ArcadeStrongTest", new Dictionary<string, string>
                {
                    { "CertificateName", "3PartySHA2" },
                    { "PublicKeyToken", "581d91ccdfc4ea9c" },
                    { "CollisionPriorityId", "123" }
                })
            };

            // Overriding file signing information
            var fileSignInfo = new ITaskItem[]
            {
                new TaskItem("ProjectOne.dll", new Dictionary<string, string>
                {
                    { "TargetFramework", ".NETStandard,Version=v2.0" },
                    { "CertificateName", "OverrideCertificateName" },
                    { "PublicKeyToken", "581d91ccdfc4ea9c" },
                    { "CollisionPriorityId", "123" }
                }),
                new TaskItem("SignedLibrary.dll", new Dictionary<string, string>
                {
                    { "TargetFramework", ".NETCoreApp,Version=v2.0" },
                    { "CertificateName", "DualSignCertificate" },
                    { "PublicKeyToken", "31bf3856ad364e35" },
                    { "CollisionPriorityId", "123" }
                })
            };

            // Enable dual signing for signed library
            var certificatesSignInfo = new ITaskItem[]
            {
                new TaskItem("DualSignCertificate", new Dictionary<string, string>
                {
                    { "DualSigningAllowed", "true" }
                })
            };

            var task = new SignToolTask
            {
                BuildEngine = new FakeBuildEngine(_output),
                ItemsToSign = itemsToSign,
                StrongNameSignInfo = strongNameSignInfo,
                FileExtensionSignInfo = s_fileExtensionSignInfoPostBuild,
                FileSignInfo = fileSignInfo,
                CertificatesSignInfo = certificatesSignInfo,
                LogDir = "LogDir",
                TempDir = "TempDir",
                DryRun = true,
                MSBuildPath = CreateTestResource("msbuild.fake"),
                DotNetPath = CreateTestResource("dotnet.fake"),
                MicroBuildCorePath = "MicroBuildCorePath",
                DoStrongNameCheck = false,
                SNBinaryPath = null,
                TarToolPath = s_tarToolPath,
                PkgToolPath = s_pkgToolPath,
            };

            task.Execute().Should().BeTrue();

            var expected = new[]
            {
                "File 'NativeLibrary.dll' Certificate='Microsoft400'",
                "File 'ProjectOne.dll' TargetFramework='.NETFramework,Version=v4.6.1' Certificate='3PartySHA2' StrongName='ArcadeStrongTest'",
                "File 'ContainerOne.dll' TargetFramework='.NETCoreApp,Version=v2.0' Certificate='3PartySHA2' StrongName='ArcadeStrongTest'",
                "File 'ProjectOne.dll' TargetFramework='.NETCoreApp,Version=v2.0' Certificate='3PartySHA2' StrongName='ArcadeStrongTest'",
                "File 'ProjectOne.dll' TargetFramework='.NETCoreApp,Version=v2.1' Certificate='3PartySHA2' StrongName='ArcadeStrongTest'",
                "File 'ProjectOne.dll' TargetFramework='.NETStandard,Version=v2.0' Certificate='OverrideCertificateName' StrongName='ArcadeStrongTest'",
                "File 'ContainerOne.1.0.0.nupkg' Certificate='NuGet'",
                "File 'SignedLibrary.dll' TargetFramework='.NETCoreApp,Version=v2.0' Certificate='DualSignCertificate'"
            };
            task.ParsedSigningInput.FilesToSign.Select(f => f.ToString()).Should().BeEquivalentTo(expected);
        }

        private bool runTask(ITaskItem[] itemsToSign = null, ITaskItem[] strongNameSignInfo = null, ITaskItem[] fileExtensionSignInfo = null)
        {
            var task = new SignToolTask
            {
                BuildEngine = new FakeBuildEngine(_output),
                ItemsToSign = itemsToSign ?? Array.Empty<ITaskItem>(),
                StrongNameSignInfo = strongNameSignInfo ?? Array.Empty<ITaskItem>(),
                FileExtensionSignInfo = fileExtensionSignInfo ?? Array.Empty<ITaskItem>(),
                LogDir = "LogDir",
                TempDir = "TempDir",
                DryRun = true,
                MSBuildPath = CreateTestResource("msbuild.fake"),
                DotNetPath = CreateTestResource("dotnet.fake"),
                DoStrongNameCheck = false,
                SNBinaryPath = null,
            };

            return task.Execute();
        }

        [Fact]
        public void ValidateAppendingCertificate()
        {
            // List of files to be considered for signing
            var itemsToSign = new ITaskItem[]
            {
                new TaskItem(GetResourcePath("SignedLibrary.dll")),
            };

            var dualCertificates = new ITaskItem[]
            {
                new TaskItem("DualCertificateName"),
            };

            var strongNameSignInfo = new Dictionary<string, List<SignInfo>>()
            {
                { "31bf3856ad364e35", new List<SignInfo>{ new SignInfo(dualCertificates.First().ItemSpec, null) } }
            };

            var fileSignInfo = new Dictionary<ExplicitCertificateKey, string>();

            ValidateFileSignInfos(itemsToSign, strongNameSignInfo, fileSignInfo, s_fileExtensionSignInfo, new[]
            {
                $"File 'SignedLibrary.dll' TargetFramework='.NETCoreApp,Version=v2.0' Certificate='{dualCertificates.First()}'",
            },
            dualCertificates: dualCertificates);
        }

        [Fact]
        public void PackageWithZipFile()
        {
            // List of files to be considered for signing
            var itemsToSign = new ITaskItem[]
            {
                new TaskItem( GetResourcePath("PackageWithZip.nupkg"), new Dictionary<string, string>
                {
                    { SignToolConstants.CollisionPriorityId, "123" }
                })
            };

            // Default signing information
            var strongNameSignInfo = new Dictionary<string, List<SignInfo>>()
            {
                { "581d91ccdfc4ea9c", new List<SignInfo>{ new SignInfo("ArcadeCertTest", "ArcadeStrongTest", "123") } }
            };

            // Overriding information
            var fileSignInfo = new Dictionary<ExplicitCertificateKey, string>();

            ValidateFileSignInfos(itemsToSign, strongNameSignInfo, fileSignInfo, s_fileExtensionSignInfoWithCollisionId, new[]
            {
                "File 'NativeLibrary.dll' Certificate='Microsoft400'",
                "File 'SOS.NETCore.dll' TargetFramework='.NETCoreApp,Version=v1.0' Certificate='Microsoft400'",
                "File 'test.zip'",
                "File 'PackageWithZip.nupkg' Certificate='NuGet'",
            }/*,
            Reenable after https://github.com/dotnet/arcade/issues/10293,
            expectedWarnings: new[]
            {
                $@"SIGN004: Signing 3rd party library '{Path.Combine(_tmpDir, "ContainerSigning", "2", "NativeLibrary.dll")}' with Microsoft certificate 'Microsoft400'. The library is considered 3rd party library due to its copyright: ''."
            }*/);
        }

        [Fact]
        public void NestedZipFile()
        {
            // List of files to be considered for signing
            var itemsToSign = new ITaskItem[]
            {
                new TaskItem( GetResourcePath("NestedZip.zip"))
            };

            // Default signing information
            var strongNameSignInfo = new Dictionary<string, List<SignInfo>>()
            {
                { "581d91ccdfc4ea9c", new List<SignInfo>{ new SignInfo("ArcadeCertTest", "ArcadeStrongTest") } }
            };

            // Overriding information
            var fileSignInfo = new Dictionary<ExplicitCertificateKey, string>();

            ValidateFileSignInfos(itemsToSign, strongNameSignInfo, fileSignInfo, s_fileExtensionSignInfo, new[]
            {
                "File 'NativeLibrary.dll' Certificate='Microsoft400'",
                "File 'SOS.NETCore.dll' TargetFramework='.NETCoreApp,Version=v1.0' Certificate='Microsoft400'",
                "File 'InnerZipFile.zip'",
                "File 'Mid.SOS.NETCore.dll' TargetFramework='.NETCoreApp,Version=v1.0' Certificate='Microsoft400'",
                "File 'MidNativeLibrary.dll' Certificate='Microsoft400'",
                "File 'NestedZip.zip'",
            }/*,
            Reenable after https://github.com/dotnet/arcade/issues/10293,
            expectedWarnings: new[]
            {
                $@"SIGN004: Signing 3rd party library '{Path.Combine(_tmpDir, "ContainerSigning", "0", "NativeLibrary.dll")}' with Microsoft certificate 'Microsoft400'. The library is considered 3rd party library due to its copyright: ''.",
                $@"SIGN004: Signing 3rd party library '{Path.Combine(_tmpDir, "ContainerSigning", "4", "MidNativeLibrary.dll")}' with Microsoft certificate 'Microsoft400'. The library is considered 3rd party library due to its copyright: ''."
            }*/);
        }

        [Fact]
        public void SpecificFileSignInfos()
        {
            // List of files to be considered for signing
            var itemsToSign = new ITaskItem[]
            {
                new TaskItem(CreateTestResource("test.js"), new Dictionary<string, string>
                {
                    { SignToolConstants.CollisionPriorityId, "123" }
                }),
                new TaskItem(CreateTestResource("test.jar"), new Dictionary<string, string>
                {
                    { SignToolConstants.CollisionPriorityId, "123" }
                }),
                new TaskItem(CreateTestResource("test.ps1"), new Dictionary<string, string>
                {
                    { SignToolConstants.CollisionPriorityId, "123" }
                }),
                new TaskItem(CreateTestResource("test.psd1"), new Dictionary<string, string>
                {
                    { SignToolConstants.CollisionPriorityId, "123" }
                }),
                new TaskItem(CreateTestResource("test.psm1"), new Dictionary<string, string>
                {
                    { SignToolConstants.CollisionPriorityId, "123" }
                }),
                new TaskItem(CreateTestResource("test.psc1"), new Dictionary<string, string>
                {
                    { SignToolConstants.CollisionPriorityId, "123" }
                }),
                new TaskItem(CreateTestResource("test.dylib"), new Dictionary<string, string>
                {
                    { SignToolConstants.CollisionPriorityId, "123" }
                }),
                new TaskItem(GetResourcePath("EmptyPKT.dll"), new Dictionary<string, string>
                {
                    { SignToolConstants.CollisionPriorityId, "123" }
                }),
                new TaskItem(GetResourcePath("test.vsix"), new Dictionary<string, string>
                {
                    { SignToolConstants.CollisionPriorityId, "123" }
                }),
                new TaskItem(GetResourcePath("Simple.nupkg"), new Dictionary<string, string>
                {
                    { SignToolConstants.CollisionPriorityId, "123" }
                }),
                // This symbols nupkg has the same hash as Simple.nupkg.
                // It should still get signed with a different signature.
                new TaskItem(GetResourcePath("Simple.symbols.nupkg"), new Dictionary<string, string>
                {
                    { SignToolConstants.CollisionPriorityId, "123" }
                }),
            };

            var strongNameSignInfo = new Dictionary<string, List<SignInfo>>()
            {
                { "581d91ccdfc4ea9c", new List<SignInfo> {new SignInfo("ArcadeCertTest", "StrongNameValue", "123") } },
            };

            // Overriding information
            var fileSignInfo = new Dictionary<ExplicitCertificateKey, string>()
            {
                { new ExplicitCertificateKey("test.js", collisionPriorityId: "123"), "JSCertificate" },
                { new ExplicitCertificateKey("test.jar", collisionPriorityId: "123"), "JARCertificate" },
                { new ExplicitCertificateKey("test.ps1", collisionPriorityId: "123"), "PS1Certificate" },
                { new ExplicitCertificateKey("test.psd1", collisionPriorityId: "123"), "PSD1Certificate" },
                { new ExplicitCertificateKey("test.psm1", collisionPriorityId: "123"), "PSM1Certificate" },
                { new ExplicitCertificateKey("test.psc1", collisionPriorityId: "123"), "PSC1Certificate" },
                { new ExplicitCertificateKey("test.dylib", collisionPriorityId: "123"), "DYLIBCertificate" },
                { new ExplicitCertificateKey("EmptyPKT.dll", collisionPriorityId: "123"), "DLLCertificate" },
                { new ExplicitCertificateKey("test.vsix", collisionPriorityId: "123"), "VSIXCertificate" },
                { new ExplicitCertificateKey("PackageWithRelationships.vsix", collisionPriorityId: "123"), "VSIXCertificate2" },
                { new ExplicitCertificateKey("Simple.dll", collisionPriorityId: "123"), "DLLCertificate2" },
                { new ExplicitCertificateKey("Simple.nupkg", collisionPriorityId: "123"), "NUPKGCertificate" },
                { new ExplicitCertificateKey("Simple.symbols.nupkg", collisionPriorityId: "123"), "NUPKGCertificate2" },
                { new ExplicitCertificateKey("ProjectOne.dll", "581d91ccdfc4ea9c", ".NETFramework,Version=v4.6.1", "123"), "DLLCertificate3" },
                { new ExplicitCertificateKey("ProjectOne.dll", "581d91ccdfc4ea9c", ".NETStandard,Version=v2.0", "123"), "DLLCertificate4" },
                { new ExplicitCertificateKey("ProjectOne.dll", "581d91ccdfc4ea9c", ".NETCoreApp,Version=v2.0", "123"), "DLLCertificate5" },
            };

            ValidateFileSignInfos(itemsToSign, strongNameSignInfo, fileSignInfo, s_fileExtensionSignInfo, new[]
            {
                "File 'test.js' Certificate='JSCertificate'",
                "File 'test.jar' Certificate='JARCertificate'",
                "File 'test.ps1' Certificate='PS1Certificate'",
                "File 'test.psd1' Certificate='PSD1Certificate'",
                "File 'test.psm1' Certificate='PSM1Certificate'",
                "File 'test.psc1' Certificate='PSC1Certificate'",
                "File 'test.dylib' Certificate='DYLIBCertificate'",
                "File 'EmptyPKT.dll' TargetFramework='.NETCoreApp,Version=v2.1' Certificate='DLLCertificate'",
                "File 'ProjectOne.dll' TargetFramework='.NETFramework,Version=v4.6.1' Certificate='DLLCertificate3' StrongName='StrongNameValue'",
                "File 'ProjectOne.dll' TargetFramework='.NETStandard,Version=v2.0' Certificate='DLLCertificate4' StrongName='StrongNameValue'",
                "File 'ProjectOne.dll' TargetFramework='.NETCoreApp,Version=v2.0' Certificate='DLLCertificate5' StrongName='StrongNameValue'",
                "File 'PackageWithRelationships.vsix' Certificate='VSIXCertificate2'",
                "File 'test.vsix' Certificate='VSIXCertificate'",
                "File 'Simple.dll' TargetFramework='.NETCoreApp,Version=v2.1' Certificate='DLLCertificate2'",
                "File 'Simple.nupkg' Certificate='NUPKGCertificate'",
                "File 'Simple.symbols.nupkg' Certificate='NUPKGCertificate2'",
            },
            expectedWarnings: new[]
            {
                $@"SIGN004: Signing 3rd party library '{Path.Combine(_tmpDir, "EmptyPKT.dll")}' with Microsoft certificate 'DLLCertificate'. The library is considered 3rd party library due to its copyright: ''.",
                $@"SIGN004: Signing 3rd party library '{Path.Combine(_tmpDir, "ContainerSigning", "9", "lib/net461/ProjectOne.dll")}' with Microsoft certificate 'DLLCertificate3'. The library is considered 3rd party library due to its copyright: ''.",
                $@"SIGN004: Signing 3rd party library '{Path.Combine(_tmpDir, "ContainerSigning", "10", "lib/netstandard2.0/ProjectOne.dll")}' with Microsoft certificate 'DLLCertificate4'. The library is considered 3rd party library due to its copyright: ''.",
                $@"SIGN004: Signing 3rd party library '{Path.Combine(_tmpDir, "ContainerSigning", "16", "Contents/Common7/IDE/PrivateAssemblies/ProjectOne.dll")}' with Microsoft certificate 'DLLCertificate5'. The library is considered 3rd party library due to its copyright: ''.",
                $@"SIGN004: Signing 3rd party library '{Path.Combine(_tmpDir, "ContainerSigning", "23", "Simple.dll")}' with Microsoft certificate 'DLLCertificate2'. The library is considered 3rd party library due to its copyright: ''."
            });
        }

        [Theory]
        [MemberData(nameof(GetSignableExtensions))]
        public void MissingCertificateName(string extension)
        {
            var needContent = new Dictionary<string, string>(StringComparer.OrdinalIgnoreCase)
            {
                { ".dll", "EmptyPKT.dll" },
                { ".vsix", "Simple.vsix" },
                { ".nupkg", "Simple.nupkg" },
                { ".exe", "Simple.exe" },
                { ".deb", "test.deb" }
            };

            var task = new SignToolTask { BuildEngine = new FakeBuildEngine() };

            var inputFilePath = needContent.TryGetValue(extension, out var resourcePath) ?
                GetResourcePath(resourcePath) :
                CreateTestResource("test" + extension);
            
            var itemsToSign = new ITaskItem[]
            {
                new TaskItem(inputFilePath)
            };

            new Configuration(_tmpDir,
                itemsToSign,
                new Dictionary<string, List<SignInfo>>(),
                new Dictionary<ExplicitCertificateKey, string>(),
                new Dictionary<string, List<SignInfo>>(),
                new ITaskItem[0],
                tarToolPath: s_tarToolPath,
<<<<<<< HEAD
                pkgToolPath: s_pkgToolPath,
=======
>>>>>>> 05d4d46d
                snPath: s_snPath,
                task.Log)
                .GenerateListOfFiles();

            task.Log.HasLoggedErrors.Should().BeTrue();
        }

        [Theory]
        [MemberData(nameof(GetSignableExtensions))]
        public void MissingCertificateNameButExtensionIsIgnored(string extension)
        {
            var needContent = new Dictionary<string, (string, string[])>(StringComparer.OrdinalIgnoreCase)
            {
                { ".dll", ("EmptyPKT.dll", []) },
                { ".vsix", ("Simple.vsix", []) },
                { ".nupkg", ("Simple.nupkg", []) },
                { ".exe", ("Simple.exe", []) },
                { ".deb", ("test.deb", [".dll"]) }
            };

            var task = new SignToolTask { BuildEngine = new FakeBuildEngine() };

            needContent.TryGetValue(extension, out (string ResourcePath, string[] AdditionalExtensions) value);
            var inputFilePath = value.ResourcePath != null ?
                GetResourcePath(value.ResourcePath) :
                CreateTestResource("test" + extension);

            var itemsToSign = new ITaskItem[]
            {
                new TaskItem(inputFilePath)
            };

            var extensionSignInfo = new Dictionary<string, List<SignInfo>>()
            {
                { extension, new List<SignInfo> { SignInfo.Ignore } }
            };

            foreach (var additionalExtension in value.AdditionalExtensions ?? [])
            {
                extensionSignInfo.Add(additionalExtension, new List<SignInfo> { SignInfo.Ignore });
            }

            new Configuration(_tmpDir,
                itemsToSign,
                new Dictionary<string, List<SignInfo>>(),
                new Dictionary<ExplicitCertificateKey, string>(),
                extensionSignInfo,
                new ITaskItem[0],
                tarToolPath: s_tarToolPath,
<<<<<<< HEAD
                pkgToolPath: s_pkgToolPath,
=======
>>>>>>> 05d4d46d
                snPath: s_snPath,
                task.Log)
                .GenerateListOfFiles();

            task.Log.HasLoggedErrors.Should().BeFalse();
        }

        [Fact]
        public void CrossGeneratedLibraryWithoutPKT()
        {
            var itemsToSign = new ITaskItem[]
            {
                new TaskItem(GetResourcePath("SPCNoPKT.dll"), new Dictionary<string, string>
                {
                    { SignToolConstants.CollisionPriorityId, "123" }
                })
            };

            ValidateFileSignInfos(
                itemsToSign, 
                new Dictionary<string, List<SignInfo>>(), 
                new Dictionary<ExplicitCertificateKey, 
                string>(), 
                s_fileExtensionSignInfoWithCollisionId, 
                new string[0]);

            ValidateGeneratedProject(
                itemsToSign, 
                new Dictionary<string, List<SignInfo>>(), 
                new Dictionary<ExplicitCertificateKey, string>(), 
                s_fileExtensionSignInfoWithCollisionId, 
                new string[0]);
        }

        /// <summary>
        /// Verify that running the wixpack returns passing result and that the expected output file
        /// is created, or a negative result if the wix tool fails.
        /// </summary>
        [WindowsOnlyTheory]
        [InlineData(true)]
        [InlineData(false)]
        [Trait("Category", "SkipWhenLiveUnitTesting")]
        public void RunWixToolRunsOrFailsProperly(bool deleteWixobjBeforeRunningTool)
        {
            var task = new SignToolTask { BuildEngine = new FakeBuildEngine() };

            const string expectedExe = "MsiBootstrapper.exe";
            const string wixPack = "MsiBootstrapper.exe.wixpack.zip";
            var wixToolsPath = GetWixToolPath();
            var wixpackPath = GetResourcePath(wixPack);
            var tempDir = Path.GetTempPath();
            string workingDir = Path.Combine(tempDir, "extract", Guid.NewGuid().ToString());
            string outputDir = Path.Combine(tempDir, "output", Guid.NewGuid().ToString());
            string createFileName = Path.Combine(workingDir, "create.cmd");
            string outputFileName = Path.Combine(outputDir, expectedExe);
            Directory.CreateDirectory(outputDir);

            try
            {
                // Unzip the wixpack zip, run the tool, and check the exit code
                ZipFile.ExtractToDirectory(wixpackPath, workingDir);

                if (deleteWixobjBeforeRunningTool)
                {
                    File.Delete(Path.Combine(workingDir, "Bundle.wixobj"));
                }

                BatchSignUtil.RunWixTool(createFileName, outputDir, workingDir, wixToolsPath, task.Log).Should().Be(!deleteWixobjBeforeRunningTool);
                File.Exists(outputFileName).Should().Be(!deleteWixobjBeforeRunningTool);
            }
            finally
            {
                Directory.Delete(workingDir, true);
                Directory.Delete(outputDir, true);
            }
        }

        /// <summary>
        /// Run a wix tool, but with an empty wix path.
        /// </summary>
        [Fact]
        public void RunWixToolThrowsErrorIfNoWixToolsProvided()
        {
            var fakeBuildEngine = new FakeBuildEngine();
            var task = new SignToolTask { BuildEngine = fakeBuildEngine };

            BatchSignUtil.RunWixTool("create.cmd", "foodir", "bardir", null, task.Log).Should().BeFalse();
            task.Log.HasLoggedErrors.Should().BeTrue();
            fakeBuildEngine.LogErrorEvents.Should().Contain(e => e.Message.Contains("WixToolsPath must be defined to run WiX tooling"));
        }

        /// <summary>
        /// If attempting to repack a wix container, but a wix path was not
        /// provided
        /// </summary>
        [Fact]
        public void RunWixToolThrowsErrorIfWixToolsProvidedButDirDoesNotExist()
        {
            const string totalWixToolDir = "totally/wix/tools";
            var fakeBuildEngine = new FakeBuildEngine();
            var task = new SignToolTask { BuildEngine = fakeBuildEngine };

            BatchSignUtil.RunWixTool("create.cmd", "foodir", "bardir", "totally/wix/tools", task.Log).Should().BeFalse();
            task.Log.HasLoggedErrors.Should().BeTrue();
            fakeBuildEngine.LogErrorEvents.Should().Contain(e => e.Message.Contains($"WixToolsPath '{totalWixToolDir}' not found."));
        }

        [Fact]
        public void MissingStrongNameSignaturesDoNotValidate()
        {
            StrongName.IsSigned(GetResourcePath("AspNetCoreCrossLib.dll")).Should().BeFalse();
            StrongName.IsSigned(GetResourcePath("CoreLibCrossARM.dll")).Should().BeFalse();
            StrongName.IsSigned(GetResourcePath("EmptyPKT.dll")).Should().BeFalse();
            StrongName.IsSigned(GetResourcePath("DelaySigned.dll")).Should().BeFalse();
            StrongName.IsSigned(GetResourcePath("ProjectOne.dll")).Should().BeFalse();
        }

        /// <summary>
        /// Add one to a byte in the input stream and write to the output stream. Both streams are left open.
        /// </summary>
        /// <param name="inputStream"></param>
        /// <param name="outputStream"></param>
        /// <param name="offset"></param>
        private void FlipBit(Stream inputStream, Stream outputStream, int offset, byte flipz)
        {
            using BinaryReader reader = new BinaryReader(inputStream, System.Text.Encoding.Default, true);
            using BinaryWriter writer = new BinaryWriter(outputStream, System.Text.Encoding.Default, true);

            // Read up to the checksum and write to the binary
            var bytesBeforeOffset = reader.ReadBytes(offset);
            writer.Write(bytesBeforeOffset);

            // Toggle a bit and write it out
            // Cast to byte explicitly to avoid writing an int.
            byte b = reader.ReadByte();
            byte f = (byte)(b ^ flipz);
            writer.Write(f);

            // Then write the read
            var bytesAfterChecksum = reader.ReadBytes((int)inputStream.Length - offset - 1);
            writer.Write(bytesAfterChecksum);

            outputStream.Position = 0;
            inputStream.Position = 0;
        }

        private void WriteBytesToLocation(Stream inputStream, Stream outputStream, int offset, uint bytez)
        {
            using BinaryReader reader = new BinaryReader(inputStream, System.Text.Encoding.Default, true);
            using BinaryWriter writer = new BinaryWriter(outputStream, System.Text.Encoding.Default, true);

            // Read up to the checksum and write to the binary
            var bytesBeforeOffset = reader.ReadBytes(offset);
            writer.Write(bytesBeforeOffset);

            // Toggle a bit and write it out
            // Cast to byte explicitly to avoid writing an int.
            writer.Write(bytez);
            // Advance the reader.
            reader.ReadUInt32();

            // Then write the read
            var bytesAfterChecksum = reader.ReadBytes((int)inputStream.Length - offset - sizeof(uint));
            writer.Write(bytesAfterChecksum);

            outputStream.Position = 0;
            inputStream.Position = 0;
        }

        /// <summary>
        /// Verify that flipbit works properly by flipping twice.
        /// </summary>
        [Fact]
        public void NoFlipButWriteShouldVerify()
        {
            // We're going to open the file and flip a bit in the checksum
            using var inputStream = File.OpenRead(GetResourcePath("SignedLibrary.dll"));
            using MemoryStream outputStream = new();

            PEHeaders peHeaders = new PEHeaders(inputStream);
            inputStream.Position = 0;
            int checksumStart = peHeaders.PEHeaderStartOffset + StrongName.ChecksumOffsetInPEHeader;
            WriteBytesToLocation(inputStream, outputStream, checksumStart, peHeaders.PEHeader.CheckSum);
            StrongName.IsSigned(outputStream).Should().BeTrue();
        }

        [Fact]
        public void IncorrectChecksumsDoNotValidate()
        {
            // We're going to open the file and flip a bit in the checksum
            using var inputStream = File.OpenRead(GetResourcePath("SignedLibrary.dll"));
            using MemoryStream outputStream = new();

            PEHeaders peHeaders = new PEHeaders(inputStream);
            inputStream.Position = 0;
            int checksumStart = peHeaders.PEHeaderStartOffset + StrongName.ChecksumOffsetInPEHeader;
            WriteBytesToLocation(inputStream, outputStream, checksumStart, peHeaders.PEHeader.CheckSum ^ 0x1);
            StrongName.IsSigned(outputStream).Should().BeFalse();
        }

        // This binary has had a resource added after it was strong name. This invalidated the checksum too,
        // so we write the expected checksum.
        [Fact]
        public void InvalidatedSNSignatureDoesNotValidate()
        {
            using var inputStream = File.OpenRead(GetResourcePath("InvalidatedStrongName.dll"));
            using MemoryStream outputStream = new();

            PEHeaders peHeaders = new PEHeaders(inputStream);
            inputStream.Position = 0;

            int checksumStart = peHeaders.PEHeaderStartOffset + StrongName.ChecksumOffsetInPEHeader;
            // Write the checksum that would be expected after editing the binary.
            WriteBytesToLocation(inputStream, outputStream, checksumStart, 110286);

            StrongName.IsSigned(outputStream).Should().BeFalse();
        }

        [Fact]
        public void ValidStrongNameSignaturesValidate()
        {
            StrongName.IsSigned(GetResourcePath("SignedLibrary.dll")).Should().BeTrue();
            StrongName.IsSigned(GetResourcePath("StrongNamedWithEcmaKey.dll")).Should().BeTrue();
        }

        [WindowsOnlyFact]
        public void ValidStrongNameSignaturesValidateWithFallback()
        {
            StrongName.IsSigned_Legacy(GetResourcePath("SignedLibrary.dll"), s_snPath).Should().BeTrue();
            StrongName.IsSigned_Legacy(GetResourcePath("StrongNamedWithEcmaKey.dll"), s_snPath).Should().BeTrue();
        }

        [Theory]
        [InlineData("OpenSigned.dll", "OpenSignedCorrespondingKey.snk", true)]
        [InlineData("DelaySignedWithOpen.dll", "OpenSignedCorrespondingKey.snk", false)]
        public void SigningSignsAsExpected(string file, string key, bool initiallySigned)
        {
            // Make sure this is unique
            string resourcePath = GetResourcePath(file, Guid.NewGuid().ToString());
            StrongName.IsSigned(resourcePath).Should().Be(initiallySigned);
            StrongName.Sign(resourcePath, GetResourcePath(key));
            StrongName.IsSigned(resourcePath).Should().BeTrue();

            // Legacy sn verification works on on Windows only
            StrongName.IsSigned_Legacy(resourcePath, s_snPath).Should().Be(
                RuntimeInformation.IsOSPlatform(OSPlatform.Windows));
        }

        [WindowsOnlyTheory]
        [InlineData("OpenSigned.dll", "OpenSignedCorrespondingKey.snk", true)]
        [InlineData("DelaySignedWithOpen.dll", "OpenSignedCorrespondingKey.snk", false)]
        [Trait("Category", "SkipWhenLiveUnitTesting")]
        public void SigningSignsAsExpectedWithLegacyAndVerifiesWithNonLegacy(string file, string key, bool initiallySigned)
        {
            // Make sure this is unique
            string resourcePath = GetResourcePath(file, Guid.NewGuid().ToString());
            StrongName.IsSigned_Legacy(resourcePath, s_snPath).Should().Be(initiallySigned);
            // Unset the strong name bit first
            StrongName.ClearStrongNameSignedBit(resourcePath);
            StrongName.Sign_Legacy(resourcePath, GetResourcePath(key), s_snPath).Should().BeTrue();
            StrongName.IsSigned(resourcePath).Should().BeTrue();
        }

        [Fact]
        public void CannotSignWithTheEcmaKey()
        {
            // Using stream variant so that legacy fallback doesn't swallow the exception.
            using (var inputStream = File.OpenRead(GetResourcePath("StrongNamedWithEcmaKey.dll")))
            {
                Action shouldFail = () => StrongName.Sign(inputStream, GetResourcePath("OpenSignedCorrespondingKey.snk"));
                shouldFail.Should().Throw<NotImplementedException>();
            }
        }

        [Fact]
        public void DelaySignedBinaryFailsToSignWithDifferentKey()
        {
            // Using stream variant so that legacy fallback doesn't swallow the exception.
            using (var inputStream = File.OpenRead(GetResourcePath("DelaySigned.dll")))
            {
                Action shouldFail = () => StrongName.Sign(inputStream, GetResourcePath("OpenSignedCorrespondingKey.snk"));
                shouldFail.Should().Throw<InvalidOperationException>();
            }
        }
    }
}<|MERGE_RESOLUTION|>--- conflicted
+++ resolved
@@ -343,11 +343,7 @@
             var signToolArgs = new SignToolArgs(_tmpDir, microBuildCorePath: "MicroBuildCorePath", testSign: true, msBuildPath: null, dotnetPath: null, _tmpDir, enclosingDir: "", "", wixToolsPath: wixToolsPath, tarToolPath: s_tarToolPath, pkgToolPath: s_pkgToolPath);
 
             var signTool = new FakeSignTool(signToolArgs, task.Log);
-<<<<<<< HEAD
             var configuration = new Configuration(signToolArgs.TempDir, itemsToSign, strongNameSignInfo, fileSignInfo, extensionsSignInfo, dualCertificates, tarToolPath: s_tarToolPath, pkgToolPath: s_pkgToolPath, snPath: s_snPath, task.Log);
-=======
-            var configuration = new Configuration(signToolArgs.TempDir, itemsToSign, strongNameSignInfo, fileSignInfo, extensionsSignInfo, dualCertificates, tarToolPath: s_tarToolPath, snPath: s_snPath, task.Log);
->>>>>>> 05d4d46d
             var signingInput = configuration.GenerateListOfFiles();
             var util = new BatchSignUtil(
                 task.BuildEngine,
@@ -393,11 +389,7 @@
         {
             var engine = new FakeBuildEngine();
             var task = new SignToolTask { BuildEngine = engine };
-<<<<<<< HEAD
             var signingInput = new Configuration(_tmpDir, itemsToSign, strongNameSignInfo, fileSignInfo, extensionsSignInfo, dualCertificates, tarToolPath: s_tarToolPath, pkgToolPath: s_pkgToolPath, snPath: s_snPath, task.Log).GenerateListOfFiles();
-=======
-            var signingInput = new Configuration(_tmpDir, itemsToSign, strongNameSignInfo, fileSignInfo, extensionsSignInfo, dualCertificates, tarToolPath: s_tarToolPath, snPath: s_snPath, task.Log).GenerateListOfFiles();
->>>>>>> 05d4d46d
 
             signingInput.FilesToSign.Select(f => f.ToString()).Should().BeEquivalentTo(expected);
             signingInput.FilesToCopy.Select(f => $"{f.Key} -> {f.Value}").Should().BeEquivalentTo(expectedCopyFiles ?? Array.Empty<string>());
@@ -479,11 +471,7 @@
             var fileSignInfo = new Dictionary<ExplicitCertificateKey, string>();
 
             var task = new SignToolTask { BuildEngine = new FakeBuildEngine() };
-<<<<<<< HEAD
             var signingInput = new Configuration(_tmpDir, itemsToSign, strongNameSignInfo, fileSignInfo, s_fileExtensionSignInfo, null, tarToolPath: s_tarToolPath, pkgToolPath: s_pkgToolPath, snPath: s_snPath, task.Log).GenerateListOfFiles();
-=======
-            var signingInput = new Configuration(_tmpDir, itemsToSign, strongNameSignInfo, fileSignInfo, s_fileExtensionSignInfo, null, tarToolPath: s_tarToolPath, snPath: s_snPath, task.Log).GenerateListOfFiles();
->>>>>>> 05d4d46d
 
             signingInput.FilesToSign.Should().BeEmpty();
             signingInput.ZipDataMap.Should().BeEmpty();
@@ -609,12 +597,8 @@
             // List of files to be considered for signing
             var itemsToSign = new ITaskItem[]
             {
-<<<<<<< HEAD
                 new TaskItem(GetResourcePath("SignedLibrary.dll")),
                 new TaskItem(GetResourcePath("System.Formats.Asn1.dll"))
-=======
-                new TaskItem(GetResourcePath("SignedLibrary.dll"))
->>>>>>> 05d4d46d
             };
 
             // Default signing information
@@ -2656,10 +2640,7 @@
                 new Dictionary<string, List<SignInfo>>(),
                 new ITaskItem[0],
                 tarToolPath: s_tarToolPath,
-<<<<<<< HEAD
                 pkgToolPath: s_pkgToolPath,
-=======
->>>>>>> 05d4d46d
                 snPath: s_snPath,
                 task.Log)
                 .GenerateListOfFiles();
@@ -2709,10 +2690,7 @@
                 extensionSignInfo,
                 new ITaskItem[0],
                 tarToolPath: s_tarToolPath,
-<<<<<<< HEAD
                 pkgToolPath: s_pkgToolPath,
-=======
->>>>>>> 05d4d46d
                 snPath: s_snPath,
                 task.Log)
                 .GenerateListOfFiles();
