--- conflicted
+++ resolved
@@ -5,13 +5,10 @@
     <SignAssembly>true</SignAssembly>
     <Description>This package provides support for publishing assets to a NuGet protocol based feed.</Description>
     <DevelopmentDependency>true</DevelopmentDependency>
+    <IsBuildTaskProject>true</IsBuildTaskProject>
     <PackageType>MSBuildSdk</PackageType>
     <ExcludeFromSourceBuild>true</ExcludeFromSourceBuild>
-<<<<<<< HEAD
-    <IsBuildTaskProject>true</IsBuildTaskProject>
-=======
     <ExcludeFromSourceOnlyBuild>true</ExcludeFromSourceOnlyBuild>
->>>>>>> f323d106
   </PropertyGroup>
 
   <ItemGroup>
