--- conflicted
+++ resolved
@@ -6,23 +6,9 @@
 
     <VersionPrefix>2.2.0</VersionPrefix>
 
-<<<<<<< HEAD
-    <Description>This package provides support for publishing assets to a nuget protocol based feed.</Description>
+    <Description>This package provides support for publishing assets to a NuGet protocol based feed.</Description>
     <DevelopmentDependency>true</DevelopmentDependency>
     <PackageType>MSBuildSdk</PackageType>
-=======
-    <Description>This package provides support for publishing assets to a NuGet protocol based feed.</Description>
-  </PropertyGroup>
-
-  <PropertyGroup Condition="'$(TargetFramework)' == '$(NetFxTfm)'">
-      <NuGetRuntimeIdentifier>win7-x64</NuGetRuntimeIdentifier>
-      <PackageTargetFallback>$(PackageTargetFallback);net46</PackageTargetFallback>
-  </PropertyGroup>
-
-  <PropertyGroup Condition="'$(TargetFramework)' == 'netstandard1.5'">
-    <NetStandardImplicitPackageVersion>1.6.0</NetStandardImplicitPackageVersion>
-    <PackageTargetFallback>$(PackageTargetFallback);dotnet5.4</PackageTargetFallback>
->>>>>>> 6826dcb7
   </PropertyGroup>
 
   <ItemGroup>
