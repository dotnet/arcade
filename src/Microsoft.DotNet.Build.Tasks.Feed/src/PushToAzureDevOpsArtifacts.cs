// Licensed to the .NET Foundation under one or more agreements.
// The .NET Foundation licenses this file to you under the MIT license.
// See the LICENSE file in the project root for more information.

using Microsoft.Build.Framework;
using Microsoft.DotNet.VersionTools.BuildManifest.Model;
using System;
using System.Collections.Generic;
using System.IO;
using System.Linq;
using MSBuild = Microsoft.Build.Utilities;

namespace Microsoft.DotNet.Build.Tasks.Feed
{
    public class PushToAzureDevOpsArtifacts : MSBuild.Task
    {
        [Required]
        public ITaskItem[] ItemsToPush { get; set; }

        public string AssetsTemporaryDirectory { get; set; }

        public bool PublishFlatContainer { get; set; }

        public string ManifestRepoUri { get; set; }

        public string ManifestBuildId { get; set; } = "no build id provided";

        public string ManifestBranch { get; set; }

        public string ManifestCommit { get; set; }

        public string[] ManifestBuildData { get; set; }

        public ITaskItem[] ItemsToSign { get; set; }

        public ITaskItem[] StrongNameSignInfo { get; set; }

        public ITaskItem[] FileSignInfo { get; set; }

        public ITaskItem[] FileExtensionSignInfo { get; set; }

        public string AssetManifestPath { get; set; }

        public bool IsStableBuild { get; set; }

        /// <summary>
        /// Which version should the build manifest be tagged with.
        /// By default he latest version is used.
        /// </summary>
        public string PublishingVersion { get; set; }

        public override bool Execute()
        {
            try
            {
                Log.LogMessage(MessageImportance.High, "Performing push to Azure DevOps artifacts storage.");

                if (!string.IsNullOrWhiteSpace(AssetsTemporaryDirectory))
                {
                    Log.LogMessage(MessageImportance.High, $"It's no longer necessary to specify a value for the {nameof(AssetsTemporaryDirectory)} property. " +
                        $"Please consider patching your code to not use it.");
                }

                if (ItemsToPush == null)
                {
                    Log.LogError($"No items to push. Please check ItemGroup ItemsToPush.");
                }
                else
                {
                    IEnumerable<BlobArtifactModel> blobArtifacts = Enumerable.Empty<BlobArtifactModel>();
                    IEnumerable<PackageArtifactModel> packageArtifacts = Enumerable.Empty<PackageArtifactModel>();

                    var itemsToPushNoExcludes = ItemsToPush.
                        Where(i => !string.Equals(i.GetMetadata("ExcludeFromManifest"), "true", StringComparison.OrdinalIgnoreCase));

                    if (PublishFlatContainer)
                    {
                        // Act as if %(PublishFlatContainer) were true for all items.
                        blobArtifacts = itemsToPushNoExcludes
                            .Select(BuildManifestUtil.CreateBlobArtifactModel);
                        foreach (var blobItem in itemsToPushNoExcludes)
                        {
                            if (!File.Exists(blobItem.ItemSpec))
                            {
                                Log.LogError($"Could not find file {blobItem.ItemSpec}.");
                                continue;
                            }

                            Log.LogMessage(MessageImportance.High,
                                $"##vso[artifact.upload containerfolder=BlobArtifacts;artifactname=BlobArtifacts]{blobItem.ItemSpec}");
                        }
                    }
                    else
                    {
                        ITaskItem[] symbolItems = itemsToPushNoExcludes
                            .Where(i => i.ItemSpec.Contains("symbols.nupkg"))
                            .Select(i =>
                            {
                                string fileName = Path.GetFileName(i.ItemSpec);
                                i.SetMetadata("RelativeBlobPath", $"{BuildManifestUtil.AssetsVirtualDir}symbols/{fileName}");
                                return i;
                            })
                            .ToArray();

                        var blobItems = itemsToPushNoExcludes
                            .Where(i =>
                            {
                                var isFlatString = i.GetMetadata("PublishFlatContainer");
                                if (!string.IsNullOrEmpty(isFlatString) &&
                                    bool.TryParse(isFlatString, out var isFlat))
                                {
                                    return isFlat;
                                }

                                return false;
                            })
                            .Union(symbolItems)
                            .ToArray();

                        ITaskItem[] packageItems = itemsToPushNoExcludes
                            .Except(blobItems)
                            .ToArray();

                        foreach (var packagePath in packageItems)
                        {
                            if (!File.Exists(packagePath.ItemSpec))
                            {
                                Log.LogError($"Could not find file {packagePath.ItemSpec}.");
                                continue;
                            }

                            Log.LogMessage(MessageImportance.High,
                                $"##vso[artifact.upload containerfolder=PackageArtifacts;artifactname=PackageArtifacts]{packagePath.ItemSpec}");
                        }

                        foreach (var blobItem in blobItems)
                        {
                            if (!File.Exists(blobItem.ItemSpec))
                            {
                                Log.LogError($"Could not find file {blobItem.ItemSpec}.");
                                continue;
                            }

                            Log.LogMessage(MessageImportance.High,
                                $"##vso[artifact.upload containerfolder=BlobArtifacts;artifactname=BlobArtifacts]{blobItem.ItemSpec}");
                        }

                        packageArtifacts = packageItems.Select(BuildManifestUtil.CreatePackageArtifactModel);
                        blobArtifacts = blobItems.Select(BuildManifestUtil.CreateBlobArtifactModel).Where(blob => blob != null);
                    }

<<<<<<< HEAD
                    SigningInformationModel signingInformationModel = BuildManifestUtil.CreateSigningInformationModelFromItems(ItemsToSign, StrongNameSignInfo, FileSignInfo, FileExtensionSignInfo);
=======
                    PublishingInfraVersion targetPublishingVersion = PublishingInfraVersion.Latest;

                    if (!string.IsNullOrEmpty(PublishingVersion))
                    {
                        if (!Enum.TryParse(PublishingVersion, ignoreCase: true, out targetPublishingVersion))
                        {
                            Log.LogError($"Could not parse publishing infra version '{PublishingVersion}'");
                        }
                    }
>>>>>>> 669916d0

                    BuildManifestUtil.CreateBuildManifest(Log,
                        blobArtifacts,
                        packageArtifacts,
                        AssetManifestPath,
                        ManifestRepoUri,
                        ManifestBuildId,
                        ManifestBranch,
                        ManifestCommit,
                        ManifestBuildData,
                        IsStableBuild,
<<<<<<< HEAD
                        PublishingVersion ?? BuildManifestUtil.LatestPublishingInfraVersion,
                        signingInformationModel: signingInformationModel);
=======
                        targetPublishingVersion);
>>>>>>> 669916d0

                    Log.LogMessage(MessageImportance.High,
                        $"##vso[artifact.upload containerfolder=AssetManifests;artifactname=AssetManifests]{AssetManifestPath}");
                }
            }
            catch (Exception e)
            {
                Log.LogErrorFromException(e, true);
            }

            return !Log.HasLoggedErrors;
        }
    }
}<|MERGE_RESOLUTION|>--- conflicted
+++ resolved
@@ -149,9 +149,6 @@
                         blobArtifacts = blobItems.Select(BuildManifestUtil.CreateBlobArtifactModel).Where(blob => blob != null);
                     }
 
-<<<<<<< HEAD
-                    SigningInformationModel signingInformationModel = BuildManifestUtil.CreateSigningInformationModelFromItems(ItemsToSign, StrongNameSignInfo, FileSignInfo, FileExtensionSignInfo);
-=======
                     PublishingInfraVersion targetPublishingVersion = PublishingInfraVersion.Latest;
 
                     if (!string.IsNullOrEmpty(PublishingVersion))
@@ -161,7 +158,8 @@
                             Log.LogError($"Could not parse publishing infra version '{PublishingVersion}'");
                         }
                     }
->>>>>>> 669916d0
+                    
+                    SigningInformationModel signingInformationModel = BuildManifestUtil.CreateSigningInformationModelFromItems(ItemsToSign, StrongNameSignInfo, FileSignInfo, FileExtensionSignInfo);
 
                     BuildManifestUtil.CreateBuildManifest(Log,
                         blobArtifacts,
@@ -173,12 +171,8 @@
                         ManifestCommit,
                         ManifestBuildData,
                         IsStableBuild,
-<<<<<<< HEAD
-                        PublishingVersion ?? BuildManifestUtil.LatestPublishingInfraVersion,
+                        targetPublishingVersion,
                         signingInformationModel: signingInformationModel);
-=======
-                        targetPublishingVersion);
->>>>>>> 669916d0
 
                     Log.LogMessage(MessageImportance.High,
                         $"##vso[artifact.upload containerfolder=AssetManifests;artifactname=AssetManifests]{AssetManifestPath}");
