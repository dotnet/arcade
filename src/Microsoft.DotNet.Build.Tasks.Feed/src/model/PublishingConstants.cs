--- conflicted
+++ resolved
@@ -108,7 +108,6 @@
                 FeedForInstallers,
                 false),
 
-<<<<<<< HEAD
             // ".NET 5 Preview 3",
             new TargetChannelConfig(
                 739,
@@ -158,9 +157,7 @@
                 false),
 
             // ".NET 5 Preview 7",
-=======
             // ".NET 5" (public),
->>>>>>> 7a2f81b4
             new TargetChannelConfig(
                 1299,
                 PublishingInfraVersion.Next,
@@ -184,35 +181,7 @@
                 FeedInternalForInstallers,
                 true),
 
-<<<<<<< HEAD
-            // ".NET 5 RC 1",
-            new TargetChannelConfig(
-                1157,
-                PublishingInfraVersion.All,
-                akaMSChannelName: "net5/rc1",
-                FeedDotNet5Shipping,
-                FeedDotNet5Transport,
-                FeedDotNet5Symbols,
-                FeedForChecksums,
-                FeedForInstallers,
-                false),
-
-            // ".NET 5 RC 2",
-            new TargetChannelConfig(
-                1329,
-                PublishingInfraVersion.All,
-                akaMSChannelName: "net5/rc2",
-                FeedDotNet5Shipping,
-                FeedDotNet5Transport,
-                FeedDotNet5Symbols,
-                FeedForChecksums,
-                FeedForInstallers,
-                false),
-
-            // ".NET 5" (public),
-=======
             // ".NET 5 SDK 5.0.1xx" (public),
->>>>>>> 7a2f81b4
             new TargetChannelConfig(
                 1297,
                 PublishingInfraVersion.Next,
