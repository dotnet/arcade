--- conflicted
+++ resolved
@@ -8,16 +8,7 @@
     parameters:
       name: Windows_NT
       queue:
-<<<<<<< HEAD
         name: Hosted VS2017
-=======
-        # For public or PR jobs, use the hosted pool.  For internal jobs use the internal pool.
-        # Will eventually change this to two BYOC pools.
-        ${{ if or(eq(variables['System.TeamProject'], 'public'), in(variables['Build.Reason'], 'PullRequest')) }}:
-          name: Hosted VS2017
-        ${{ if and(ne(variables['System.TeamProject'], 'public'), notin(variables['Build.Reason'], 'PullRequest')) }}:
-          name: DotNetCore-Windows
->>>>>>> 28abcceb
         parallel: 2
         matrix:
           Build_Debug:
@@ -30,31 +21,16 @@
             ${{ if or(eq(variables['System.TeamProject'], 'public'), in(variables['Build.Reason'], 'PullRequest')) }}:
               _PublishType: none
               _SignType: test
-<<<<<<< HEAD
-            ${{ if notIn(variables['Build.Reason'], 'IndividualCI', 'BatchedCI', 'PullRequest') }}:
-              _PublishType: none
-=======
             ${{ if and(ne(variables['System.TeamProject'], 'public'), notin(variables['Build.Reason'], 'PullRequest')) }}:
               _PublishType: blob
->>>>>>> 28abcceb
               _SignType: real
 
   - template: /eng/build.yml
     parameters:
       name: Linux
       queue:
-<<<<<<< HEAD
         name: Hosted Ubuntu 1604
         container: linuxContainer
-=======
-        # Temporarily, use the linux pool while the hosted preview doesn't have docker support.
-        ${{ if or(eq(variables['System.TeamProject'], 'public'), in(variables['Build.Reason'], 'PullRequest')) }}:
-          name: DotNetCore-Linux
-        ${{ if and(ne(variables['System.TeamProject'], 'public'), notin(variables['Build.Reason'], 'PullRequest')) }}:
-          name: DotNetCore-Linux
-        demands:
-          - agent.os -equals Linux
->>>>>>> 28abcceb
         parallel: 2
         matrix:
           Build_Debug:
@@ -64,13 +40,4 @@
           Build_Release:
             _BuildConfig: Release
             _PublishType: none
-<<<<<<< HEAD
-            ${{ if in(variables['Build.Reason'], 'IndividualCI', 'BatchedCI', 'PullRequest') }}:
-              _SignType: test
-            ${{ if notIn(variables['Build.Reason'], 'IndividualCI', 'BatchedCI', 'PullRequest') }}:
-              _SignType: real
-=======
-            _SignType: none
-      variables:
-        _PREVIEW_VSTS_DOCKER_IMAGE: microsoft/dotnet-buildtools-prereqs:ubuntu-14.04-cross-0cd4667-20170319080304
->>>>>>> 28abcceb
+            _SignType: none