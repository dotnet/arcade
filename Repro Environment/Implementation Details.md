--- conflicted
+++ resolved
@@ -20,30 +20,11 @@
 # Implementation 
 [Implementation](./implementation.png?raw=true)
 
-<<<<<<< HEAD
 ## 1. Signal job to repro
 Jenkins will redo a job (without publishing or updating the PR). In order to do this, Jenkins jobs will have a way to signal that the dev wants a repo from that job. For the purposes of this iteration, the jobs are going to have an extra paramenter that when used, it will signal the job as a repro environment job.
 
 ## 2. Save running environment
 Jenkins machines are configured to use unmanaged disks. It uses OS Disk and Resource Disks. To capture the environment we are going to "Snapshot" the OS Disk, compress the workspace (located in the Resource Disk) and upload both information to an Azure Storage Account.
-=======
-## 1st approach
-"Snapshot" of the machine that contains the failure instance. Provision a DTL machine and restore the state so that the dev can poke in it.
-We are going to start an investigation of different ways we could get a "snapshot" of the machines we want. 
-
-## 2nd approach
-In essence, Jenkins will redo a job (without publishing or updating the PR), and then give the machine to the dev to poke around with. 
-In order to do this, Jenkins jobs will have a way to signal that the dev wants a repo from that job. In the case of Pipeline jobs, it would use the CI SDK to flag the job.
-For other types of jobs, it would add a parameter to the job.
-Once Jenkins assigns a machine and gets the resources it will identify the workspace, compress it and upload it to an Azure Storage Account.
-To provision the machine we'll use DTL. When the machine is ready, it will download and restore the selected workspace.
-After this is done, we'll let the Dev know how to access the machine.
-
-## Progress
-For information about the progress, please go to the following Issues:
-- Issue [751](https://github.com/dotnet/core-eng/issues/751).
-- Issue [750](https://github.com/dotnet/core-eng/issues/750).
->>>>>>> 3e8a3ed4
 
 ## 3. Notify user
 Display in the Jenkins console a message to tell the user that the environment has been saved and what the next steps are to run the functionality to create a new VM.
@@ -57,6 +38,10 @@
 ## 5. Notify user
 Display in the function console a message about the machine created and how to connect to it.
 
+## Progress
+For information about the progress, please go to the following Issues:
+- Issue [751](https://github.com/dotnet/core-eng/issues/751).
+- Issue [750](https://github.com/dotnet/core-eng/issues/750).
 
 # Tools/Systems that will probably help in the future
 *DTL*
