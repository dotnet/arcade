--- conflicted
+++ resolved
@@ -3,11 +3,7 @@
     "dotnet": "2.1.401"
   },
   "msbuild-sdks": {
-<<<<<<< HEAD
-    "Microsoft.DotNet.Arcade.Sdk": "1.0.0-beta.19055.1",
-    "Microsoft.DotNet.Helix.Sdk": "1.0.0-beta.19055.1"
-=======
-    "Microsoft.DotNet.Arcade.Sdk": "1.0.0-beta.19057.6"
->>>>>>> 2d20e671
+    "Microsoft.DotNet.Arcade.Sdk": "1.0.0-beta.19057.6",
+    "Microsoft.DotNet.Helix.Sdk": "1.0.0-beta.19057.6"
   }
 }