{
  "sdk": {
    "version": "10.0.100-preview.6.25315.102",
    "rollForward": "latestFeature",
    "paths": [
      ".dotnet",
      "$host$"
    ],
    "errorMessage": "The required .NET SDK wasn't found. Please run ./eng/common/dotnet.cmd/sh to install it."
  },
  "tools": {
<<<<<<< HEAD
    "dotnet": "10.0.100-preview.6.25302.104",
    "runtimes": {
      "dotnet": [
        "8.0.17"
      ]
    }
=======
    "dotnet": "10.0.100-preview.6.25315.102"
>>>>>>> 0e335649
  },
  "msbuild-sdks": {
    "Microsoft.DotNet.Arcade.Sdk": "10.0.0-beta.25324.2",
    "Microsoft.DotNet.Helix.Sdk": "10.0.0-beta.25324.2",
    "Microsoft.Build.NoTargets": "3.7.0"
  }
}<|MERGE_RESOLUTION|>--- conflicted
+++ resolved
@@ -9,16 +9,12 @@
     "errorMessage": "The required .NET SDK wasn't found. Please run ./eng/common/dotnet.cmd/sh to install it."
   },
   "tools": {
-<<<<<<< HEAD
-    "dotnet": "10.0.100-preview.6.25302.104",
+    "dotnet": "10.0.100-preview.6.25315.102",
     "runtimes": {
       "dotnet": [
         "8.0.17"
       ]
     }
-=======
-    "dotnet": "10.0.100-preview.6.25315.102"
->>>>>>> 0e335649
   },
   "msbuild-sdks": {
     "Microsoft.DotNet.Arcade.Sdk": "10.0.0-beta.25324.2",
