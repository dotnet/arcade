{
  "tools": {
    "dotnet": "6.0.100-preview.1.21103.13"
  },
  "msbuild-sdks": {
<<<<<<< HEAD
    "Microsoft.DotNet.Arcade.Sdk": "6.0.0-beta.21160.1",
    "Microsoft.DotNet.Helix.Sdk": "6.0.0-beta.21160.1"
=======
    "Microsoft.DotNet.Arcade.Sdk": "6.0.0-beta.21160.7",
    "Microsoft.DotNet.Helix.Sdk": "6.0.0-beta.21160.7"
>>>>>>> 6dd8d1a2
  }
}<|MERGE_RESOLUTION|>--- conflicted
+++ resolved
@@ -3,12 +3,7 @@
     "dotnet": "6.0.100-preview.1.21103.13"
   },
   "msbuild-sdks": {
-<<<<<<< HEAD
-    "Microsoft.DotNet.Arcade.Sdk": "6.0.0-beta.21160.1",
-    "Microsoft.DotNet.Helix.Sdk": "6.0.0-beta.21160.1"
-=======
     "Microsoft.DotNet.Arcade.Sdk": "6.0.0-beta.21160.7",
     "Microsoft.DotNet.Helix.Sdk": "6.0.0-beta.21160.7"
->>>>>>> 6dd8d1a2
   }
 }