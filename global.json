--- conflicted
+++ resolved
@@ -1,17 +1,8 @@
 {
-<<<<<<< HEAD
-    "sdk": {
-        "version": "2.1.302"
-    },
-    "msbuild-sdks": {
-        "Microsoft.DotNet.Arcade.Sdk": "1.0.0-bootstrap-1"
-    }
-=======
   "tools": {
     "dotnet": "2.1.400-preview-009088"
   },
   "msbuild-sdks": {
     "Microsoft.DotNet.Arcade.Sdk": "1.0.0-prerelease-63208-02"
   }
->>>>>>> 7e04f1d5
 }