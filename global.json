--- conflicted
+++ resolved
@@ -7,13 +7,8 @@
     "dotnet": "10.0.100-preview.3.25125.5"
   },
   "msbuild-sdks": {
-<<<<<<< HEAD
-    "Microsoft.DotNet.Arcade.Sdk": "10.0.0-beta.25154.4",
-    "Microsoft.DotNet.Helix.Sdk": "10.0.0-beta.25154.4",
-=======
     "Microsoft.DotNet.Arcade.Sdk": "10.0.0-beta.25154.6",
     "Microsoft.DotNet.Helix.Sdk": "10.0.0-beta.25154.6",
->>>>>>> 1a6839fb
     "Microsoft.Build.NoTargets": "3.7.0"
   }
 }