{
  "tools": {
    "dotnet": "3.0.100-preview6-012264"
  },
  "msbuild-sdks": {
<<<<<<< HEAD
    "Microsoft.DotNet.Arcade.Sdk": "1.0.0-beta.19455.2",
    "Microsoft.DotNet.Helix.Sdk": "2.0.0-beta.19453.5"
=======
    "Microsoft.DotNet.Arcade.Sdk": "1.0.0-beta.19454.31",
    "Microsoft.DotNet.Helix.Sdk": "2.0.0-beta.19454.31"
>>>>>>> fee4ebe8
  }
}<|MERGE_RESOLUTION|>--- conflicted
+++ resolved
@@ -3,12 +3,7 @@
     "dotnet": "3.0.100-preview6-012264"
   },
   "msbuild-sdks": {
-<<<<<<< HEAD
-    "Microsoft.DotNet.Arcade.Sdk": "1.0.0-beta.19455.2",
-    "Microsoft.DotNet.Helix.Sdk": "2.0.0-beta.19453.5"
-=======
-    "Microsoft.DotNet.Arcade.Sdk": "1.0.0-beta.19454.31",
+    "Microsoft.DotNet.Arcade.Sdk": "1.0.0-beta.19453.5",
     "Microsoft.DotNet.Helix.Sdk": "2.0.0-beta.19454.31"
->>>>>>> fee4ebe8
   }
 }