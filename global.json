<<<<<<< HEAD
{
  "tools": {
    "dotnet": "2.1.400-preview-009088"
  },
  "msbuild-sdks": {
    "Microsoft.DotNet.Arcade.Sdk": "1.0.0-beta.18466.2"
  }
=======
{
  "tools": {
    "dotnet": "2.1.400-preview-009088"
  },
  "msbuild-sdks": {
    "Microsoft.DotNet.Arcade.Sdk": "1.0.0-beta.18468.6"
  }
>>>>>>> 87ed2262
}<|MERGE_RESOLUTION|>--- conflicted
+++ resolved
@@ -1,12 +1,3 @@
-<<<<<<< HEAD
-{
-  "tools": {
-    "dotnet": "2.1.400-preview-009088"
-  },
-  "msbuild-sdks": {
-    "Microsoft.DotNet.Arcade.Sdk": "1.0.0-beta.18466.2"
-  }
-=======
 {
   "tools": {
     "dotnet": "2.1.400-preview-009088"
@@ -14,5 +5,4 @@
   "msbuild-sdks": {
     "Microsoft.DotNet.Arcade.Sdk": "1.0.0-beta.18468.6"
   }
->>>>>>> 87ed2262
 }