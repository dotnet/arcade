--- conflicted
+++ resolved
@@ -43,10 +43,7 @@
       XUnitProjects: ${{ parameters.XUnitProjects }}
       XUnitTargetFramework: ${{ parameters.XUnitTargetFramework }}
       XUnitRunnerVersion: ${{ parameters.XUnitRunnerVersion }}
-<<<<<<< HEAD
       XUnitRunnerArguments: ${{ parameters.XUnitRunnerArguments }}
-=======
->>>>>>> 0448fb93
       IncludeDotNetCli: ${{ parameters.IncludeDotNetCli }}
       DotNetCliPackageType: ${{ parameters.DotNetCliPackageType }}
       DotNetCliVersion: ${{ parameters.DotNetCliVersion }}
