parameters:
  HelixSource: 'pr/dotnet-github-anon-kaonashi-bot'
  HelixType: ̓'tests/default'
  HelixBuild: $(Build.BuildNumber)
  HelixTargetQueues: ''
  HelixAccessToken: ''
  HelixPreCommands: ''
  HelixPostCommands: ''
  WorkItemDirectory: ''
  WorkItemCommand: ''
  CorrelationPayloadDirectory: ''
  IncludeDotNetCli: false
  DotNetCliPackageType: ''
  DotNetCliVersion: ''
  EnableXUnitReporter: false
  WaitForWorkItemCompletion: true
<<<<<<< HEAD
  Condition: 'always()'
=======
  condition: succeeded()
  continueOnError: false
>>>>>>> ba1453c0

steps:
  - task: DotNetCoreCLI@2
    inputs:
      command: custom
      projects: eng/common/helixpublish.proj
      custom: msbuild
      arguments: '/t:test /p:Language=msbuild'
    displayName: Send job to Helix
    env:
      HelixSource: ${{ parameters.HelixSource }}
      HelixType: ${{ parameters.HelixType }}
      HelixBuild: ${{ parameters.HelixBuild }}
      HelixTargetQueues: ${{ parameters.HelixTargetQueues }}
      HelixAccessToken: ${{ parameters.HelixAccessToken }}
      HelixPreCommands: ${{ parameters.HelixPreCommands }}
      HelixPostCommands: ${{ parameters.HelixPostCommands }}
      WorkItemDirectory: ${{ parameters.WorkItemDirectory }}
      WorkItemCommand: ${{ parameters.WorkItemCommand }}
      IncludeDotNetCli: ${{ parameters.IncludeDotNetCli }}
      DotNetCliPackageType: ${{ parameters.DotNetCliPackageType }}
      DotNetCliVersion: ${{ parameters.DotNetCliVersion }}
      EnableXUnitReporter: ${{ parameters.EnableXUnitReporter }}
      WaitForWorkItemCompletion: ${{ parameters.WaitForWorkItemCompletion }}
<<<<<<< HEAD
    condition: ${{ parameters.Condition }}
=======
    condition: ${{ parameters.condition }}
    continueOnError: ${{ parameters.continueOnError }}
>>>>>>> ba1453c0
<|MERGE_RESOLUTION|>--- conflicted
+++ resolved
@@ -14,12 +14,8 @@
   DotNetCliVersion: ''
   EnableXUnitReporter: false
   WaitForWorkItemCompletion: true
-<<<<<<< HEAD
-  Condition: 'always()'
-=======
   condition: succeeded()
   continueOnError: false
->>>>>>> ba1453c0
 
 steps:
   - task: DotNetCoreCLI@2
@@ -44,9 +40,5 @@
       DotNetCliVersion: ${{ parameters.DotNetCliVersion }}
       EnableXUnitReporter: ${{ parameters.EnableXUnitReporter }}
       WaitForWorkItemCompletion: ${{ parameters.WaitForWorkItemCompletion }}
-<<<<<<< HEAD
-    condition: ${{ parameters.Condition }}
-=======
     condition: ${{ parameters.condition }}
-    continueOnError: ${{ parameters.continueOnError }}
->>>>>>> ba1453c0
+    continueOnError: ${{ parameters.continueOnError }}