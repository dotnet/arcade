--- conflicted
+++ resolved
@@ -1,5 +1,4 @@
 parameters:
-<<<<<<< HEAD
   HelixSource: 'pr/default'          # required -- sources must start with pr/, official/, prodcon/, or agent/
   HelixType: 'tests/default/'        # required -- Helix telemetry which identifies what type of data this is; shoould include "test" for clarity
   HelixBuild: $(Build.BuildNumber)   # required -- the build number Helix will use to identify this -- automatically set to the AzDO build number
@@ -10,8 +9,9 @@
   WorkItemDirectory: ''              # optional -- a payload directory to zip up and send to Helix; requires WorkItemCommand; incompatible with XUnitProjects
   WorkItemCommand: ''                # optional -- a command to execute on the payload; requires WorkItemDirectory; incompatible with XUnitProjects
   CorrelationPayloadDirectory: ''    # optional -- a directory to zip up and send to Helix as a correlation payload
-  XUnitProjects: ''                  # optional -- semicolon delimited list of XUnitProjects to parse and send to Helix; requires XUnitRuntimeTargetFramework, XUnitPUblishTargetFramework, XUnitRunnerVersion, and IncludeDotNetCli=true
-  XUnitTargetFramework: ''           # optional --
+  XUnitProjects: ''                  # optional -- semicolon delimited list of XUnitProjects to parse and send to Helix; requires XUnitRuntimeTargetFramework, XUnitPublishTargetFramework, XUnitRunnerVersion, and IncludeDotNetCli=true
+  XUnitPublishTargetFramework: ''    # optional -- framework to use to publish your xUnit projects
+  XUnitRuntimeTargetFramework: ''    # optional -- framework to use for the xUnit console runner
   XUnitRunnerVersion: ''             # optional -- version of the xUnit nuget package you wish to use on Helix; required for XUnitProjects
   IncludeDotNetCli: false            # optional -- true will download a version of the .NET CLI onto the Helix machine as a correlation payload; requires DotNetCliPackageType and DotNetCliVersion
   DotNetCliPackageType: ''           # optional -- either 'sdk' or 'runtime'; determines whether the sdk or runtime will be sent to Helix; see https://raw.githubusercontent.com/dotnet/core/master/release-notes/releases.json
@@ -22,31 +22,6 @@
   Creator: ''                        # optional -- if the build is external, use this to specify who is sending the job
   condition: succeeded()             # optional -- condition for step to execute; defaults to succeeded()
   continueOnError: false             # optional -- determines whether to continue the build if the step errors; defaults to false
-=======
-  HelixSource: 'pr/default'          # required
-  HelixType: 'tests/default/'        # required
-  HelixBuild: $(Build.BuildNumber)   # required
-  HelixTargetQueues: ''              # required
-  HelixAccessToken: ''               # required
-  HelixPreCommands: ''
-  HelixPostCommands: ''
-  WorkItemDirectory: ''
-  WorkItemCommand: ''
-  CorrelationPayloadDirectory: ''
-  XUnitProjects: ''
-  XUnitPublishTargetFramework: ''
-  XUnitRuntimeTargetFramework: ''
-  XUnitRunnerVersion: ''
-  IncludeDotNetCli: false
-  DotNetCliPackageType: ''
-  DotNetCliVersion: ''
-  EnableXUnitReporter: false
-  WaitForWorkItemCompletion: true
-  IsExternal: false
-  Creator: ''
-  condition: succeeded()
-  continueOnError: false
->>>>>>> 28607aa1
 
 steps:
   - powershell: 'powershell "$env:BUILD_SOURCESDIRECTORY\eng\common\msbuild.ps1 $env:BUILD_SOURCESDIRECTORY\eng\common\helixpublish.proj /bl:$env:BUILD_SOURCESDIRECTORY\artifacts\log\$env:BuildConfig\SendToHelix.binlog"'
