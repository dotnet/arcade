parameters:
  enableSourceLinkValidation: true
  enableSigningValidation: true
  enableSymbolValidation: true
  enableNugetValidation: true
  SDLValidationParameters:
    enable: false
    params: ''
<<<<<<< HEAD
=======

  # These parameters let the user customize the call to sdk-task.ps1 for publishing
  # symbols & general artifacts as well as for signing validation
  symbolPublishingAdditionalParameters: ''
  artifactsPublishingAdditionalParameters: ''
  signingValidationAdditionalParameters: ''

>>>>>>> 87cd5917
  # Which stages should finish execution before post-build stages start
  validateDependsOn:
  - build
  publishDependsOn: 
  - validate

stages:
- stage: validate
  dependsOn: 
  - ${{ each dependsOn in parameters.validateDependsOn }}:
    - ${{ dependsOn }}
  displayName: Validate
  jobs:
  - ${{ if eq(parameters.enableNugetValidation, 'true') }}:
    - job:
      displayName: NuGet Validation
      pool:
        vmImage: 'windows-2019'
      steps:
        - task: DownloadBuildArtifacts@0
          displayName: Download Package Artifacts
          inputs:
            buildType: current
            artifactName: PackageArtifacts

        - task: PowerShell@2
          displayName: Validate
          inputs:
            filePath: $(Build.SourcesDirectory)/eng/common/post-build/nuget-validation.ps1
            arguments: -PackagesPath $(Build.ArtifactStagingDirectory)/PackageArtifacts/ 
              -ToolDestinationPath $(Agent.BuildDirectory)/Extract/ 

  - ${{ if eq(parameters.enableSigningValidation, 'true') }}:
    - job:
      displayName: Signing Validation
      pool:
        vmImage: 'windows-2019'
      steps:
        - task: DownloadBuildArtifacts@0
          displayName: Download Package Artifacts
          inputs:
            buildType: current
            artifactName: PackageArtifacts

        - task: PowerShell@2
          displayName: Validate
          inputs:
            filePath: eng\common\sdk-task.ps1
            arguments: -task SigningValidation -restore -msbuildEngine dotnet
              /p:PackageBasePath='$(Build.ArtifactStagingDirectory)/PackageArtifacts'
              /p:SignCheckExclusionsFile='$(Build.SourcesDirectory)/eng/SignCheckExclusionsFile.txt'
              /p:Configuration=Release 
              ${{ parameters.signingValidationAdditionalParameters }}

  - ${{ if eq(parameters.enableSourceLinkValidation, 'true') }}:
    - job:
      displayName: SourceLink Validation
      variables:
        - template: common-variables.yml
      pool:
        vmImage: 'windows-2019'
      steps:
        - task: DownloadBuildArtifacts@0
          displayName: Download Blob Artifacts
          inputs:
            buildType: current
            artifactName: BlobArtifacts

        - task: PowerShell@2
          displayName: Validate
          inputs:
            filePath: $(Build.SourcesDirectory)/eng/common/post-build/sourcelink-validation.ps1
            arguments: -InputPath $(Build.ArtifactStagingDirectory)/BlobArtifacts/ 
              -ExtractPath $(Agent.BuildDirectory)/Extract/ 
              -GHRepoName $(Build.Repository.Name) 
              -GHCommit $(Build.SourceVersion)
              -SourcelinkCliVersion $(SourceLinkCLIVersion)

  - ${{ if eq(parameters.SDLValidationParameters.enable, 'true') }}:
    - template: /eng/common/templates/job/execute-sdl.yml
      parameters:
        additionalParameters: ${{ parameters.SDLValidationParameters.params }}

- template: \eng\common\templates\post-build\channels\netcore-dev-5.yml
  parameters:
    dependsOn:
    - ${{ each dependsOn in parameters.publishDependsOn }}:
      - ${{ dependsOn }}
    enableSymbolValidation: ${{ parameters.enableSymbolValidation }}
    symbolPublishingAdditionalParameters: ${{ parameters.symbolPublishingAdditionalParameters }}
    artifactsPublishingAdditionalParameters: ${{ parameters.artifactsPublishingAdditionalParameters }}

- template: \eng\common\templates\post-build\channels\public-dev-release.yml
  parameters:
    dependsOn:
    - ${{ each dependsOn in parameters.publishDependsOn }}:
      - ${{ dependsOn }}
    enableSymbolValidation: ${{ parameters.enableSymbolValidation }}
    symbolPublishingAdditionalParameters: ${{ parameters.symbolPublishingAdditionalParameters }}
    artifactsPublishingAdditionalParameters: ${{ parameters.artifactsPublishingAdditionalParameters }}

- template: \eng\common\templates\post-build\channels\netcore-tools-latest.yml
  parameters:
    dependsOn:
    - ${{ each dependsOn in parameters.publishDependsOn }}:
      - ${{ dependsOn }}
    enableSymbolValidation: ${{ parameters.enableSymbolValidation }}
    symbolPublishingAdditionalParameters: ${{ parameters.symbolPublishingAdditionalParameters }}
    artifactsPublishingAdditionalParameters: ${{ parameters.artifactsPublishingAdditionalParameters }}

- template: \eng\common\templates\post-build\channels\public-validation-release.yml
  parameters:
<<<<<<< HEAD
    dependsOn:
    - ${{ each dependsOn in parameters.publishDependsOn }}:
      - ${{ dependsOn }}

- template: \eng\common\templates\post-build\channels\public-release.yml
  parameters:
    dependsOn:
    - ${{ each dependsOn in parameters.publishDependsOn }}:
      - ${{ dependsOn }}

- template: \eng\common\templates\post-build\channels\internal-servicing.yml
  parameters:
    dependsOn:
    - ${{ each dependsOn in parameters.publishDependsOn }}:
      - ${{ dependsOn }}
=======
    artifactsPublishingAdditionalParameters: ${{ parameters.artifactsPublishingAdditionalParameters }}

- template: \eng\common\templates\post-build\channels\public-release.yml
  parameters:
    symbolPublishingAdditionalParameters: ${{ parameters.symbolPublishingAdditionalParameters }}
    artifactsPublishingAdditionalParameters: ${{ parameters.artifactsPublishingAdditionalParameters }}

- template: \eng\common\templates\post-build\channels\internal-servicing.yml
  parameters:
    symbolPublishingAdditionalParameters: ${{ parameters.symbolPublishingAdditionalParameters }}
    artifactsPublishingAdditionalParameters: ${{ parameters.artifactsPublishingAdditionalParameters }}
>>>>>>> 87cd5917
<|MERGE_RESOLUTION|>--- conflicted
+++ resolved
@@ -6,8 +6,6 @@
   SDLValidationParameters:
     enable: false
     params: ''
-<<<<<<< HEAD
-=======
 
   # These parameters let the user customize the call to sdk-task.ps1 for publishing
   # symbols & general artifacts as well as for signing validation
@@ -15,7 +13,6 @@
   artifactsPublishingAdditionalParameters: ''
   signingValidationAdditionalParameters: ''
 
->>>>>>> 87cd5917
   # Which stages should finish execution before post-build stages start
   validateDependsOn:
   - build
@@ -128,32 +125,22 @@
 
 - template: \eng\common\templates\post-build\channels\public-validation-release.yml
   parameters:
-<<<<<<< HEAD
     dependsOn:
     - ${{ each dependsOn in parameters.publishDependsOn }}:
       - ${{ dependsOn }}
 
 - template: \eng\common\templates\post-build\channels\public-release.yml
   parameters:
+    symbolPublishingAdditionalParameters: ${{ parameters.symbolPublishingAdditionalParameters }}
+    artifactsPublishingAdditionalParameters: ${{ parameters.artifactsPublishingAdditionalParameters }}
     dependsOn:
     - ${{ each dependsOn in parameters.publishDependsOn }}:
       - ${{ dependsOn }}
 
 - template: \eng\common\templates\post-build\channels\internal-servicing.yml
   parameters:
+    symbolPublishingAdditionalParameters: ${{ parameters.symbolPublishingAdditionalParameters }}
+    artifactsPublishingAdditionalParameters: ${{ parameters.artifactsPublishingAdditionalParameters }}
     dependsOn:
     - ${{ each dependsOn in parameters.publishDependsOn }}:
-      - ${{ dependsOn }}
-=======
-    artifactsPublishingAdditionalParameters: ${{ parameters.artifactsPublishingAdditionalParameters }}
-
-- template: \eng\common\templates\post-build\channels\public-release.yml
-  parameters:
-    symbolPublishingAdditionalParameters: ${{ parameters.symbolPublishingAdditionalParameters }}
-    artifactsPublishingAdditionalParameters: ${{ parameters.artifactsPublishingAdditionalParameters }}
-
-- template: \eng\common\templates\post-build\channels\internal-servicing.yml
-  parameters:
-    symbolPublishingAdditionalParameters: ${{ parameters.symbolPublishingAdditionalParameters }}
-    artifactsPublishingAdditionalParameters: ${{ parameters.artifactsPublishingAdditionalParameters }}
->>>>>>> 87cd5917
+      - ${{ dependsOn }}