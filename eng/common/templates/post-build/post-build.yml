parameters:
  # When set to true the publishing templates from the repo will be used
  # otherwise Darc add-build-to-channel will be used to trigger the promotion pipeline
  inline: true

  # Only used if inline==false. When set to true will stall the current build until
  # the Promotion Pipeline build finishes. Otherwise, the current build continue 
  # execution concurrently with the promotion build.
  waitPublishingFinish: true

  enableSourceLinkValidation: false
  enableSigningValidation: true
  enableSymbolValidation: false
  enableNugetValidation: true
  publishInstallersAndChecksums: false
  SDLValidationParameters:
    enable: false
    continueOnError: false
    params: ''
    artifactNames: ''
    downloadArtifacts: true

  # These parameters let the user customize the call to sdk-task.ps1 for publishing
  # symbols & general artifacts as well as for signing validation
  symbolPublishingAdditionalParameters: ''
  artifactsPublishingAdditionalParameters: ''
  signingValidationAdditionalParameters: ''
  useBuildManifest: false

  # Which stages should finish execution before post-build stages start
  validateDependsOn:
  - build
  publishDependsOn: 
  - Validate

  # Channel ID's instantiated in this file.
  # When adding a new channel implementation the call to `check-channel-consistency.ps1` 
  # needs to be updated with the new channel ID
  NetEngLatestChannelId: 2
  NetEngValidationChannelId: 9
  NetDev5ChannelId: 131
  GeneralTestingChannelId: 529
  NETCoreToolingDevChannelId: 548
  NETCoreToolingReleaseChannelId: 549
  NETInternalToolingChannelId: 551
  NETCoreExperimentalChannelId: 562
  NetEngServicesIntChannelId: 678
  NetEngServicesProdChannelId: 679
  Net5Preview3ChannelId: 739
  Net5Preview4ChannelId: 856
  Net5Preview5ChannelId: 857
  NetCoreSDK314xxChannelId: 921
  NetCoreSDK314xxInternalChannelId: 922
  
stages:
<<<<<<< HEAD
- ${{ if ne(parameters.inline, 'true') }}:
  - stage: publish_using_darc
    dependsOn: ${{ parameters.validateDependsOn }}
    displayName: Publishing using Darc
=======
- stage: Validate
  dependsOn: ${{ parameters.validateDependsOn }}
  displayName: Validate
  variables:
    - template: common-variables.yml
  jobs:
  - template: setup-maestro-vars.yml

  - job:
    displayName: Post-build Checks
    dependsOn: setupMaestroVars
    variables:
      - name: TargetChannels
        value: $[ dependencies.setupMaestroVars.outputs['setReleaseVars.TargetChannels'] ]
    pool:
      vmImage: 'windows-2019'
    steps:
      - task: PowerShell@2
        displayName: Maestro Channels Consistency
        inputs:
          filePath: $(Build.SourcesDirectory)/eng/common/post-build/check-channel-consistency.ps1
          arguments: -PromoteToChannels "$(TargetChannels)"
            -AvailableChannelIds ${{parameters.NetEngLatestChannelId}},${{parameters.NetEngValidationChannelId}},${{parameters.NetDev5ChannelId}},${{parameters.GeneralTestingChannelId}},${{parameters.NETCoreToolingDevChannelId}},${{parameters.NETCoreToolingReleaseChannelId}},${{parameters.NETInternalToolingChannelId}},${{parameters.NETCoreExperimentalChannelId}},${{parameters.NetEngServicesIntChannelId}},${{parameters.NetEngServicesProdChannelId}},${{parameters.Net5Preview3ChannelId}},${{parameters.Net5Preview4ChannelId}},${{parameters.Net5Preview5ChannelId}},${{parameters.NetCoreSDK314xxChannelId}},${{parameters.NetCoreSDK314xxInternalChannelId}}

  - job:
    displayName: NuGet Validation
    dependsOn: setupMaestroVars
    condition: eq( ${{ parameters.enableNugetValidation }}, 'true')
    pool:
      vmImage: 'windows-2019'
>>>>>>> fb38e16f
    variables:
      - template: common-variables.yml
    jobs:
    - template: setup-maestro-vars.yml

    - job:
      displayName: Publish Using Darc
      dependsOn: setupMaestroVars
      variables:
        - name: BARBuildId
          value: $[ dependencies.setupMaestroVars.outputs['setReleaseVars.BARBuildId'] ]
      steps:
        - task: PowerShell@2
          displayName: Publish Using Darc
          inputs:
            filePath: $(Build.SourcesDirectory)/eng/common/post-build/publish-using-darc.ps1
            arguments: -BuildId $(BARBuildId) 
              -AzdoToken '$(publishing-dnceng-devdiv-code-r-build-re)'
              -MaestroToken '$(MaestroApiAccessToken)'
              -WaitPublishingFinish ${{ parameters.waitPublishingFinish }}
              -EnableSourceLinkValidation ${{ parameters.enableSourceLinkValidation }}
              -EnableSigningValidation ${{ parameters.enableSourceLinkValidation }}
              -EnableNugetValidation ${{ parameters.enableSourceLinkValidation }}
              -PublishInstallersAndChecksums ${{ parameters.publishInstallersAndChecksums }}
              -ArtifactsPublishingAdditionalParameters '${{ parameters.artifactsPublishingAdditionalParameters }}'
              -SigningValidationAdditionalParameters '${{ parameters.signingValidationAdditionalParameters }}'

- ${{ if eq(parameters.inline, 'true') }}:
  - stage: Validate
    dependsOn: ${{ parameters.validateDependsOn }}
    displayName: Validate Build Assets
    variables:
      - template: common-variables.yml
    jobs:
    - template: setup-maestro-vars.yml

    - job:
      displayName: Post-build Checks
      dependsOn: setupMaestroVars
      variables:
        - name: TargetChannels
          value: $[ dependencies.setupMaestroVars.outputs['setReleaseVars.TargetChannels'] ]
      pool:
        vmImage: 'windows-2019'
      steps:
        - task: PowerShell@2
          displayName: Maestro Channels Consistency
          inputs:
            filePath: $(Build.SourcesDirectory)/eng/common/post-build/check-channel-consistency.ps1
            arguments: -PromoteToChannels "$(TargetChannels)"
              -AvailableChannelIds ${{parameters.NetEngLatestChannelId}},${{parameters.NetEngValidationChannelId}},${{parameters.NetDev5ChannelId}},${{parameters.GeneralTestingChannelId}},${{parameters.NETCoreToolingDevChannelId}},${{parameters.NETCoreToolingReleaseChannelId}},${{parameters.NETInternalToolingChannelId}},${{parameters.NETCoreExperimentalChannelId}},${{parameters.NetEngServicesIntChannelId}},${{parameters.NetEngServicesProdChannelId}},${{parameters.Net5Preview3ChannelId}},${{parameters.Net5Preview4ChannelId}},${{parameters.Net5Preview5ChannelId}},${{parameters.NetCoreSDK313xxChannelId}},${{parameters.NetCoreSDK313xxInternalChannelId}}

    - job:
      displayName: NuGet Validation
      dependsOn: setupMaestroVars
      condition: eq( ${{ parameters.enableNugetValidation }}, 'true')
      pool:
        vmImage: 'windows-2019'
      variables:
        - name: AzDOProjectName
          value: $[ dependencies.setupMaestroVars.outputs['setReleaseVars.AzDOProjectName'] ]
        - name: AzDOPipelineId
          value: $[ dependencies.setupMaestroVars.outputs['setReleaseVars.AzDOPipelineId'] ]
        - name: AzDOBuildId
          value: $[ dependencies.setupMaestroVars.outputs['setReleaseVars.AzDOBuildId'] ]
      steps:
        - task: DownloadBuildArtifacts@0
          displayName: Download Package Artifacts
          inputs:
            buildType: specific
            buildVersionToDownload: specific
            project: $(AzDOProjectName)
            pipeline: $(AzDOPipelineId)
            buildId: $(AzDOBuildId)
            artifactName: PackageArtifacts

        - task: PowerShell@2
          displayName: Validate
          inputs:
            filePath: $(Build.SourcesDirectory)/eng/common/post-build/nuget-validation.ps1
            arguments: -PackagesPath $(Build.ArtifactStagingDirectory)/PackageArtifacts/ 
              -ToolDestinationPath $(Agent.BuildDirectory)/Extract/ 

    - job:
      displayName: Signing Validation
      dependsOn: setupMaestroVars
<<<<<<< HEAD
      condition: eq( ${{ parameters.enableSigningValidation }}, 'true')
      variables:
        - template: common-variables.yml
        - name: AzDOProjectName
          value: $[ dependencies.setupMaestroVars.outputs['setReleaseVars.AzDOProjectName'] ]
        - name: AzDOPipelineId
          value: $[ dependencies.setupMaestroVars.outputs['setReleaseVars.AzDOPipelineId'] ]
        - name: AzDOBuildId
          value: $[ dependencies.setupMaestroVars.outputs['setReleaseVars.AzDOBuildId'] ]
      pool:
        vmImage: 'windows-2019'
      steps:
        - ${{ if eq(parameters.useBuildManifest, true) }}:
          - task: DownloadBuildArtifacts@0
            displayName: Download build manifest
            inputs:
              buildType: specific
              buildVersionToDownload: specific
              project: $(AzDOProjectName)
              pipeline: $(AzDOPipelineId)
              buildId: $(AzDOBuildId)
              artifactName: BuildManifests
        - task: DownloadBuildArtifacts@0
          displayName: Download Package Artifacts
          inputs:
            buildType: specific
            buildVersionToDownload: specific
            project: $(AzDOProjectName)
            pipeline: $(AzDOPipelineId)
            buildId: $(AzDOBuildId)
            artifactName: PackageArtifacts

        # This is necessary whenever we want to publish/restore to an AzDO private feed
        # Since sdk-task.ps1 tries to restore packages we need to do this authentication here
        # otherwise it'll complain about accessing a private feed.
        - task: NuGetAuthenticate@0
          displayName: 'Authenticate to AzDO Feeds'

        - task: PowerShell@2
          displayName: Enable cross-org publishing
          inputs:
            filePath: eng\common\enable-cross-org-publishing.ps1
            arguments: -token $(dn-bot-dnceng-artifact-feeds-rw)

        # Signing validation will optionally work with the buildmanifest file which is downloaded from
        # Azure DevOps above.
        - task: PowerShell@2
          displayName: Validate
          inputs:
            filePath: eng\common\sdk-task.ps1
            arguments: -task SigningValidation -restore -msbuildEngine vs
              /p:PackageBasePath='$(Build.ArtifactStagingDirectory)/PackageArtifacts'
              /p:SignCheckExclusionsFile='$(Build.SourcesDirectory)/eng/SignCheckExclusionsFile.txt'
              ${{ parameters.signingValidationAdditionalParameters }}

        - template: ../steps/publish-logs.yml
          parameters:
            StageLabel: 'Validation'
            JobLabel: 'Signing'

    - job:
      displayName: SourceLink Validation
      dependsOn: setupMaestroVars
      condition: eq( ${{ parameters.enableSourceLinkValidation }}, 'true')
      variables:
        - template: common-variables.yml
        - name: AzDOProjectName
          value: $[ dependencies.setupMaestroVars.outputs['setReleaseVars.AzDOProjectName'] ]
        - name: AzDOPipelineId
          value: $[ dependencies.setupMaestroVars.outputs['setReleaseVars.AzDOPipelineId'] ]
        - name: AzDOBuildId
          value: $[ dependencies.setupMaestroVars.outputs['setReleaseVars.AzDOBuildId'] ]
      pool:
        vmImage: 'windows-2019'
      steps:
        - task: DownloadBuildArtifacts@0
          displayName: Download Blob Artifacts
          inputs:
            buildType: specific
            buildVersionToDownload: specific
            project: $(AzDOProjectName)
            pipeline: $(AzDOPipelineId)
            buildId: $(AzDOBuildId)
            artifactName: BlobArtifacts

        - task: PowerShell@2
          displayName: Validate
          inputs:
            filePath: $(Build.SourcesDirectory)/eng/common/post-build/sourcelink-validation.ps1
            arguments: -InputPath $(Build.ArtifactStagingDirectory)/BlobArtifacts/ 
              -ExtractPath $(Agent.BuildDirectory)/Extract/ 
              -GHRepoName $(Build.Repository.Name) 
              -GHCommit $(Build.SourceVersion)
              -SourcelinkCliVersion $(SourceLinkCLIVersion)
          continueOnError: true

    - template: /eng/common/templates/job/execute-sdl.yml
      parameters:
        enable: ${{ parameters.SDLValidationParameters.enable }}
        dependsOn: setupMaestroVars
        additionalParameters: ${{ parameters.SDLValidationParameters.params }}
        continueOnError: ${{ parameters.SDLValidationParameters.continueOnError }}
        artifactNames: ${{ parameters.SDLValidationParameters.artifactNames }}
        downloadArtifacts: ${{ parameters.SDLValidationParameters.downloadArtifacts }}

  - template: \eng\common\templates\post-build\channels\generic-public-channel.yml
    parameters:
      artifactsPublishingAdditionalParameters: ${{ parameters.artifactsPublishingAdditionalParameters }}
      dependsOn: ${{ parameters.publishDependsOn }}
      publishInstallersAndChecksums: ${{ parameters.publishInstallersAndChecksums }}
      symbolPublishingAdditionalParameters: ${{ parameters.symbolPublishingAdditionalParameters }}
      stageName: 'NetCore_Dev5_Publish'
      channelName: '.NET 5 Dev'
      akaMSChannelName: 'net5/dev'
      channelId: ${{ parameters.NetDev5ChannelId }}
      transportFeed: 'https://pkgs.dev.azure.com/dnceng/public/_packaging/dotnet5-transport/nuget/v3/index.json'
      shippingFeed: 'https://pkgs.dev.azure.com/dnceng/public/_packaging/dotnet5/nuget/v3/index.json'
      symbolsFeed: 'https://pkgs.dev.azure.com/dnceng/public/_packaging/dotnet5-symbols/nuget/v3/index.json'

  - template: \eng\common\templates\post-build\channels\generic-public-channel.yml
    parameters:
      artifactsPublishingAdditionalParameters: ${{ parameters.artifactsPublishingAdditionalParameters }}
      dependsOn: ${{ parameters.publishDependsOn }}
      publishInstallersAndChecksums: ${{ parameters.publishInstallersAndChecksums }}
      symbolPublishingAdditionalParameters: ${{ parameters.symbolPublishingAdditionalParameters }}
      stageName: 'Net5_Preview3_Publish'
      channelName: '.NET 5 Preview 3'
      akaMSChannelName: 'net5/preview3'
      channelId: ${{ parameters.Net5Preview3ChannelId }}
      transportFeed: 'https://pkgs.dev.azure.com/dnceng/public/_packaging/dotnet5-transport/nuget/v3/index.json'
      shippingFeed: 'https://pkgs.dev.azure.com/dnceng/public/_packaging/dotnet5/nuget/v3/index.json'
      symbolsFeed: 'https://pkgs.dev.azure.com/dnceng/public/_packaging/dotnet5-symbols/nuget/v3/index.json'

  - template: \eng\common\templates\post-build\channels\generic-public-channel.yml
    parameters:
      artifactsPublishingAdditionalParameters: ${{ parameters.artifactsPublishingAdditionalParameters }}
      dependsOn: ${{ parameters.publishDependsOn }}
      publishInstallersAndChecksums: ${{ parameters.publishInstallersAndChecksums }}
      symbolPublishingAdditionalParameters: ${{ parameters.symbolPublishingAdditionalParameters }}
      stageName: 'Net5_Preview4_Publish'
      channelName: '.NET 5 Preview 4'
      akaMSChannelName: 'net5/preview4'
      channelId: ${{ parameters.Net5Preview4ChannelId }}
      transportFeed: 'https://pkgs.dev.azure.com/dnceng/public/_packaging/dotnet5-transport/nuget/v3/index.json'
      shippingFeed: 'https://pkgs.dev.azure.com/dnceng/public/_packaging/dotnet5/nuget/v3/index.json'
      symbolsFeed: 'https://pkgs.dev.azure.com/dnceng/public/_packaging/dotnet5-symbols/nuget/v3/index.json'

  - template: \eng\common\templates\post-build\channels\generic-public-channel.yml
    parameters:
      artifactsPublishingAdditionalParameters: ${{ parameters.artifactsPublishingAdditionalParameters }}
      dependsOn: ${{ parameters.publishDependsOn }}
      publishInstallersAndChecksums: ${{ parameters.publishInstallersAndChecksums }}
      symbolPublishingAdditionalParameters: ${{ parameters.symbolPublishingAdditionalParameters }}
      stageName: 'Net5_Preview5_Publish'
      channelName: '.NET 5 Preview 5'
      akaMSChannelName: 'net5/preview5'
      channelId: ${{ parameters.Net5Preview5ChannelId }}
      transportFeed: 'https://pkgs.dev.azure.com/dnceng/public/_packaging/dotnet5-transport/nuget/v3/index.json'
      shippingFeed: 'https://pkgs.dev.azure.com/dnceng/public/_packaging/dotnet5/nuget/v3/index.json'
      symbolsFeed: 'https://pkgs.dev.azure.com/dnceng/public/_packaging/dotnet5-symbols/nuget/v3/index.json'

  - template: \eng\common\templates\post-build\channels\generic-public-channel.yml
    parameters:
      artifactsPublishingAdditionalParameters: ${{ parameters.artifactsPublishingAdditionalParameters }}
      dependsOn: ${{ parameters.publishDependsOn }}
      publishInstallersAndChecksums: ${{ parameters.publishInstallersAndChecksums }}
      symbolPublishingAdditionalParameters: ${{ parameters.symbolPublishingAdditionalParameters }}
      stageName: 'Net_Eng_Latest_Publish'
      channelName: '.NET Eng - Latest'
      akaMSChannelName: 'eng/daily'
      channelId: ${{ parameters.NetEngLatestChannelId }}
      transportFeed: 'https://pkgs.dev.azure.com/dnceng/public/_packaging/dotnet-eng/nuget/v3/index.json'
      shippingFeed: 'https://pkgs.dev.azure.com/dnceng/public/_packaging/dotnet-eng/nuget/v3/index.json'
      symbolsFeed: 'https://pkgs.dev.azure.com/dnceng/public/_packaging/dotnet-eng-symbols/nuget/v3/index.json'

  - template: \eng\common\templates\post-build\channels\generic-public-channel.yml
    parameters:
      artifactsPublishingAdditionalParameters: ${{ parameters.artifactsPublishingAdditionalParameters }}
      dependsOn: ${{ parameters.publishDependsOn }}
      publishInstallersAndChecksums: ${{ parameters.publishInstallersAndChecksums }}
      symbolPublishingAdditionalParameters: ${{ parameters.symbolPublishingAdditionalParameters }}
      stageName: 'Net_Eng_Validation_Publish'
      channelName: '.NET Eng - Validation'
      akaMSChannelName: 'eng/validation'
      channelId: ${{ parameters.NetEngValidationChannelId }}
      transportFeed: 'https://pkgs.dev.azure.com/dnceng/public/_packaging/dotnet-eng/nuget/v3/index.json'
      shippingFeed: 'https://pkgs.dev.azure.com/dnceng/public/_packaging/dotnet-eng/nuget/v3/index.json'
      symbolsFeed: 'https://pkgs.dev.azure.com/dnceng/public/_packaging/dotnet-eng-symbols/nuget/v3/index.json'

  - template: \eng\common\templates\post-build\channels\generic-public-channel.yml
    parameters:
      artifactsPublishingAdditionalParameters: ${{ parameters.artifactsPublishingAdditionalParameters }}
      dependsOn: ${{ parameters.publishDependsOn }}
      publishInstallersAndChecksums: ${{ parameters.publishInstallersAndChecksums }}
      symbolPublishingAdditionalParameters: ${{ parameters.symbolPublishingAdditionalParameters }}
      stageName: 'General_Testing_Publish'
      channelName: 'General Testing'
      akaMSChannelName: 'generaltesting'
      channelId: ${{ parameters.GeneralTestingChannelId }}
      transportFeed: 'https://pkgs.dev.azure.com/dnceng/public/_packaging/general-testing/nuget/v3/index.json'
      shippingFeed: 'https://pkgs.dev.azure.com/dnceng/public/_packaging/general-testing/nuget/v3/index.json'
      symbolsFeed: 'https://pkgs.dev.azure.com/dnceng/public/_packaging/general-testing-symbols/nuget/v3/index.json'

  - template: \eng\common\templates\post-build\channels\generic-public-channel.yml
    parameters:
      artifactsPublishingAdditionalParameters: ${{ parameters.artifactsPublishingAdditionalParameters }}
      dependsOn: ${{ parameters.publishDependsOn }}
      publishInstallersAndChecksums: ${{ parameters.publishInstallersAndChecksums }}
      symbolPublishingAdditionalParameters: ${{ parameters.symbolPublishingAdditionalParameters }}
      stageName: 'NETCore_Tooling_Dev_Publishing'
      channelName: '.NET Core Tooling Dev'
      channelId: ${{ parameters.NETCoreToolingDevChannelId }}
      transportFeed: 'https://pkgs.dev.azure.com/dnceng/public/_packaging/dotnet-tools/nuget/v3/index.json'
      shippingFeed: 'https://pkgs.dev.azure.com/dnceng/public/_packaging/dotnet-tools/nuget/v3/index.json'
      symbolsFeed: 'https://pkgs.dev.azure.com/dnceng/public/_packaging/dotnet-tools-symbols/nuget/v3/index.json'

  - template: \eng\common\templates\post-build\channels\generic-public-channel.yml
    parameters:
      artifactsPublishingAdditionalParameters: ${{ parameters.artifactsPublishingAdditionalParameters }}
      dependsOn: ${{ parameters.publishDependsOn }}
      publishInstallersAndChecksums: ${{ parameters.publishInstallersAndChecksums }}
      symbolPublishingAdditionalParameters: ${{ parameters.symbolPublishingAdditionalParameters }}
      stageName: 'NETCore_Tooling_Release_Publishing'
      channelName: '.NET Core Tooling Release'
      channelId: ${{ parameters.NETCoreToolingReleaseChannelId }}
      transportFeed: 'https://pkgs.dev.azure.com/dnceng/public/_packaging/dotnet-tools/nuget/v3/index.json'
      shippingFeed: 'https://pkgs.dev.azure.com/dnceng/public/_packaging/dotnet-tools/nuget/v3/index.json'
      symbolsFeed: 'https://pkgs.dev.azure.com/dnceng/public/_packaging/dotnet-tools-symbols/nuget/v3/index.json'

  - template: \eng\common\templates\post-build\channels\generic-internal-channel.yml
    parameters:
      artifactsPublishingAdditionalParameters: ${{ parameters.artifactsPublishingAdditionalParameters }}
      dependsOn: ${{ parameters.publishDependsOn }}
      publishInstallersAndChecksums: ${{ parameters.publishInstallersAndChecksums }}
      symbolPublishingAdditionalParameters: ${{ parameters.symbolPublishingAdditionalParameters }}
      stageName: 'NET_Internal_Tooling_Publishing'
      channelName: '.NET Internal Tooling'
      channelId: ${{ parameters.NETInternalToolingChannelId }}
      transportFeed: 'https://pkgs.dev.azure.com/dnceng/internal/_packaging/dotnet-tools-internal/nuget/v3/index.json'
      shippingFeed: 'https://pkgs.dev.azure.com/dnceng/internal/_packaging/dotnet-tools-internal/nuget/v3/index.json'
      symbolsFeed: 'https://pkgs.dev.azure.com/dnceng/internal/_packaging/dotnet-tools-internal-symbols/nuget/v3/index.json'

  - template: \eng\common\templates\post-build\channels\generic-public-channel.yml
    parameters:
      artifactsPublishingAdditionalParameters: ${{ parameters.artifactsPublishingAdditionalParameters }}
      dependsOn: ${{ parameters.publishDependsOn }}
      publishInstallersAndChecksums: ${{ parameters.publishInstallersAndChecksums }}
      symbolPublishingAdditionalParameters: ${{ parameters.symbolPublishingAdditionalParameters }}
      stageName: 'NETCore_Experimental_Publishing'
      channelName: '.NET Core Experimental'
      channelId: ${{ parameters.NETCoreExperimentalChannelId }}
      transportFeed: 'https://pkgs.dev.azure.com/dnceng/public/_packaging/dotnet-experimental/nuget/v3/index.json'
      shippingFeed: 'https://pkgs.dev.azure.com/dnceng/public/_packaging/dotnet-experimental/nuget/v3/index.json'
      symbolsFeed: 'https://pkgs.dev.azure.com/dnceng/public/_packaging/dotnet-experimental-symbols/nuget/v3/index.json'

  - template: \eng\common\templates\post-build\channels\generic-public-channel.yml
    parameters:
      artifactsPublishingAdditionalParameters: ${{ parameters.artifactsPublishingAdditionalParameters }}
      dependsOn: ${{ parameters.publishDependsOn }}
      publishInstallersAndChecksums: ${{ parameters.publishInstallersAndChecksums }}
      symbolPublishingAdditionalParameters: ${{ parameters.symbolPublishingAdditionalParameters }}
      stageName: 'Net_Eng_Services_Int_Publish'
      channelName: '.NET Eng Services - Int'
      channelId: ${{ parameters.NetEngServicesIntChannelId }}
      transportFeed: 'https://pkgs.dev.azure.com/dnceng/public/_packaging/dotnet-eng/nuget/v3/index.json'
      shippingFeed: 'https://pkgs.dev.azure.com/dnceng/public/_packaging/dotnet-eng/nuget/v3/index.json'
      symbolsFeed: 'https://pkgs.dev.azure.com/dnceng/public/_packaging/dotnet-eng-symbols/nuget/v3/index.json'

  - template: \eng\common\templates\post-build\channels\generic-public-channel.yml
    parameters:
      artifactsPublishingAdditionalParameters: ${{ parameters.artifactsPublishingAdditionalParameters }}
      dependsOn: ${{ parameters.publishDependsOn }}
      publishInstallersAndChecksums: ${{ parameters.publishInstallersAndChecksums }}
      symbolPublishingAdditionalParameters: ${{ parameters.symbolPublishingAdditionalParameters }}
      stageName: 'Net_Eng_Services_Prod_Publish'
      channelName: '.NET Eng Services - Prod'
      channelId: ${{ parameters.NetEngServicesProdChannelId }}
      transportFeed: 'https://pkgs.dev.azure.com/dnceng/public/_packaging/dotnet-eng/nuget/v3/index.json'
      shippingFeed: 'https://pkgs.dev.azure.com/dnceng/public/_packaging/dotnet-eng/nuget/v3/index.json'
      symbolsFeed: 'https://pkgs.dev.azure.com/dnceng/public/_packaging/dotnet-eng-symbols/nuget/v3/index.json'

  - template: \eng\common\templates\post-build\channels\generic-public-channel.yml
    parameters:
      artifactsPublishingAdditionalParameters: ${{ parameters.artifactsPublishingAdditionalParameters }}
      dependsOn: ${{ parameters.publishDependsOn }}
      publishInstallersAndChecksums: ${{ parameters.publishInstallersAndChecksums }}
      symbolPublishingAdditionalParameters: ${{ parameters.symbolPublishingAdditionalParameters }}
      stageName: 'NETCore_SDK_313xx_Publishing'
      channelName: '.NET Core SDK 3.1.3xx'
      channelId: ${{ parameters.NetCoreSDK313xxChannelId }}
      transportFeed: 'https://pkgs.dev.azure.com/dnceng/public/_packaging/dotnet3.1-transport/nuget/v3/index.json'
      shippingFeed: 'https://pkgs.dev.azure.com/dnceng/public/_packaging/dotnet3.1/nuget/v3/index.json'
      symbolsFeed: 'https://pkgs.dev.azure.com/dnceng/public/_packaging/dotnet3.1-symbols/nuget/v3/index.json'

  - template: \eng\common\templates\post-build\channels\generic-internal-channel.yml
    parameters:
      artifactsPublishingAdditionalParameters: ${{ parameters.artifactsPublishingAdditionalParameters }}
      dependsOn: ${{ parameters.publishDependsOn }}
      publishInstallersAndChecksums: ${{ parameters.publishInstallersAndChecksums }}
      symbolPublishingAdditionalParameters: ${{ parameters.symbolPublishingAdditionalParameters }}
      stageName: 'NETCore_SDK_313xx_Internal_Publishing'
      channelName: '.NET Core SDK 3.1.3xx Internal'
      channelId: ${{ parameters.NetCoreSDK313xxInternalChannelId }}
      transportFeed: 'https://pkgs.dev.azure.com/dnceng/_packaging/dotnet3.1-internal-transport/nuget/v3/index.json'
      shippingFeed: 'https://pkgs.dev.azure.com/dnceng/_packaging/dotnet3.1-internal/nuget/v3/index.json'
      symbolsFeed: 'https://pkgs.dev.azure.com/dnceng/_packaging/dotnet3.1-internal-symbols/nuget/v3/index.json' 
=======
      additionalParameters: ${{ parameters.SDLValidationParameters.params }}
      continueOnError: ${{ parameters.SDLValidationParameters.continueOnError }}
      artifactNames: ${{ parameters.SDLValidationParameters.artifactNames }}
      downloadArtifacts: ${{ parameters.SDLValidationParameters.downloadArtifacts }}

- template: \eng\common\templates\post-build\channels\generic-public-channel.yml
  parameters:
    artifactsPublishingAdditionalParameters: ${{ parameters.artifactsPublishingAdditionalParameters }}
    dependsOn: ${{ parameters.publishDependsOn }}
    publishInstallersAndChecksums: ${{ parameters.publishInstallersAndChecksums }}
    symbolPublishingAdditionalParameters: ${{ parameters.symbolPublishingAdditionalParameters }}
    stageName: 'NetCore_Dev5_Publish'
    channelName: '.NET 5 Dev'
    akaMSChannelName: 'net5/dev'
    channelId: ${{ parameters.NetDev5ChannelId }}
    transportFeed: 'https://pkgs.dev.azure.com/dnceng/public/_packaging/dotnet5-transport/nuget/v3/index.json'
    shippingFeed: 'https://pkgs.dev.azure.com/dnceng/public/_packaging/dotnet5/nuget/v3/index.json'
    symbolsFeed: 'https://pkgs.dev.azure.com/dnceng/public/_packaging/dotnet5-symbols/nuget/v3/index.json'

- template: \eng\common\templates\post-build\channels\generic-public-channel.yml
  parameters:
    artifactsPublishingAdditionalParameters: ${{ parameters.artifactsPublishingAdditionalParameters }}
    dependsOn: ${{ parameters.publishDependsOn }}
    publishInstallersAndChecksums: ${{ parameters.publishInstallersAndChecksums }}
    symbolPublishingAdditionalParameters: ${{ parameters.symbolPublishingAdditionalParameters }}
    stageName: 'Net5_Preview3_Publish'
    channelName: '.NET 5 Preview 3'
    akaMSChannelName: 'net5/preview3'
    channelId: ${{ parameters.Net5Preview3ChannelId }}
    transportFeed: 'https://pkgs.dev.azure.com/dnceng/public/_packaging/dotnet5-transport/nuget/v3/index.json'
    shippingFeed: 'https://pkgs.dev.azure.com/dnceng/public/_packaging/dotnet5/nuget/v3/index.json'
    symbolsFeed: 'https://pkgs.dev.azure.com/dnceng/public/_packaging/dotnet5-symbols/nuget/v3/index.json'

- template: \eng\common\templates\post-build\channels\generic-public-channel.yml
  parameters:
    artifactsPublishingAdditionalParameters: ${{ parameters.artifactsPublishingAdditionalParameters }}
    dependsOn: ${{ parameters.publishDependsOn }}
    publishInstallersAndChecksums: ${{ parameters.publishInstallersAndChecksums }}
    symbolPublishingAdditionalParameters: ${{ parameters.symbolPublishingAdditionalParameters }}
    stageName: 'Net5_Preview4_Publish'
    channelName: '.NET 5 Preview 4'
    akaMSChannelName: 'net5/preview4'
    channelId: ${{ parameters.Net5Preview4ChannelId }}
    transportFeed: 'https://pkgs.dev.azure.com/dnceng/public/_packaging/dotnet5-transport/nuget/v3/index.json'
    shippingFeed: 'https://pkgs.dev.azure.com/dnceng/public/_packaging/dotnet5/nuget/v3/index.json'
    symbolsFeed: 'https://pkgs.dev.azure.com/dnceng/public/_packaging/dotnet5-symbols/nuget/v3/index.json'

- template: \eng\common\templates\post-build\channels\generic-public-channel.yml
  parameters:
    artifactsPublishingAdditionalParameters: ${{ parameters.artifactsPublishingAdditionalParameters }}
    dependsOn: ${{ parameters.publishDependsOn }}
    publishInstallersAndChecksums: ${{ parameters.publishInstallersAndChecksums }}
    symbolPublishingAdditionalParameters: ${{ parameters.symbolPublishingAdditionalParameters }}
    stageName: 'Net5_Preview5_Publish'
    channelName: '.NET 5 Preview 5'
    akaMSChannelName: 'net5/preview5'
    channelId: ${{ parameters.Net5Preview5ChannelId }}
    transportFeed: 'https://pkgs.dev.azure.com/dnceng/public/_packaging/dotnet5-transport/nuget/v3/index.json'
    shippingFeed: 'https://pkgs.dev.azure.com/dnceng/public/_packaging/dotnet5/nuget/v3/index.json'
    symbolsFeed: 'https://pkgs.dev.azure.com/dnceng/public/_packaging/dotnet5-symbols/nuget/v3/index.json'

- template: \eng\common\templates\post-build\channels\generic-public-channel.yml
  parameters:
    artifactsPublishingAdditionalParameters: ${{ parameters.artifactsPublishingAdditionalParameters }}
    dependsOn: ${{ parameters.publishDependsOn }}
    publishInstallersAndChecksums: ${{ parameters.publishInstallersAndChecksums }}
    symbolPublishingAdditionalParameters: ${{ parameters.symbolPublishingAdditionalParameters }}
    stageName: 'Net_Eng_Latest_Publish'
    channelName: '.NET Eng - Latest'
    akaMSChannelName: 'eng/daily'
    channelId: ${{ parameters.NetEngLatestChannelId }}
    transportFeed: 'https://pkgs.dev.azure.com/dnceng/public/_packaging/dotnet-eng/nuget/v3/index.json'
    shippingFeed: 'https://pkgs.dev.azure.com/dnceng/public/_packaging/dotnet-eng/nuget/v3/index.json'
    symbolsFeed: 'https://pkgs.dev.azure.com/dnceng/public/_packaging/dotnet-eng-symbols/nuget/v3/index.json'

- template: \eng\common\templates\post-build\channels\generic-public-channel.yml
  parameters:
    artifactsPublishingAdditionalParameters: ${{ parameters.artifactsPublishingAdditionalParameters }}
    dependsOn: ${{ parameters.publishDependsOn }}
    publishInstallersAndChecksums: ${{ parameters.publishInstallersAndChecksums }}
    symbolPublishingAdditionalParameters: ${{ parameters.symbolPublishingAdditionalParameters }}
    stageName: 'Net_Eng_Validation_Publish'
    channelName: '.NET Eng - Validation'
    akaMSChannelName: 'eng/validation'
    channelId: ${{ parameters.NetEngValidationChannelId }}
    transportFeed: 'https://pkgs.dev.azure.com/dnceng/public/_packaging/dotnet-eng/nuget/v3/index.json'
    shippingFeed: 'https://pkgs.dev.azure.com/dnceng/public/_packaging/dotnet-eng/nuget/v3/index.json'
    symbolsFeed: 'https://pkgs.dev.azure.com/dnceng/public/_packaging/dotnet-eng-symbols/nuget/v3/index.json'

- template: \eng\common\templates\post-build\channels\generic-public-channel.yml
  parameters:
    artifactsPublishingAdditionalParameters: ${{ parameters.artifactsPublishingAdditionalParameters }}
    dependsOn: ${{ parameters.publishDependsOn }}
    publishInstallersAndChecksums: ${{ parameters.publishInstallersAndChecksums }}
    symbolPublishingAdditionalParameters: ${{ parameters.symbolPublishingAdditionalParameters }}
    stageName: 'General_Testing_Publish'
    channelName: 'General Testing'
    akaMSChannelName: 'generaltesting'
    channelId: ${{ parameters.GeneralTestingChannelId }}
    transportFeed: 'https://pkgs.dev.azure.com/dnceng/public/_packaging/general-testing/nuget/v3/index.json'
    shippingFeed: 'https://pkgs.dev.azure.com/dnceng/public/_packaging/general-testing/nuget/v3/index.json'
    symbolsFeed: 'https://pkgs.dev.azure.com/dnceng/public/_packaging/general-testing-symbols/nuget/v3/index.json'

- template: \eng\common\templates\post-build\channels\generic-public-channel.yml
  parameters:
    artifactsPublishingAdditionalParameters: ${{ parameters.artifactsPublishingAdditionalParameters }}
    dependsOn: ${{ parameters.publishDependsOn }}
    publishInstallersAndChecksums: ${{ parameters.publishInstallersAndChecksums }}
    symbolPublishingAdditionalParameters: ${{ parameters.symbolPublishingAdditionalParameters }}
    stageName: 'NETCore_Tooling_Dev_Publishing'
    channelName: '.NET Core Tooling Dev'
    channelId: ${{ parameters.NETCoreToolingDevChannelId }}
    transportFeed: 'https://pkgs.dev.azure.com/dnceng/public/_packaging/dotnet-tools/nuget/v3/index.json'
    shippingFeed: 'https://pkgs.dev.azure.com/dnceng/public/_packaging/dotnet-tools/nuget/v3/index.json'
    symbolsFeed: 'https://pkgs.dev.azure.com/dnceng/public/_packaging/dotnet-tools-symbols/nuget/v3/index.json'

- template: \eng\common\templates\post-build\channels\generic-public-channel.yml
  parameters:
    artifactsPublishingAdditionalParameters: ${{ parameters.artifactsPublishingAdditionalParameters }}
    dependsOn: ${{ parameters.publishDependsOn }}
    publishInstallersAndChecksums: ${{ parameters.publishInstallersAndChecksums }}
    symbolPublishingAdditionalParameters: ${{ parameters.symbolPublishingAdditionalParameters }}
    stageName: 'NETCore_Tooling_Release_Publishing'
    channelName: '.NET Core Tooling Release'
    channelId: ${{ parameters.NETCoreToolingReleaseChannelId }}
    transportFeed: 'https://pkgs.dev.azure.com/dnceng/public/_packaging/dotnet-tools/nuget/v3/index.json'
    shippingFeed: 'https://pkgs.dev.azure.com/dnceng/public/_packaging/dotnet-tools/nuget/v3/index.json'
    symbolsFeed: 'https://pkgs.dev.azure.com/dnceng/public/_packaging/dotnet-tools-symbols/nuget/v3/index.json'

- template: \eng\common\templates\post-build\channels\generic-internal-channel.yml
  parameters:
    artifactsPublishingAdditionalParameters: ${{ parameters.artifactsPublishingAdditionalParameters }}
    dependsOn: ${{ parameters.publishDependsOn }}
    publishInstallersAndChecksums: ${{ parameters.publishInstallersAndChecksums }}
    symbolPublishingAdditionalParameters: ${{ parameters.symbolPublishingAdditionalParameters }}
    stageName: 'NET_Internal_Tooling_Publishing'
    channelName: '.NET Internal Tooling'
    channelId: ${{ parameters.NETInternalToolingChannelId }}
    transportFeed: 'https://pkgs.dev.azure.com/dnceng/internal/_packaging/dotnet-tools-internal/nuget/v3/index.json'
    shippingFeed: 'https://pkgs.dev.azure.com/dnceng/internal/_packaging/dotnet-tools-internal/nuget/v3/index.json'
    symbolsFeed: 'https://pkgs.dev.azure.com/dnceng/internal/_packaging/dotnet-tools-internal-symbols/nuget/v3/index.json'

- template: \eng\common\templates\post-build\channels\generic-public-channel.yml
  parameters:
    artifactsPublishingAdditionalParameters: ${{ parameters.artifactsPublishingAdditionalParameters }}
    dependsOn: ${{ parameters.publishDependsOn }}
    publishInstallersAndChecksums: ${{ parameters.publishInstallersAndChecksums }}
    symbolPublishingAdditionalParameters: ${{ parameters.symbolPublishingAdditionalParameters }}
    stageName: 'NETCore_Experimental_Publishing'
    channelName: '.NET Core Experimental'
    channelId: ${{ parameters.NETCoreExperimentalChannelId }}
    transportFeed: 'https://pkgs.dev.azure.com/dnceng/public/_packaging/dotnet-experimental/nuget/v3/index.json'
    shippingFeed: 'https://pkgs.dev.azure.com/dnceng/public/_packaging/dotnet-experimental/nuget/v3/index.json'
    symbolsFeed: 'https://pkgs.dev.azure.com/dnceng/public/_packaging/dotnet-experimental-symbols/nuget/v3/index.json'

- template: \eng\common\templates\post-build\channels\generic-public-channel.yml
  parameters:
    artifactsPublishingAdditionalParameters: ${{ parameters.artifactsPublishingAdditionalParameters }}
    dependsOn: ${{ parameters.publishDependsOn }}
    publishInstallersAndChecksums: ${{ parameters.publishInstallersAndChecksums }}
    symbolPublishingAdditionalParameters: ${{ parameters.symbolPublishingAdditionalParameters }}
    stageName: 'Net_Eng_Services_Int_Publish'
    channelName: '.NET Eng Services - Int'
    channelId: ${{ parameters.NetEngServicesIntChannelId }}
    transportFeed: 'https://pkgs.dev.azure.com/dnceng/public/_packaging/dotnet-eng/nuget/v3/index.json'
    shippingFeed: 'https://pkgs.dev.azure.com/dnceng/public/_packaging/dotnet-eng/nuget/v3/index.json'
    symbolsFeed: 'https://pkgs.dev.azure.com/dnceng/public/_packaging/dotnet-eng-symbols/nuget/v3/index.json'

- template: \eng\common\templates\post-build\channels\generic-public-channel.yml
  parameters:
    artifactsPublishingAdditionalParameters: ${{ parameters.artifactsPublishingAdditionalParameters }}
    dependsOn: ${{ parameters.publishDependsOn }}
    publishInstallersAndChecksums: ${{ parameters.publishInstallersAndChecksums }}
    symbolPublishingAdditionalParameters: ${{ parameters.symbolPublishingAdditionalParameters }}
    stageName: 'Net_Eng_Services_Prod_Publish'
    channelName: '.NET Eng Services - Prod'
    channelId: ${{ parameters.NetEngServicesProdChannelId }}
    transportFeed: 'https://pkgs.dev.azure.com/dnceng/public/_packaging/dotnet-eng/nuget/v3/index.json'
    shippingFeed: 'https://pkgs.dev.azure.com/dnceng/public/_packaging/dotnet-eng/nuget/v3/index.json'
    symbolsFeed: 'https://pkgs.dev.azure.com/dnceng/public/_packaging/dotnet-eng-symbols/nuget/v3/index.json'

- template: \eng\common\templates\post-build\channels\generic-public-channel.yml
  parameters:
    artifactsPublishingAdditionalParameters: ${{ parameters.artifactsPublishingAdditionalParameters }}
    dependsOn: ${{ parameters.publishDependsOn }}
    publishInstallersAndChecksums: ${{ parameters.publishInstallersAndChecksums }}
    symbolPublishingAdditionalParameters: ${{ parameters.symbolPublishingAdditionalParameters }}
    stageName: 'NETCore_SDK_314xx_Publishing'
    channelName: '.NET Core SDK 3.1.4xx'
    channelId: ${{ parameters.NetCoreSDK314xxChannelId }}
    transportFeed: 'https://pkgs.dev.azure.com/dnceng/public/_packaging/dotnet3.1-transport/nuget/v3/index.json'
    shippingFeed: 'https://pkgs.dev.azure.com/dnceng/public/_packaging/dotnet3.1/nuget/v3/index.json'
    symbolsFeed: 'https://pkgs.dev.azure.com/dnceng/public/_packaging/dotnet3.1-symbols/nuget/v3/index.json'

- template: \eng\common\templates\post-build\channels\generic-internal-channel.yml
  parameters:
    artifactsPublishingAdditionalParameters: ${{ parameters.artifactsPublishingAdditionalParameters }}
    dependsOn: ${{ parameters.publishDependsOn }}
    publishInstallersAndChecksums: ${{ parameters.publishInstallersAndChecksums }}
    symbolPublishingAdditionalParameters: ${{ parameters.symbolPublishingAdditionalParameters }}
    stageName: 'NETCore_SDK_314xx_Internal_Publishing'
    channelName: '.NET Core SDK 3.1.4xx Internal'
    channelId: ${{ parameters.NetCoreSDK314xxInternalChannelId }}
    transportFeed: 'https://pkgs.dev.azure.com/dnceng/_packaging/dotnet3.1-internal-transport/nuget/v3/index.json'
    shippingFeed: 'https://pkgs.dev.azure.com/dnceng/_packaging/dotnet3.1-internal/nuget/v3/index.json'
    symbolsFeed: 'https://pkgs.dev.azure.com/dnceng/_packaging/dotnet3.1-internal-symbols/nuget/v3/index.json' 
>>>>>>> fb38e16f
<|MERGE_RESOLUTION|>--- conflicted
+++ resolved
@@ -53,19 +53,45 @@
   NetCoreSDK314xxInternalChannelId: 922
   
 stages:
-<<<<<<< HEAD
 - ${{ if ne(parameters.inline, 'true') }}:
   - stage: publish_using_darc
     dependsOn: ${{ parameters.validateDependsOn }}
     displayName: Publishing using Darc
-=======
-- stage: Validate
-  dependsOn: ${{ parameters.validateDependsOn }}
-  displayName: Validate
-  variables:
-    - template: common-variables.yml
-  jobs:
-  - template: setup-maestro-vars.yml
+    variables:
+      - template: common-variables.yml
+    jobs:
+    - template: setup-maestro-vars.yml
+
+    - job:
+      displayName: Publish Using Darc
+      dependsOn: setupMaestroVars
+      variables:
+        - name: BARBuildId
+          value: $[ dependencies.setupMaestroVars.outputs['setReleaseVars.BARBuildId'] ]
+      steps:
+        - task: PowerShell@2
+          displayName: Publish Using Darc
+          inputs:
+            filePath: $(Build.SourcesDirectory)/eng/common/post-build/publish-using-darc.ps1
+            arguments: -BuildId $(BARBuildId) 
+              -AzdoToken '$(publishing-dnceng-devdiv-code-r-build-re)'
+              -MaestroToken '$(MaestroApiAccessToken)'
+              -WaitPublishingFinish ${{ parameters.waitPublishingFinish }}
+              -EnableSourceLinkValidation ${{ parameters.enableSourceLinkValidation }}
+              -EnableSigningValidation ${{ parameters.enableSourceLinkValidation }}
+              -EnableNugetValidation ${{ parameters.enableSourceLinkValidation }}
+              -PublishInstallersAndChecksums ${{ parameters.publishInstallersAndChecksums }}
+              -ArtifactsPublishingAdditionalParameters '${{ parameters.artifactsPublishingAdditionalParameters }}'
+              -SigningValidationAdditionalParameters '${{ parameters.signingValidationAdditionalParameters }}'
+
+- ${{ if eq(parameters.inline, 'true') }}:
+  - stage: Validate
+    dependsOn: ${{ parameters.validateDependsOn }}
+    displayName: Validate Build Assets
+    variables:
+      - template: common-variables.yml
+    jobs:
+    - template: setup-maestro-vars.yml
 
   - job:
     displayName: Post-build Checks
@@ -82,65 +108,6 @@
           filePath: $(Build.SourcesDirectory)/eng/common/post-build/check-channel-consistency.ps1
           arguments: -PromoteToChannels "$(TargetChannels)"
             -AvailableChannelIds ${{parameters.NetEngLatestChannelId}},${{parameters.NetEngValidationChannelId}},${{parameters.NetDev5ChannelId}},${{parameters.GeneralTestingChannelId}},${{parameters.NETCoreToolingDevChannelId}},${{parameters.NETCoreToolingReleaseChannelId}},${{parameters.NETInternalToolingChannelId}},${{parameters.NETCoreExperimentalChannelId}},${{parameters.NetEngServicesIntChannelId}},${{parameters.NetEngServicesProdChannelId}},${{parameters.Net5Preview3ChannelId}},${{parameters.Net5Preview4ChannelId}},${{parameters.Net5Preview5ChannelId}},${{parameters.NetCoreSDK314xxChannelId}},${{parameters.NetCoreSDK314xxInternalChannelId}}
-
-  - job:
-    displayName: NuGet Validation
-    dependsOn: setupMaestroVars
-    condition: eq( ${{ parameters.enableNugetValidation }}, 'true')
-    pool:
-      vmImage: 'windows-2019'
->>>>>>> fb38e16f
-    variables:
-      - template: common-variables.yml
-    jobs:
-    - template: setup-maestro-vars.yml
-
-    - job:
-      displayName: Publish Using Darc
-      dependsOn: setupMaestroVars
-      variables:
-        - name: BARBuildId
-          value: $[ dependencies.setupMaestroVars.outputs['setReleaseVars.BARBuildId'] ]
-      steps:
-        - task: PowerShell@2
-          displayName: Publish Using Darc
-          inputs:
-            filePath: $(Build.SourcesDirectory)/eng/common/post-build/publish-using-darc.ps1
-            arguments: -BuildId $(BARBuildId) 
-              -AzdoToken '$(publishing-dnceng-devdiv-code-r-build-re)'
-              -MaestroToken '$(MaestroApiAccessToken)'
-              -WaitPublishingFinish ${{ parameters.waitPublishingFinish }}
-              -EnableSourceLinkValidation ${{ parameters.enableSourceLinkValidation }}
-              -EnableSigningValidation ${{ parameters.enableSourceLinkValidation }}
-              -EnableNugetValidation ${{ parameters.enableSourceLinkValidation }}
-              -PublishInstallersAndChecksums ${{ parameters.publishInstallersAndChecksums }}
-              -ArtifactsPublishingAdditionalParameters '${{ parameters.artifactsPublishingAdditionalParameters }}'
-              -SigningValidationAdditionalParameters '${{ parameters.signingValidationAdditionalParameters }}'
-
-- ${{ if eq(parameters.inline, 'true') }}:
-  - stage: Validate
-    dependsOn: ${{ parameters.validateDependsOn }}
-    displayName: Validate Build Assets
-    variables:
-      - template: common-variables.yml
-    jobs:
-    - template: setup-maestro-vars.yml
-
-    - job:
-      displayName: Post-build Checks
-      dependsOn: setupMaestroVars
-      variables:
-        - name: TargetChannels
-          value: $[ dependencies.setupMaestroVars.outputs['setReleaseVars.TargetChannels'] ]
-      pool:
-        vmImage: 'windows-2019'
-      steps:
-        - task: PowerShell@2
-          displayName: Maestro Channels Consistency
-          inputs:
-            filePath: $(Build.SourcesDirectory)/eng/common/post-build/check-channel-consistency.ps1
-            arguments: -PromoteToChannels "$(TargetChannels)"
-              -AvailableChannelIds ${{parameters.NetEngLatestChannelId}},${{parameters.NetEngValidationChannelId}},${{parameters.NetDev5ChannelId}},${{parameters.GeneralTestingChannelId}},${{parameters.NETCoreToolingDevChannelId}},${{parameters.NETCoreToolingReleaseChannelId}},${{parameters.NETInternalToolingChannelId}},${{parameters.NETCoreExperimentalChannelId}},${{parameters.NetEngServicesIntChannelId}},${{parameters.NetEngServicesProdChannelId}},${{parameters.Net5Preview3ChannelId}},${{parameters.Net5Preview4ChannelId}},${{parameters.Net5Preview5ChannelId}},${{parameters.NetCoreSDK313xxChannelId}},${{parameters.NetCoreSDK313xxInternalChannelId}}
 
     - job:
       displayName: NuGet Validation
@@ -176,7 +143,6 @@
     - job:
       displayName: Signing Validation
       dependsOn: setupMaestroVars
-<<<<<<< HEAD
       condition: eq( ${{ parameters.enableSigningValidation }}, 'true')
       variables:
         - template: common-variables.yml
@@ -458,213 +424,6 @@
       shippingFeed: 'https://pkgs.dev.azure.com/dnceng/public/_packaging/dotnet-eng/nuget/v3/index.json'
       symbolsFeed: 'https://pkgs.dev.azure.com/dnceng/public/_packaging/dotnet-eng-symbols/nuget/v3/index.json'
 
-  - template: \eng\common\templates\post-build\channels\generic-public-channel.yml
-    parameters:
-      artifactsPublishingAdditionalParameters: ${{ parameters.artifactsPublishingAdditionalParameters }}
-      dependsOn: ${{ parameters.publishDependsOn }}
-      publishInstallersAndChecksums: ${{ parameters.publishInstallersAndChecksums }}
-      symbolPublishingAdditionalParameters: ${{ parameters.symbolPublishingAdditionalParameters }}
-      stageName: 'NETCore_SDK_313xx_Publishing'
-      channelName: '.NET Core SDK 3.1.3xx'
-      channelId: ${{ parameters.NetCoreSDK313xxChannelId }}
-      transportFeed: 'https://pkgs.dev.azure.com/dnceng/public/_packaging/dotnet3.1-transport/nuget/v3/index.json'
-      shippingFeed: 'https://pkgs.dev.azure.com/dnceng/public/_packaging/dotnet3.1/nuget/v3/index.json'
-      symbolsFeed: 'https://pkgs.dev.azure.com/dnceng/public/_packaging/dotnet3.1-symbols/nuget/v3/index.json'
-
-  - template: \eng\common\templates\post-build\channels\generic-internal-channel.yml
-    parameters:
-      artifactsPublishingAdditionalParameters: ${{ parameters.artifactsPublishingAdditionalParameters }}
-      dependsOn: ${{ parameters.publishDependsOn }}
-      publishInstallersAndChecksums: ${{ parameters.publishInstallersAndChecksums }}
-      symbolPublishingAdditionalParameters: ${{ parameters.symbolPublishingAdditionalParameters }}
-      stageName: 'NETCore_SDK_313xx_Internal_Publishing'
-      channelName: '.NET Core SDK 3.1.3xx Internal'
-      channelId: ${{ parameters.NetCoreSDK313xxInternalChannelId }}
-      transportFeed: 'https://pkgs.dev.azure.com/dnceng/_packaging/dotnet3.1-internal-transport/nuget/v3/index.json'
-      shippingFeed: 'https://pkgs.dev.azure.com/dnceng/_packaging/dotnet3.1-internal/nuget/v3/index.json'
-      symbolsFeed: 'https://pkgs.dev.azure.com/dnceng/_packaging/dotnet3.1-internal-symbols/nuget/v3/index.json' 
-=======
-      additionalParameters: ${{ parameters.SDLValidationParameters.params }}
-      continueOnError: ${{ parameters.SDLValidationParameters.continueOnError }}
-      artifactNames: ${{ parameters.SDLValidationParameters.artifactNames }}
-      downloadArtifacts: ${{ parameters.SDLValidationParameters.downloadArtifacts }}
-
-- template: \eng\common\templates\post-build\channels\generic-public-channel.yml
-  parameters:
-    artifactsPublishingAdditionalParameters: ${{ parameters.artifactsPublishingAdditionalParameters }}
-    dependsOn: ${{ parameters.publishDependsOn }}
-    publishInstallersAndChecksums: ${{ parameters.publishInstallersAndChecksums }}
-    symbolPublishingAdditionalParameters: ${{ parameters.symbolPublishingAdditionalParameters }}
-    stageName: 'NetCore_Dev5_Publish'
-    channelName: '.NET 5 Dev'
-    akaMSChannelName: 'net5/dev'
-    channelId: ${{ parameters.NetDev5ChannelId }}
-    transportFeed: 'https://pkgs.dev.azure.com/dnceng/public/_packaging/dotnet5-transport/nuget/v3/index.json'
-    shippingFeed: 'https://pkgs.dev.azure.com/dnceng/public/_packaging/dotnet5/nuget/v3/index.json'
-    symbolsFeed: 'https://pkgs.dev.azure.com/dnceng/public/_packaging/dotnet5-symbols/nuget/v3/index.json'
-
-- template: \eng\common\templates\post-build\channels\generic-public-channel.yml
-  parameters:
-    artifactsPublishingAdditionalParameters: ${{ parameters.artifactsPublishingAdditionalParameters }}
-    dependsOn: ${{ parameters.publishDependsOn }}
-    publishInstallersAndChecksums: ${{ parameters.publishInstallersAndChecksums }}
-    symbolPublishingAdditionalParameters: ${{ parameters.symbolPublishingAdditionalParameters }}
-    stageName: 'Net5_Preview3_Publish'
-    channelName: '.NET 5 Preview 3'
-    akaMSChannelName: 'net5/preview3'
-    channelId: ${{ parameters.Net5Preview3ChannelId }}
-    transportFeed: 'https://pkgs.dev.azure.com/dnceng/public/_packaging/dotnet5-transport/nuget/v3/index.json'
-    shippingFeed: 'https://pkgs.dev.azure.com/dnceng/public/_packaging/dotnet5/nuget/v3/index.json'
-    symbolsFeed: 'https://pkgs.dev.azure.com/dnceng/public/_packaging/dotnet5-symbols/nuget/v3/index.json'
-
-- template: \eng\common\templates\post-build\channels\generic-public-channel.yml
-  parameters:
-    artifactsPublishingAdditionalParameters: ${{ parameters.artifactsPublishingAdditionalParameters }}
-    dependsOn: ${{ parameters.publishDependsOn }}
-    publishInstallersAndChecksums: ${{ parameters.publishInstallersAndChecksums }}
-    symbolPublishingAdditionalParameters: ${{ parameters.symbolPublishingAdditionalParameters }}
-    stageName: 'Net5_Preview4_Publish'
-    channelName: '.NET 5 Preview 4'
-    akaMSChannelName: 'net5/preview4'
-    channelId: ${{ parameters.Net5Preview4ChannelId }}
-    transportFeed: 'https://pkgs.dev.azure.com/dnceng/public/_packaging/dotnet5-transport/nuget/v3/index.json'
-    shippingFeed: 'https://pkgs.dev.azure.com/dnceng/public/_packaging/dotnet5/nuget/v3/index.json'
-    symbolsFeed: 'https://pkgs.dev.azure.com/dnceng/public/_packaging/dotnet5-symbols/nuget/v3/index.json'
-
-- template: \eng\common\templates\post-build\channels\generic-public-channel.yml
-  parameters:
-    artifactsPublishingAdditionalParameters: ${{ parameters.artifactsPublishingAdditionalParameters }}
-    dependsOn: ${{ parameters.publishDependsOn }}
-    publishInstallersAndChecksums: ${{ parameters.publishInstallersAndChecksums }}
-    symbolPublishingAdditionalParameters: ${{ parameters.symbolPublishingAdditionalParameters }}
-    stageName: 'Net5_Preview5_Publish'
-    channelName: '.NET 5 Preview 5'
-    akaMSChannelName: 'net5/preview5'
-    channelId: ${{ parameters.Net5Preview5ChannelId }}
-    transportFeed: 'https://pkgs.dev.azure.com/dnceng/public/_packaging/dotnet5-transport/nuget/v3/index.json'
-    shippingFeed: 'https://pkgs.dev.azure.com/dnceng/public/_packaging/dotnet5/nuget/v3/index.json'
-    symbolsFeed: 'https://pkgs.dev.azure.com/dnceng/public/_packaging/dotnet5-symbols/nuget/v3/index.json'
-
-- template: \eng\common\templates\post-build\channels\generic-public-channel.yml
-  parameters:
-    artifactsPublishingAdditionalParameters: ${{ parameters.artifactsPublishingAdditionalParameters }}
-    dependsOn: ${{ parameters.publishDependsOn }}
-    publishInstallersAndChecksums: ${{ parameters.publishInstallersAndChecksums }}
-    symbolPublishingAdditionalParameters: ${{ parameters.symbolPublishingAdditionalParameters }}
-    stageName: 'Net_Eng_Latest_Publish'
-    channelName: '.NET Eng - Latest'
-    akaMSChannelName: 'eng/daily'
-    channelId: ${{ parameters.NetEngLatestChannelId }}
-    transportFeed: 'https://pkgs.dev.azure.com/dnceng/public/_packaging/dotnet-eng/nuget/v3/index.json'
-    shippingFeed: 'https://pkgs.dev.azure.com/dnceng/public/_packaging/dotnet-eng/nuget/v3/index.json'
-    symbolsFeed: 'https://pkgs.dev.azure.com/dnceng/public/_packaging/dotnet-eng-symbols/nuget/v3/index.json'
-
-- template: \eng\common\templates\post-build\channels\generic-public-channel.yml
-  parameters:
-    artifactsPublishingAdditionalParameters: ${{ parameters.artifactsPublishingAdditionalParameters }}
-    dependsOn: ${{ parameters.publishDependsOn }}
-    publishInstallersAndChecksums: ${{ parameters.publishInstallersAndChecksums }}
-    symbolPublishingAdditionalParameters: ${{ parameters.symbolPublishingAdditionalParameters }}
-    stageName: 'Net_Eng_Validation_Publish'
-    channelName: '.NET Eng - Validation'
-    akaMSChannelName: 'eng/validation'
-    channelId: ${{ parameters.NetEngValidationChannelId }}
-    transportFeed: 'https://pkgs.dev.azure.com/dnceng/public/_packaging/dotnet-eng/nuget/v3/index.json'
-    shippingFeed: 'https://pkgs.dev.azure.com/dnceng/public/_packaging/dotnet-eng/nuget/v3/index.json'
-    symbolsFeed: 'https://pkgs.dev.azure.com/dnceng/public/_packaging/dotnet-eng-symbols/nuget/v3/index.json'
-
-- template: \eng\common\templates\post-build\channels\generic-public-channel.yml
-  parameters:
-    artifactsPublishingAdditionalParameters: ${{ parameters.artifactsPublishingAdditionalParameters }}
-    dependsOn: ${{ parameters.publishDependsOn }}
-    publishInstallersAndChecksums: ${{ parameters.publishInstallersAndChecksums }}
-    symbolPublishingAdditionalParameters: ${{ parameters.symbolPublishingAdditionalParameters }}
-    stageName: 'General_Testing_Publish'
-    channelName: 'General Testing'
-    akaMSChannelName: 'generaltesting'
-    channelId: ${{ parameters.GeneralTestingChannelId }}
-    transportFeed: 'https://pkgs.dev.azure.com/dnceng/public/_packaging/general-testing/nuget/v3/index.json'
-    shippingFeed: 'https://pkgs.dev.azure.com/dnceng/public/_packaging/general-testing/nuget/v3/index.json'
-    symbolsFeed: 'https://pkgs.dev.azure.com/dnceng/public/_packaging/general-testing-symbols/nuget/v3/index.json'
-
-- template: \eng\common\templates\post-build\channels\generic-public-channel.yml
-  parameters:
-    artifactsPublishingAdditionalParameters: ${{ parameters.artifactsPublishingAdditionalParameters }}
-    dependsOn: ${{ parameters.publishDependsOn }}
-    publishInstallersAndChecksums: ${{ parameters.publishInstallersAndChecksums }}
-    symbolPublishingAdditionalParameters: ${{ parameters.symbolPublishingAdditionalParameters }}
-    stageName: 'NETCore_Tooling_Dev_Publishing'
-    channelName: '.NET Core Tooling Dev'
-    channelId: ${{ parameters.NETCoreToolingDevChannelId }}
-    transportFeed: 'https://pkgs.dev.azure.com/dnceng/public/_packaging/dotnet-tools/nuget/v3/index.json'
-    shippingFeed: 'https://pkgs.dev.azure.com/dnceng/public/_packaging/dotnet-tools/nuget/v3/index.json'
-    symbolsFeed: 'https://pkgs.dev.azure.com/dnceng/public/_packaging/dotnet-tools-symbols/nuget/v3/index.json'
-
-- template: \eng\common\templates\post-build\channels\generic-public-channel.yml
-  parameters:
-    artifactsPublishingAdditionalParameters: ${{ parameters.artifactsPublishingAdditionalParameters }}
-    dependsOn: ${{ parameters.publishDependsOn }}
-    publishInstallersAndChecksums: ${{ parameters.publishInstallersAndChecksums }}
-    symbolPublishingAdditionalParameters: ${{ parameters.symbolPublishingAdditionalParameters }}
-    stageName: 'NETCore_Tooling_Release_Publishing'
-    channelName: '.NET Core Tooling Release'
-    channelId: ${{ parameters.NETCoreToolingReleaseChannelId }}
-    transportFeed: 'https://pkgs.dev.azure.com/dnceng/public/_packaging/dotnet-tools/nuget/v3/index.json'
-    shippingFeed: 'https://pkgs.dev.azure.com/dnceng/public/_packaging/dotnet-tools/nuget/v3/index.json'
-    symbolsFeed: 'https://pkgs.dev.azure.com/dnceng/public/_packaging/dotnet-tools-symbols/nuget/v3/index.json'
-
-- template: \eng\common\templates\post-build\channels\generic-internal-channel.yml
-  parameters:
-    artifactsPublishingAdditionalParameters: ${{ parameters.artifactsPublishingAdditionalParameters }}
-    dependsOn: ${{ parameters.publishDependsOn }}
-    publishInstallersAndChecksums: ${{ parameters.publishInstallersAndChecksums }}
-    symbolPublishingAdditionalParameters: ${{ parameters.symbolPublishingAdditionalParameters }}
-    stageName: 'NET_Internal_Tooling_Publishing'
-    channelName: '.NET Internal Tooling'
-    channelId: ${{ parameters.NETInternalToolingChannelId }}
-    transportFeed: 'https://pkgs.dev.azure.com/dnceng/internal/_packaging/dotnet-tools-internal/nuget/v3/index.json'
-    shippingFeed: 'https://pkgs.dev.azure.com/dnceng/internal/_packaging/dotnet-tools-internal/nuget/v3/index.json'
-    symbolsFeed: 'https://pkgs.dev.azure.com/dnceng/internal/_packaging/dotnet-tools-internal-symbols/nuget/v3/index.json'
-
-- template: \eng\common\templates\post-build\channels\generic-public-channel.yml
-  parameters:
-    artifactsPublishingAdditionalParameters: ${{ parameters.artifactsPublishingAdditionalParameters }}
-    dependsOn: ${{ parameters.publishDependsOn }}
-    publishInstallersAndChecksums: ${{ parameters.publishInstallersAndChecksums }}
-    symbolPublishingAdditionalParameters: ${{ parameters.symbolPublishingAdditionalParameters }}
-    stageName: 'NETCore_Experimental_Publishing'
-    channelName: '.NET Core Experimental'
-    channelId: ${{ parameters.NETCoreExperimentalChannelId }}
-    transportFeed: 'https://pkgs.dev.azure.com/dnceng/public/_packaging/dotnet-experimental/nuget/v3/index.json'
-    shippingFeed: 'https://pkgs.dev.azure.com/dnceng/public/_packaging/dotnet-experimental/nuget/v3/index.json'
-    symbolsFeed: 'https://pkgs.dev.azure.com/dnceng/public/_packaging/dotnet-experimental-symbols/nuget/v3/index.json'
-
-- template: \eng\common\templates\post-build\channels\generic-public-channel.yml
-  parameters:
-    artifactsPublishingAdditionalParameters: ${{ parameters.artifactsPublishingAdditionalParameters }}
-    dependsOn: ${{ parameters.publishDependsOn }}
-    publishInstallersAndChecksums: ${{ parameters.publishInstallersAndChecksums }}
-    symbolPublishingAdditionalParameters: ${{ parameters.symbolPublishingAdditionalParameters }}
-    stageName: 'Net_Eng_Services_Int_Publish'
-    channelName: '.NET Eng Services - Int'
-    channelId: ${{ parameters.NetEngServicesIntChannelId }}
-    transportFeed: 'https://pkgs.dev.azure.com/dnceng/public/_packaging/dotnet-eng/nuget/v3/index.json'
-    shippingFeed: 'https://pkgs.dev.azure.com/dnceng/public/_packaging/dotnet-eng/nuget/v3/index.json'
-    symbolsFeed: 'https://pkgs.dev.azure.com/dnceng/public/_packaging/dotnet-eng-symbols/nuget/v3/index.json'
-
-- template: \eng\common\templates\post-build\channels\generic-public-channel.yml
-  parameters:
-    artifactsPublishingAdditionalParameters: ${{ parameters.artifactsPublishingAdditionalParameters }}
-    dependsOn: ${{ parameters.publishDependsOn }}
-    publishInstallersAndChecksums: ${{ parameters.publishInstallersAndChecksums }}
-    symbolPublishingAdditionalParameters: ${{ parameters.symbolPublishingAdditionalParameters }}
-    stageName: 'Net_Eng_Services_Prod_Publish'
-    channelName: '.NET Eng Services - Prod'
-    channelId: ${{ parameters.NetEngServicesProdChannelId }}
-    transportFeed: 'https://pkgs.dev.azure.com/dnceng/public/_packaging/dotnet-eng/nuget/v3/index.json'
-    shippingFeed: 'https://pkgs.dev.azure.com/dnceng/public/_packaging/dotnet-eng/nuget/v3/index.json'
-    symbolsFeed: 'https://pkgs.dev.azure.com/dnceng/public/_packaging/dotnet-eng-symbols/nuget/v3/index.json'
-
 - template: \eng\common\templates\post-build\channels\generic-public-channel.yml
   parameters:
     artifactsPublishingAdditionalParameters: ${{ parameters.artifactsPublishingAdditionalParameters }}
@@ -689,5 +448,4 @@
     channelId: ${{ parameters.NetCoreSDK314xxInternalChannelId }}
     transportFeed: 'https://pkgs.dev.azure.com/dnceng/_packaging/dotnet3.1-internal-transport/nuget/v3/index.json'
     shippingFeed: 'https://pkgs.dev.azure.com/dnceng/_packaging/dotnet3.1-internal/nuget/v3/index.json'
-    symbolsFeed: 'https://pkgs.dev.azure.com/dnceng/_packaging/dotnet3.1-internal-symbols/nuget/v3/index.json' 
->>>>>>> fb38e16f
+    symbolsFeed: 'https://pkgs.dev.azure.com/dnceng/_packaging/dotnet3.1-internal-symbols/nuget/v3/index.json' 