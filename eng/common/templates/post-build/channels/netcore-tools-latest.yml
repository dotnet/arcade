--- conflicted
+++ resolved
@@ -1,14 +1,10 @@
 parameters:
-<<<<<<< HEAD
+  artifactsPublishingAdditionalParameters: ''
   dependsOn:
-  - Validate
-  enableSymbolValidation: true
-=======
->>>>>>> 92c97296
-  symbolPublishingAdditionalParameters: ''
-  artifactsPublishingAdditionalParameters: ''
+  - validate
   publishInstallersAndChecksums: false
   publishToAzureDevOpsFeeds: true
+  symbolPublishingAdditionalParameters: ''
 
 stages:
 - stage: NetCore_Tools_Latest_Publish
