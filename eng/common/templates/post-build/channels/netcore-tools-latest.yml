--- conflicted
+++ resolved
@@ -3,11 +3,7 @@
   dependsOn:
   - Validate
   publishInstallersAndChecksums: false
-<<<<<<< HEAD
-  publishToAzureDevOpsFeeds: true
   symbolPublishingAdditionalParameters: ''
-=======
->>>>>>> 5aeeaba2
 
 stages:
 - stage: NetCore_Tools_Latest_Publish
