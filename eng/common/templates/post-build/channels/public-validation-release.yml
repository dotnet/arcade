parameters:
  artifactsPublishingAdditionalParameters: ''
  publishInstallersAndChecksums: false
  publishToAzureDevOpsFeeds: true
  azureDevOpsToolsFeed: 'https://pkgs.dev.azure.com/dnceng/public/_packaging/dotnet-tools/nuget/v3/index.json'

stages:
- stage: PVR_Publish
  dependsOn: validate
  variables:
    - template: ../common-variables.yml
  displayName: .NET Tools - Validation Publishing
  jobs:
  - template: ../setup-maestro-vars.yml

  - job: publish_assets
    displayName: Publish Assets
    dependsOn: setupMaestroVars
    variables:
      - group: DotNet-Blob-Feed
      - group: AzureDevOps-Artifact-Feeds-Pats
      - name: BARBuildId
        value: $[ dependencies.setupMaestroVars.outputs['setReleaseVars.BARBuildId'] ]
      - name: IsStableBuild
        value: $[ dependencies.setupMaestroVars.outputs['setReleaseVars.IsStableBuild'] ]
    condition: contains(dependencies.setupMaestroVars.outputs['setReleaseVars.InitialChannels'], format('[{0}]', variables.PublicValidationRelease_30_Channel_Id))
    pool:
      vmImage: 'windows-2019'
    steps:
      - task: DownloadBuildArtifacts@0
        displayName: Download Package Artifacts
        inputs:
          buildType: current
          artifactName: PackageArtifacts

      - task: DownloadBuildArtifacts@0
        displayName: Download Blob Artifacts
        inputs:
          buildType: current
          artifactName: BlobArtifacts

      - task: DownloadBuildArtifacts@0
        displayName: Download Asset Manifests
        inputs:
          buildType: current
          artifactName: AssetManifests

      - task: NuGetToolInstaller@1
        displayName: 'Install NuGet.exe'

      # This is necessary whenever we want to publish/restore to an AzDO private feed
      - task: NuGetAuthenticate@0
        displayName: 'Authenticate to AzDO Feeds'

      - task: PowerShell@2
        displayName: Publish Assets
        env:
          AZURE_DEVOPS_EXT_PAT: $(dn-bot-dnceng-universal-packages-rw)
        inputs:
          filePath: eng\common\sdk-task.ps1
<<<<<<< HEAD
          arguments: -task PublishArtifactsInManifest -restore -msbuildEngine dotnet 
=======
          arguments: -task PublishArtifactsInManifest -restore -msbuildEngine dotnet
            /p:ChannelId=$(PublicValidationRelease_30_Channel_Id)
>>>>>>> 3e3d0b29
            /p:ArtifactsCategory=$(_DotNetValidationArtifactsCategory)
            /p:IsStableBuild=$(IsStableBuild)
            /p:IsInternalBuild=$(IsInternalBuild)
            /p:RepositoryName=$(Build.Repository.Name)
            /p:CommitSha=$(Build.SourceVersion)
<<<<<<< HEAD
            /p:NugetPath=$(NuGetExeToolPath)
            /p:AzdoTargetFeedPAT='$(dn-bot-dnceng-universal-packages-rw)' 
            /p:TargetFeedPAT='$(dn-bot-dnceng-universal-packages-rw)' 
            /p:AzureStorageTargetFeedPAT='$(dotnetfeed-storage-access-key-1)' 
            /p:BARBuildId=$(BARBuildId) 
            /p:MaestroApiEndpoint='$(MaestroApiEndPoint)' 
            /p:BuildAssetRegistryToken='$(MaestroApiAccessToken)' 
            /p:ManifestsBasePath='$(Build.ArtifactStagingDirectory)/AssetManifests/' 
            /p:BlobBasePath='$(Build.ArtifactStagingDirectory)/BlobArtifacts/' 
            /p:PackageBasePath='$(Build.ArtifactStagingDirectory)/PackageArtifacts/' 
=======
            /p:NugetPath=$(Agent.BuildDirectory)\Nuget\NuGet.exe
            /p:AzdoTargetFeedPAT='$(dn-bot-dnceng-unviersal-packages-rw)'
            /p:TargetFeedPAT='$(dn-bot-dnceng-unviersal-packages-rw)'
            /p:AzureStorageTargetFeedPAT='$(dotnetfeed-storage-access-key-1)'
            /p:BARBuildId=$(BARBuildId)
            /p:MaestroApiEndpoint='$(MaestroApiEndPoint)'
            /p:BuildAssetRegistryToken='$(MaestroApiAccessToken)'
            /p:ManifestsBasePath='$(Build.ArtifactStagingDirectory)/AssetManifests/'
            /p:BlobBasePath='$(Build.ArtifactStagingDirectory)\BlobArtifacts'
            /p:PackageBasePath='$(Build.ArtifactStagingDirectory)\PackageArtifacts'
>>>>>>> 3e3d0b29
            /p:Configuration=Release
            /p:PublishInstallersAndChecksums=${{ parameters.publishInstallersAndChecksums }}
            /p:InstallersTargetStaticFeed=$(InstallersBlobFeedUrl)
            /p:InstallersAzureAccountKey=$(dotnetcli-storage-key)
            /p:ChecksumsTargetStaticFeed=$(ChecksumsBlobFeedUrl)
            /p:ChecksumsAzureAccountKey=$(dotnetclichecksums-storage-key)
            /p:PublishToAzureDevOpsNuGetFeeds=${{ parameters.publishToAzureDevOpsFeeds }}
            /p:AzureDevOpsStaticShippingFeed=${{ parameters.azureDevOpsToolsFeed }}
            /p:AzureDevOpsStaticShippingFeedKey='$(dn-bot-dnceng-artifact-feeds-rw)'
            /p:AzureDevOpsStaticTransportFeed=${{ parameters.azureDevOpsToolsFeed }}
            /p:AzureDevOpsStaticTransportFeedKey='$(dn-bot-dnceng-artifact-feeds-rw)'
            ${{ parameters.artifactsPublishingAdditionalParameters }}

<<<<<<< HEAD
=======
      - task: NuGetCommand@2
        displayName: Publish Packages to AzDO Feed
        condition: contains(variables['TargetAzDOFeed'], 'pkgs.visualstudio.com')
        inputs:
          command: push
          vstsFeed: $(AzDoFeedName)
          packagesToPush: $(Build.ArtifactStagingDirectory)\PackageArtifacts\*.nupkg
          publishVstsFeed: $(AzDoFeedName)

      - task: PowerShell@2
        displayName: Publish Blobs to AzDO Feed
        inputs:
          filePath: $(Build.SourcesDirectory)/eng/common/post-build/publish-blobs-to-azdo.ps1
          arguments: -FeedName $(AzDoFeedName)
            -SourceFolderCollection $(Build.ArtifactStagingDirectory)/BlobArtifacts/
            -PersonalAccessToken $(dn-bot-dnceng-unviersal-packages-rw)
        enabled: false

>>>>>>> 3e3d0b29

- stage: PVR_PublishValidation
  displayName: .NET Tools - Validation Publish Validation
  variables:
    - template: ../common-variables.yml
  jobs:
  - template: ../setup-maestro-vars.yml

  - template: ../darc-gather-drop.yml
    parameters:
      ChannelId: ${{ variables.PublicValidationRelease_30_Channel_Id }}

  - template: ../promote-build.yml
    parameters:
      ChannelId: ${{ variables.PublicValidationRelease_30_Channel_Id }}<|MERGE_RESOLUTION|>--- conflicted
+++ resolved
@@ -58,18 +58,12 @@
           AZURE_DEVOPS_EXT_PAT: $(dn-bot-dnceng-universal-packages-rw)
         inputs:
           filePath: eng\common\sdk-task.ps1
-<<<<<<< HEAD
           arguments: -task PublishArtifactsInManifest -restore -msbuildEngine dotnet 
-=======
-          arguments: -task PublishArtifactsInManifest -restore -msbuildEngine dotnet
-            /p:ChannelId=$(PublicValidationRelease_30_Channel_Id)
->>>>>>> 3e3d0b29
             /p:ArtifactsCategory=$(_DotNetValidationArtifactsCategory)
             /p:IsStableBuild=$(IsStableBuild)
             /p:IsInternalBuild=$(IsInternalBuild)
             /p:RepositoryName=$(Build.Repository.Name)
             /p:CommitSha=$(Build.SourceVersion)
-<<<<<<< HEAD
             /p:NugetPath=$(NuGetExeToolPath)
             /p:AzdoTargetFeedPAT='$(dn-bot-dnceng-universal-packages-rw)' 
             /p:TargetFeedPAT='$(dn-bot-dnceng-universal-packages-rw)' 
@@ -80,18 +74,6 @@
             /p:ManifestsBasePath='$(Build.ArtifactStagingDirectory)/AssetManifests/' 
             /p:BlobBasePath='$(Build.ArtifactStagingDirectory)/BlobArtifacts/' 
             /p:PackageBasePath='$(Build.ArtifactStagingDirectory)/PackageArtifacts/' 
-=======
-            /p:NugetPath=$(Agent.BuildDirectory)\Nuget\NuGet.exe
-            /p:AzdoTargetFeedPAT='$(dn-bot-dnceng-unviersal-packages-rw)'
-            /p:TargetFeedPAT='$(dn-bot-dnceng-unviersal-packages-rw)'
-            /p:AzureStorageTargetFeedPAT='$(dotnetfeed-storage-access-key-1)'
-            /p:BARBuildId=$(BARBuildId)
-            /p:MaestroApiEndpoint='$(MaestroApiEndPoint)'
-            /p:BuildAssetRegistryToken='$(MaestroApiAccessToken)'
-            /p:ManifestsBasePath='$(Build.ArtifactStagingDirectory)/AssetManifests/'
-            /p:BlobBasePath='$(Build.ArtifactStagingDirectory)\BlobArtifacts'
-            /p:PackageBasePath='$(Build.ArtifactStagingDirectory)\PackageArtifacts'
->>>>>>> 3e3d0b29
             /p:Configuration=Release
             /p:PublishInstallersAndChecksums=${{ parameters.publishInstallersAndChecksums }}
             /p:InstallersTargetStaticFeed=$(InstallersBlobFeedUrl)
@@ -105,27 +87,6 @@
             /p:AzureDevOpsStaticTransportFeedKey='$(dn-bot-dnceng-artifact-feeds-rw)'
             ${{ parameters.artifactsPublishingAdditionalParameters }}
 
-<<<<<<< HEAD
-=======
-      - task: NuGetCommand@2
-        displayName: Publish Packages to AzDO Feed
-        condition: contains(variables['TargetAzDOFeed'], 'pkgs.visualstudio.com')
-        inputs:
-          command: push
-          vstsFeed: $(AzDoFeedName)
-          packagesToPush: $(Build.ArtifactStagingDirectory)\PackageArtifacts\*.nupkg
-          publishVstsFeed: $(AzDoFeedName)
-
-      - task: PowerShell@2
-        displayName: Publish Blobs to AzDO Feed
-        inputs:
-          filePath: $(Build.SourcesDirectory)/eng/common/post-build/publish-blobs-to-azdo.ps1
-          arguments: -FeedName $(AzDoFeedName)
-            -SourceFolderCollection $(Build.ArtifactStagingDirectory)/BlobArtifacts/
-            -PersonalAccessToken $(dn-bot-dnceng-unviersal-packages-rw)
-        enabled: false
-
->>>>>>> 3e3d0b29
 
 - stage: PVR_PublishValidation
   displayName: .NET Tools - Validation Publish Validation
