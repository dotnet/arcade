--- conflicted
+++ resolved
@@ -1,10 +1,7 @@
 parameters:
-<<<<<<< HEAD
+  artifactsPublishingAdditionalParameters: ''
   dependsOn:
   - validate
-=======
-  artifactsPublishingAdditionalParameters: ''
->>>>>>> 87cd5917
 
 stages:
 - stage: PVR_Publish
