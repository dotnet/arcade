--- conflicted
+++ resolved
@@ -22,33 +22,5 @@
   - name: SymbolToolVersion
     value: 1.0.1
 
-<<<<<<< HEAD
-  # Skip component governance and codesign validation for SDL. These jobs
-  # create no content.
-  - name: skipComponentGovernanceDetection
-    value: true
-=======
-  # Feed Configurations
-  # These should include the suffix "/index.json"
-
-  # Default locations for Installers and checksums
-  # Public Locations
-  - name: ChecksumsBlobFeedUrl
-    value: https://dotnetclichecksums.blob.core.windows.net/dotnet/index.json
-  - name: InstallersBlobFeedUrl
-    value: https://dotnetcli.blob.core.windows.net/dotnet/index.json
-
-  # Private Locations
-  - name: InternalChecksumsBlobFeedUrl
-    value: https://dotnetclichecksumsmsrc.blob.core.windows.net/dotnet/index.json
-  - name: InternalChecksumsBlobFeedKey
-    value: $(dotnetclichecksumsmsrc-storage-key)
-
-  - name: InternalInstallersBlobFeedUrl
-    value: https://dotnetclimsrc.blob.core.windows.net/dotnet/index.json
-  - name: InternalInstallersBlobFeedKey
-    value: $(dotnetclimsrc-access-key)
-
->>>>>>> 22ebdfe0
   - name: runCodesignValidationInjection
     value: false