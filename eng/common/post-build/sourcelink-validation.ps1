param(
  [Parameter(Mandatory=$true)][string] $InputPath,              # Full path to directory where Symbols.NuGet packages to be checked are stored
  [Parameter(Mandatory=$true)][string] $ExtractPath,            # Full path to directory where the packages will be extracted during validation
  [Parameter(Mandatory=$false)][string] $GHRepoName,            # GitHub name of the repo including the Org. E.g., dotnet/arcade
  [Parameter(Mandatory=$false)][string] $GHCommit,              # GitHub commit SHA used to build the packages
  [Parameter(Mandatory=$true)][string] $SourcelinkCliVersion    # Version of SourceLink CLI to use
)

. $PSScriptRoot\post-build-utils.ps1

# Cache/HashMap (File -> Exist flag) used to consult whether a file exist 
# in the repository at a specific commit point. This is populated by inserting
# all files present in the repo at a specific commit point.
$global:RepoFiles = @{}

# Maximum number of jobs to run in parallel
$MaxParallelJobs = 6

# Wait time between check for system load
$SecondsBetweenLoadChecks = 10

$ValidatePackage = {
  param( 
    [string] $PackagePath                                 # Full path to a Symbols.NuGet package
  )

  . $using:PSScriptRoot\..\tools.ps1

  # Ensure input file exist
  if (!(Test-Path $PackagePath)) {
    Write-Host "Input file does not exist: $PackagePath"
    return 1
  }

  # Extensions for which we'll look for SourceLink information
  # For now we'll only care about Portable & Embedded PDBs
  $RelevantExtensions = @(".dll", ".exe", ".pdb")
 
  Write-Host -NoNewLine "Validating" ([System.IO.Path]::GetFileName($PackagePath)) "... "

  $PackageId = [System.IO.Path]::GetFileNameWithoutExtension($PackagePath)
  $ExtractPath = Join-Path -Path $using:ExtractPath -ChildPath $PackageId
  $FailedFiles = 0

  Add-Type -AssemblyName System.IO.Compression.FileSystem

  [System.IO.Directory]::CreateDirectory($ExtractPath)  | Out-Null

  try {
    $zip = [System.IO.Compression.ZipFile]::OpenRead($PackagePath)

    $zip.Entries | 
      Where-Object {$RelevantExtensions -contains [System.IO.Path]::GetExtension($_.Name)} |
        ForEach-Object {
          $FileName = $_.FullName
          $Extension = [System.IO.Path]::GetExtension($_.Name)
          $FakeName = -Join((New-Guid), $Extension)
          $TargetFile = Join-Path -Path $ExtractPath -ChildPath $FakeName 

          # We ignore resource DLLs
          if ($FileName.EndsWith(".resources.dll")) {
            return
          }

          [System.IO.Compression.ZipFileExtensions]::ExtractToFile($_, $TargetFile, $true)

          $ValidateFile = {
            param( 
              [string] $FullPath,                                # Full path to the module that has to be checked
              [string] $RealPath,
              [ref] $FailedFiles
            )

            $sourcelinkExe = "$env:USERPROFILE\.dotnet\tools"
            $sourcelinkExe = Resolve-Path "$sourcelinkExe\sourcelink.exe"
            $SourceLinkInfos = & $sourcelinkExe print-urls $FullPath | Out-String

            if ($LASTEXITCODE -eq 0 -and -not ([string]::IsNullOrEmpty($SourceLinkInfos))) {
              $NumFailedLinks = 0

              # We only care about Http addresses
              $Matches = (Select-String '(http[s]?)(:\/\/)([^\s,]+)' -Input $SourceLinkInfos -AllMatches).Matches

              if ($Matches.Count -ne 0) {
                $Matches.Value |
                  ForEach-Object {
                    $Link = $_
                    $CommitUrl = "https://raw.githubusercontent.com/${using:GHRepoName}/${using:GHCommit}/"
                    
                    $FilePath = $Link.Replace($CommitUrl, "")
                    $Status = 200
                    $Cache = $using:RepoFiles

                    if ( !($Cache.ContainsKey($FilePath)) ) {
                      try {
                        $Uri = $Link -as [System.URI]
                      
                        # Only GitHub links are valid
                        if ($Uri.AbsoluteURI -ne $null -and ($Uri.Host -match "github" -or $Uri.Host -match "githubusercontent")) {
                          $Status = (Invoke-WebRequest -Uri $Link -UseBasicParsing -Method HEAD -TimeoutSec 5).StatusCode
                        }
                        else {
                          $Status = 0
                        }
                      }
                      catch {
                        write-host $_
                        $Status = 0
                      }
                    }

                    if ($Status -ne 200) {
                      if ($NumFailedLinks -eq 0) {
                        if ($FailedFiles.Value -eq 0) {
                          Write-Host
                        }

                        Write-Host "`tFile $RealPath has broken links:"
                      }

                      Write-Host "`t`tFailed to retrieve $Link"

                      $NumFailedLinks++
                    }
                  }
              }

              if ($NumFailedLinks -ne 0) {
                $FailedFiles.value++
                $global:LASTEXITCODE = 1
              }
            }
          }
        
          &$ValidateFile $TargetFile $FileName ([ref]$FailedFiles)
        }
  }
  catch {
  
  }
  finally {
    $zip.Dispose() 
  }

  if ($FailedFiles -eq 0) {
    Write-Host "Passed."
    return 0
  }
  else {
    Write-Host "$PackagePath has broken SourceLink links."
    return 1
  }
}

function ValidateSourceLinkLinks {
  if ($GHRepoName -ne "" -and !($GHRepoName -Match "^[^\s\/]+/[^\s\/]+$")) {
    if (!($GHRepoName -Match "^[^\s-]+-[^\s]+$")) {
      Write-PipelineTaskError "GHRepoName should be in the format <org>/<repo> or <org>-<repo>. '$GHRepoName'"
      ExitWithExitCode 1
    }
    else {
      $GHRepoName = $GHRepoName -replace '^([^\s-]+)-([^\s]+)$', '$1/$2';
    }
  }

  if ($GHCommit -ne "" -and !($GHCommit -Match "^[0-9a-fA-F]{40}$")) {
    Write-PipelineTaskError "GHCommit should be a 40 chars hexadecimal string. '$GHCommit'"
    ExitWithExitCode 1
  }

  if ($GHRepoName -ne "" -and $GHCommit -ne "") {
    $RepoTreeURL = -Join("http://api.github.com/repos/", $GHRepoName, "/git/trees/", $GHCommit, "?recursive=1")
    $CodeExtensions = @(".cs", ".vb", ".fs", ".fsi", ".fsx", ".fsscript")

    try {
      # Retrieve the list of files in the repo at that particular commit point and store them in the RepoFiles hash
      $Data = Invoke-WebRequest $RepoTreeURL -UseBasicParsing | ConvertFrom-Json | Select-Object -ExpandProperty tree
  
      foreach ($file in $Data) {
        $Extension = [System.IO.Path]::GetExtension($file.path)

        if ($CodeExtensions.Contains($Extension)) {
          $RepoFiles[$file.path] = 1
        }
      }
    }
    catch {
      Write-Host "Problems downloading the list of files from the repo. Url used: $RepoTreeURL . Execution will proceed without caching."
    }
  }
  elseif ($GHRepoName -ne "" -or $GHCommit -ne "") {
    Write-Host "For using the http caching mechanism both GHRepoName and GHCommit should be informed."
  }
  
  if (Test-Path $ExtractPath) {
    Remove-Item $ExtractPath -Force -Recurse -ErrorAction SilentlyContinue
  }

  # Process each NuGet package in parallel
  Get-ChildItem "$InputPath\*.symbols.nupkg" |
    ForEach-Object {
      Start-Job -ScriptBlock $ValidatePackage -ArgumentList $_.FullName | Out-Null
      $NumJobs = @(Get-Job -State 'Running').Count
      
      while ($NumJobs -ge $MaxParallelJobs) {
        Write-Host "There are $NumJobs validation jobs running right now. Waiting $SecondsBetweenLoadChecks seconds to check again."
        sleep $SecondsBetweenLoadChecks
        $NumJobs = @(Get-Job -State 'Running').Count
      }

      foreach ($Job in @(Get-Job -State 'Completed')) {
        Receive-Job -Id $Job.Id
        Remove-Job -Id $Job.Id
      }
    }

<<<<<<< HEAD
  foreach ($Job in @(Get-Job)) {
    Wait-Job -Id $Job.Id | Receive-Job
=======
  $ValidationFailures = 0
  foreach ($Job in $Jobs) {
    $jobResult = Wait-Job -Id $Job.Id | Receive-Job
    if ($jobResult -ne "0") {
      $ValidationFailures++
    }
  }
  if ($ValidationFailures -gt 0) {
    Write-PipelineTaskError " $ValidationFailures package(s) failed validation."
    ExitWithExitCode 1
>>>>>>> 79b965e9
  }
}

function InstallSourcelinkCli {
  $sourcelinkCliPackageName = "sourcelink"

  $dotnetRoot = InitializeDotNetCli -install:$true
  $dotnet = "$dotnetRoot\dotnet.exe"
  $toolList = & "$dotnet" tool list --global

  if (($toolList -like "*$sourcelinkCliPackageName*") -and ($toolList -like "*$sourcelinkCliVersion*")) {
    Write-Host "SourceLink CLI version $sourcelinkCliVersion is already installed."
  }
  else {
    Write-Host "Installing SourceLink CLI version $sourcelinkCliVersion..."
    Write-Host "You may need to restart your command window if this is the first dotnet tool you have installed."
    & "$dotnet" tool install $sourcelinkCliPackageName --version $sourcelinkCliVersion --verbosity "minimal" --global 
  }
}

try {
  InstallSourcelinkCli

  ValidateSourceLinkLinks 
}
catch {
  Write-Host $_
  Write-Host $_.Exception
  Write-Host $_.ScriptStackTrace
  ExitWithExitCode 1
}<|MERGE_RESOLUTION|>--- conflicted
+++ resolved
@@ -214,10 +214,6 @@
       }
     }
 
-<<<<<<< HEAD
-  foreach ($Job in @(Get-Job)) {
-    Wait-Job -Id $Job.Id | Receive-Job
-=======
   $ValidationFailures = 0
   foreach ($Job in $Jobs) {
     $jobResult = Wait-Job -Id $Job.Id | Receive-Job
@@ -228,7 +224,6 @@
   if ($ValidationFailures -gt 0) {
     Write-PipelineTaskError " $ValidationFailures package(s) failed validation."
     ExitWithExitCode 1
->>>>>>> 79b965e9
   }
 }
 
