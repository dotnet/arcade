#!/usr/bin/env bash

# Initialize variables if they aren't already defined.

# CI mode - set to true on CI server for PR validation build or official build.
ci=${ci:-false}

# Set to true to use the pipelines logger which will enable Azure logging output.
# https://github.com/Microsoft/azure-pipelines-tasks/blob/master/docs/authoring/commands.md
# This flag is meant as a temporary opt-opt for the feature while validate it across
# our consumers. It will be deleted in the future.
if [[ "$ci" == true ]]; then
  pipelines_log=${pipelines_log:-true}
else
  pipelines_log=${pipelines_log:-false}
fi

# Build configuration. Common values include 'Debug' and 'Release', but the repository may use other names.
configuration=${configuration:-'Debug'}

# Set to true to output binary log from msbuild. Note that emitting binary log slows down the build.
# Binary log must be enabled on CI.
binary_log=${binary_log:-$ci}

# Turns on machine preparation/clean up code that changes the machine state (e.g. kills build processes).
prepare_machine=${prepare_machine:-false}

# True to restore toolsets and dependencies.
restore=${restore:-true}

# Adjusts msbuild verbosity level.
verbosity=${verbosity:-'minimal'}

# Set to true to reuse msbuild nodes. Recommended to not reuse on CI.
if [[ "$ci" == true ]]; then
  node_reuse=${node_reuse:-false}
else
  node_reuse=${node_reuse:-true}
fi

# Configures warning treatment in msbuild.
warn_as_error=${warn_as_error:-true}

# True to attempt using .NET Core already that meets requirements specified in global.json 
# installed on the machine instead of downloading one.
use_installed_dotnet_cli=${use_installed_dotnet_cli:-true}

# True to use global NuGet cache instead of restoring packages to repository-local directory.
if [[ "$ci" == true ]]; then
  use_global_nuget_cache=${use_global_nuget_cache:-false}
else
  use_global_nuget_cache=${use_global_nuget_cache:-true}
fi

# Resolve any symlinks in the given path.
function ResolvePath {
  local path=$1

  while [[ -h $path ]]; do
    local dir="$( cd -P "$( dirname "$path" )" && pwd )"
    path="$(readlink "$path")"

    # if $path was a relative symlink, we need to resolve it relative to the path where the
    # symlink file was located
    [[ $path != /* ]] && path="$dir/$path"
  done

  # return value
  _ResolvePath="$path"
}

# ReadVersionFromJson [json key]
function ReadGlobalVersion {
  local key=$1

  local line=`grep -m 1 "$key" "$global_json_file"`
  local pattern="\"$key\" *: *\"(.*)\""

  if [[ ! $line =~ $pattern ]]; then
    Write-PipelineTelemetryError -category 'InitializeTools' "Error: Cannot find \"$key\" in $global_json_file"
    ExitWithExitCode 1
  fi

  # return value
  _ReadGlobalVersion=${BASH_REMATCH[1]}
}

function InitializeDotNetCli {
  if [[ -n "${_InitializeDotNetCli:-}" ]]; then
    return
  fi

  local install=$1

  # Don't resolve runtime, shared framework, or SDK from other locations to ensure build determinism
  export DOTNET_MULTILEVEL_LOOKUP=0

  # Disable first run since we want to control all package sources
  export DOTNET_SKIP_FIRST_TIME_EXPERIENCE=1

  # Disable telemetry on CI
  if [[ $ci == true ]]; then
    export DOTNET_CLI_TELEMETRY_OPTOUT=1
  fi

  # LTTNG is the logging infrastructure used by Core CLR. Need this variable set
  # so it doesn't output warnings to the console.
  export LTTNG_HOME="$HOME"

  # Source Build uses DotNetCoreSdkDir variable
  if [[ -n "${DotNetCoreSdkDir:-}" ]]; then
    export DOTNET_INSTALL_DIR="$DotNetCoreSdkDir"
  fi

  # Find the first path on $PATH that contains the dotnet.exe
  if [[ "$use_installed_dotnet_cli" == true && $global_json_has_runtimes == false && -z "${DOTNET_INSTALL_DIR:-}" ]]; then
    local dotnet_path=`command -v dotnet`
    if [[ -n "$dotnet_path" ]]; then
      ResolvePath "$dotnet_path"
      export DOTNET_INSTALL_DIR=`dirname "$_ResolvePath"`
    fi
  fi

  ReadGlobalVersion "dotnet"
  local dotnet_sdk_version=$_ReadGlobalVersion
  local dotnet_root=""

  # Use dotnet installation specified in DOTNET_INSTALL_DIR if it contains the required SDK version,
  # otherwise install the dotnet CLI and SDK to repo local .dotnet directory to avoid potential permission issues.
  if [[ $global_json_has_runtimes == false && -n "${DOTNET_INSTALL_DIR:-}" && -d "$DOTNET_INSTALL_DIR/sdk/$dotnet_sdk_version" ]]; then
    dotnet_root="$DOTNET_INSTALL_DIR"
  else
    dotnet_root="$repo_root/.dotnet"

    export DOTNET_INSTALL_DIR="$dotnet_root"

    if [[ ! -d "$DOTNET_INSTALL_DIR/sdk/$dotnet_sdk_version" ]]; then
      if [[ "$install" == true ]]; then
        InstallDotNetSdk "$dotnet_root" "$dotnet_sdk_version"
      else
        Write-PipelineTelemetryError -category 'InitializeToolset' "Unable to find dotnet with SDK version '$dotnet_sdk_version'"
        ExitWithExitCode 1
      fi
    fi
  fi

  # Add dotnet to PATH. This prevents any bare invocation of dotnet in custom
  # build steps from using anything other than what we've downloaded.
  export PATH="$dotnet_root:$PATH"

  if [[ $ci == true ]]; then
    # Make Sure that our bootstrapped dotnet cli is available in future steps of the Azure Pipelines build
    echo "##vso[task.prependpath]$dotnet_root"
    echo "##vso[task.setvariable variable=DOTNET_MULTILEVEL_LOOKUP]0"
    echo "##vso[task.setvariable variable=DOTNET_SKIP_FIRST_TIME_EXPERIENCE]1"
  fi

  # return value
  _InitializeDotNetCli="$dotnet_root"
}

function InstallDotNetSdk {
  local root=$1
  local version=$2
  local architecture=""
  if [[ $# == 3 ]]; then
    architecture=$3
  fi
  InstallDotNet "$root" "$version" $architecture
}

function InstallDotNet {
  local root=$1
  local version=$2
 
  GetDotNetInstallScript "$root"
  local install_script=$_GetDotNetInstallScript

  local archArg=''
  if [[ -n "${3:-}" ]]; then
    archArg="--architecture $3"
  fi
  local runtimeArg=''
  if [[ -n "${4:-}" ]]; then
    runtimeArg="--runtime $4"
  fi

  local skipNonVersionedFilesArg=""
  if [[ "$#" -ge "5" ]]; then
    skipNonVersionedFilesArg="--skip-non-versioned-files"
  fi
  bash "$install_script" --version $version --install-dir "$root" $archArg $runtimeArg $skipNonVersionedFilesArg || {
    local exit_code=$?
    Write-PipelineTelemetryError -category 'InitializeToolset' "Failed to install dotnet SDK (exit code '$exit_code')."
    ExitWithExitCode $exit_code
  }
}

function GetDotNetInstallScript {
  local root=$1
  local install_script="$root/dotnet-install.sh"
  local install_script_url="https://dot.net/v1/dotnet-install.sh"

  if [[ ! -a "$install_script" ]]; then
    mkdir -p "$root"

    echo "Downloading '$install_script_url'"

    # Use curl if available, otherwise use wget
    if command -v curl > /dev/null; then
      curl "$install_script_url" -sSL --retry 10 --create-dirs -o "$install_script"
    else
      wget -q -O "$install_script" "$install_script_url"
    fi
  fi

  # return value
  _GetDotNetInstallScript="$install_script"
}

function InitializeBuildTool {
  if [[ -n "${_InitializeBuildTool:-}" ]]; then
    return
  fi
  
  InitializeDotNetCli $restore

  # return values
  _InitializeBuildTool="$_InitializeDotNetCli/dotnet"  
  _InitializeBuildToolCommand="msbuild"
  _InitializeBuildToolFramework="netcoreapp2.1"
}

function GetNuGetPackageCachePath {
  if [[ -z ${NUGET_PACKAGES:-} ]]; then
    if [[ "$use_global_nuget_cache" == true ]]; then
      export NUGET_PACKAGES="$HOME/.nuget/packages"
    else
      export NUGET_PACKAGES="$repo_root/.packages"
    fi
  fi

  # return value
  _GetNuGetPackageCachePath=$NUGET_PACKAGES
}

function InitializeNativeTools() {
  if grep -Fq "native-tools" $global_json_file
  then
    local nativeArgs=""
    if [[ "$ci" == true ]]; then
      nativeArgs="-InstallDirectory $tools_dir"
    fi
    "$_script_dir/init-tools-native.sh" $nativeArgs
  fi
}

function InitializeToolset {
  if [[ -n "${_InitializeToolset:-}" ]]; then
    return
  fi

  GetNuGetPackageCachePath

  ReadGlobalVersion "Microsoft.DotNet.Arcade.Sdk"

  local toolset_version=$_ReadGlobalVersion
  local toolset_location_file="$toolset_dir/$toolset_version.txt"

  if [[ -a "$toolset_location_file" ]]; then
    local path=`cat "$toolset_location_file"`
    if [[ -a "$path" ]]; then
      # return value
      _InitializeToolset="$path"
      return
    fi
  fi

  if [[ "$restore" != true ]]; then
<<<<<<< HEAD
    Write-PipelineTelemetryError -category 'InitializeToolset' "Toolset version $toolsetVersion has not been restored."
=======
    EmitError "Toolset version $toolset_version has not been restored."
>>>>>>> ff0f4718
    ExitWithExitCode 2
  fi

  local proj="$toolset_dir/restore.proj"

  local bl=""
  if [[ "$binary_log" == true ]]; then
    bl="/bl:$log_dir/ToolsetRestore.binlog"
  fi
  
  echo '<Project Sdk="Microsoft.DotNet.Arcade.Sdk"/>' > "$proj"
  MSBuild-Core "$proj" $bl /t:__WriteToolsetLocation /clp:ErrorsOnly\;NoSummary /p:__ToolsetLocationOutputFile="$toolset_location_file"

  local toolset_build_proj=`cat "$toolset_location_file"`

  if [[ ! -a "$toolset_build_proj" ]]; then
    Write-PipelineTelemetryError -category 'InitializeToolset' "Invalid toolset path: $toolset_build_proj"
    ExitWithExitCode 3
  fi

  # return value
  _InitializeToolset="$toolset_build_proj"
}

function ExitWithExitCode {
  if [[ "$ci" == true && "$prepare_machine" == true ]]; then
    StopProcesses
  fi
  exit $1
}

function StopProcesses {
  echo "Killing running build processes..."
  pkill -9 "dotnet" || true
  pkill -9 "vbcscompiler" || true
  return 0
}

function MSBuild {
  local args=$@
  if [[ "$pipelines_log" == true ]]; then
    InitializeBuildTool
    InitializeToolset
    local toolset_dir="${_InitializeToolset%/*}"
    local logger_path="$toolset_dir/$_InitializeBuildToolFramework/Microsoft.DotNet.Arcade.Sdk.dll"
    args=( "${args[@]}" "-logger:$logger_path" )
  fi

  MSBuild-Core ${args[@]}
}

function MSBuild-Core {
  if [[ "$ci" == true ]]; then
    if [[ "$binary_log" != true ]]; then
      Write-PipelineTaskError "Binary log must be enabled in CI build."
      ExitWithExitCode 1
    fi

    if [[ "$node_reuse" == true ]]; then
      Write-PipelineTaskError "Node reuse must be disabled in CI build."
      ExitWithExitCode 1
    fi
  fi

  InitializeBuildTool

  local warnaserror_switch=""
  if [[ $warn_as_error == true ]]; then
    warnaserror_switch="/warnaserror"
  fi

  "$_InitializeBuildTool" "$_InitializeBuildToolCommand" /m /nologo /clp:Summary /v:$verbosity /nr:$node_reuse $warnaserror_switch /p:TreatWarningsAsErrors=$warn_as_error /p:ContinuousIntegrationBuild=$ci "$@" || {
    local exit_code=$?
    Write-PipelineTaskError "Build failed (exit code '$exit_code')."
    ExitWithExitCode $exit_code
  }
}

. "$scriptroot/pipeline-logging-functions.sh"

ResolvePath "${BASH_SOURCE[0]}"
_script_dir=`dirname "$_ResolvePath"`

eng_root=`cd -P "$_script_dir/.." && pwd`
repo_root=`cd -P "$_script_dir/../.." && pwd`
artifacts_dir="$repo_root/artifacts"
toolset_dir="$artifacts_dir/toolset"
tools_dir="$repo_root/.tools"
log_dir="$artifacts_dir/log/$configuration"
temp_dir="$artifacts_dir/tmp/$configuration"

global_json_file="$repo_root/global.json"
# determine if global.json contains a "runtimes" entry
global_json_has_runtimes=false
dotnetlocal_key=`grep -m 1 "runtimes" "$global_json_file"` || true
if [[ -n "$dotnetlocal_key" ]]; then
  global_json_has_runtimes=true
fi

# HOME may not be defined in some scenarios, but it is required by NuGet
if [[ -z $HOME ]]; then
  export HOME="$repo_root/artifacts/.home/"
  mkdir -p "$HOME"
fi

mkdir -p "$toolset_dir"
mkdir -p "$temp_dir"
mkdir -p "$log_dir"

if [[ $ci == true ]]; then
  export TEMP="$temp_dir"
  export TMP="$temp_dir"
fi<|MERGE_RESOLUTION|>--- conflicted
+++ resolved
@@ -277,11 +277,7 @@
   fi
 
   if [[ "$restore" != true ]]; then
-<<<<<<< HEAD
-    Write-PipelineTelemetryError -category 'InitializeToolset' "Toolset version $toolsetVersion has not been restored."
-=======
-    EmitError "Toolset version $toolset_version has not been restored."
->>>>>>> ff0f4718
+    Write-PipelineTelemetryError -category 'InitializeToolset' "Toolset version $toolset_version has not been restored."
     ExitWithExitCode 2
   fi
 
