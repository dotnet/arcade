#!/usr/bin/env bash

# Stop script if unbound variable found (use ${var:-} if intentional)
set -u

# Stop script if command returns non-zero exit code.
# Prevents hidden errors caused by missing error code propagation.
set -e

usage()
{
  echo "Common settings:"
  echo "  --configuration <value>    Build configuration: 'Debug' or 'Release' (short: -c)"
  echo "  --verbosity <value>        Msbuild verbosity: q[uiet], m[inimal], n[ormal], d[etailed], and diag[nostic] (short: -v)"
  echo "  --binaryLog                Create MSBuild binary log (short: -bl)"
  echo "  --help                     Print help and exit (short: -h)"
  echo ""

  echo "Actions:"
  echo "  --restore                  Restore dependencies (short: -r)"
  echo "  --build                    Build solution (short: -b)"
  echo "  --sourceBuild              Source-build the solution (short: -sb)"
  echo "                             Will additionally trigger the following actions: --restore, --build, --pack"
  echo "                             If --configuration is not set explicitly, will also set it to 'Release'"
  echo "  --productBuild             Build the solution in the way it will be built in the full .NET product (VMR) build (short: -pb)"
  echo "                             Will additionally trigger the following actions: --restore, --build, --pack"
  echo "                             If --configuration is not set explicitly, will also set it to 'Release'"
  echo "  --rebuild                  Rebuild solution"
  echo "  --test                     Run all unit tests in the solution (short: -t)"
  echo "  --integrationTest          Run all integration tests in the solution"
  echo "  --performanceTest          Run all performance tests in the solution"
  echo "  --pack                     Package build outputs into NuGet packages and Willow components"
  echo "  --sign                     Sign build outputs"
  echo "  --publish                  Publish artifacts (e.g. symbols)"
  echo "  --clean                    Clean the solution"
  echo ""

  echo "Advanced settings:"
  echo "  --projects <value>       Project or solution file(s) to build"
  echo "  --ci                     Set when running on CI server"
  echo "  --excludeCIBinarylog     Don't output binary log (short: -nobl)"
  echo "  --prepareMachine         Prepare machine for CI run, clean up processes after build"
  echo "  --nodeReuse <value>      Sets nodereuse msbuild parameter ('true' or 'false')"
  echo "  --warnAsError <value>    Sets warnaserror msbuild parameter ('true' or 'false')"
  echo ""
  echo "Command line arguments not listed above are passed thru to msbuild."
  echo "Arguments can also be passed in with a single hyphen."
}

source="${BASH_SOURCE[0]}"

# resolve $source until the file is no longer a symlink
while [[ -h "$source" ]]; do
  scriptroot="$( cd -P "$( dirname "$source" )" && pwd )"
  source="$(readlink "$source")"
  # if $source was a relative symlink, we need to resolve it relative to the path where the
  # symlink file was located
  [[ $source != /* ]] && source="$scriptroot/$source"
done
scriptroot="$( cd -P "$( dirname "$source" )" && pwd )"

restore=false
build=false
source_build=false
product_build=false
rebuild=false
test=false
integration_test=false
performance_test=false
pack=false
publish=false
sign=false
public=false
ci=false
clean=false

warn_as_error=true
node_reuse=true
binary_log=false
exclude_ci_binary_log=false
pipelines_log=false

projects=''
configuration=''
prepare_machine=false
verbosity='minimal'
runtime_source_feed=''
runtime_source_feed_key=''

properties=''
while [[ $# > 0 ]]; do
  opt="$(echo "${1/#--/-}" | tr "[:upper:]" "[:lower:]")"
  case "$opt" in
    -help|-h)
      usage
      exit 0
      ;;
    -clean)
      clean=true
      ;;
    -configuration|-c)
      configuration=$2
      shift
      ;;
    -verbosity|-v)
      verbosity=$2
      shift
      ;;
    -binarylog|-bl)
      binary_log=true
      ;;
    -excludecibinarylog|-nobl)
      exclude_ci_binary_log=true
      ;;
    -pipelineslog|-pl)
      pipelines_log=true
      ;;
    -restore|-r)
      restore=true
      ;;
    -build|-b)
      build=true
      ;;
    -rebuild)
      rebuild=true
      ;;
    -pack)
      pack=true
      ;;
    -sourcebuild|-sb)
      build=true
      source_build=true
      product_build=true
      restore=true
      pack=true
      ;;
    -productBuild|-pb)
      build=true
      product_build=true
      restore=true
      pack=true
      ;;
    -test|-t)
      test=true
      ;;
    -integrationtest)
      integration_test=true
      ;;
    -performancetest)
      performance_test=true
      ;;
    -sign)
      sign=true
      ;;
    -publish)
      publish=true
      ;;
    -preparemachine)
      prepare_machine=true
      ;;
    -projects)
      projects=$2
      shift
      ;;
    -ci)
      ci=true
      ;;
    -warnaserror)
      warn_as_error=$2
      shift
      ;;
    -nodereuse)
      node_reuse=$2
      shift
      ;;
    -runtimesourcefeed)
      runtime_source_feed=$2
      shift
      ;;
     -runtimesourcefeedkey)
      runtime_source_feed_key=$2
      shift
      ;;
    *)
      properties="$properties $1"
      ;;
  esac

  shift
done

if [[ -z "$configuration" ]]; then
  if [[ "$source_build" = true ]]; then configuration="Release"; else configuration="Debug"; fi
fi

if [[ "$ci" == true ]]; then
  pipelines_log=true
  node_reuse=false
  if [[ "$exclude_ci_binary_log" == false ]]; then
    binary_log=true
  fi
fi

. "$scriptroot/tools.sh"

function InitializeCustomToolset {
  local script="$eng_root/restore-toolset.sh"

  if [[ -a "$script" ]]; then
    . "$script"
  fi
}

function Build {
  InitializeToolset
  InitializeCustomToolset

  if [[ ! -z "$projects" ]]; then
    properties="$properties /p:Projects=$projects"
  fi

  local bl=""
  if [[ "$binary_log" == true ]]; then
    bl="/bl:\"$log_dir/Build.binlog\""
  fi

  [[ $properties != *"/p:Configuration"* ]] && properties="$properties /p:Configuration=$configuration"
  [[ $properties != *"/p:RepoRoot"* ]] && properties="$properties /p:RepoRoot=\"$repo_root\""
  [[ $properties != *"/p:Restore"* ]] && properties="$properties /p:Restore=$restore"
  [[ $properties != *"/p:Build"* ]] && properties="$properties /p:Build=$build"
  [[ $properties != *"/p:DotNetBuildRepo"* ]] && properties="$properties /p:DotNetBuildRepo=$product_build"
  [[ $properties != *"/p:DotNetBuildSourceOnly"* ]] && properties="$properties /p:DotNetBuildSourceOnly=$source_build"
  [[ $properties != *"/p:Rebuild"* ]] && properties="$properties /p:Rebuild=$rebuild"
  [[ $properties != *"/p:Test"* ]] && properties="$properties /p:Test=$test"
  [[ $properties != *"/p:Pack"* ]] && properties="$properties /p:Pack=$pack"
  [[ $properties != *"/p:IntegrationTest"* ]] && properties="$properties /p:IntegrationTest=$integration_test"
  [[ $properties != *"/p:PerformanceTest"* ]] && properties="$properties /p:PerformanceTest=$performance_test"
  [[ $properties != *"/p:Sign"* ]] && properties="$properties /p:Sign=$sign"
  [[ $properties != *"/p:Publish"* ]] && properties="$properties /p:Publish=$publish"

  MSBuild $_InitializeToolset \
    $bl \
<<<<<<< HEAD
=======
    /check \
    /p:Configuration=$configuration \
    /p:RepoRoot="$repo_root" \
    /p:Restore=$restore \
    /p:Build=$build \
    /p:DotNetBuildRepo=$product_build \
    /p:DotNetBuildSourceOnly=$source_build \
    /p:Rebuild=$rebuild \
    /p:Test=$test \
    /p:Pack=$pack \
    /p:IntegrationTest=$integration_test \
    /p:PerformanceTest=$performance_test \
    /p:Sign=$sign \
    /p:Publish=$publish \
>>>>>>> d4e7991f
    $properties

  ExitWithExitCode 0
}

if [[ "$clean" == true ]]; then
  if [ -d "$artifacts_dir" ]; then
    rm -rf $artifacts_dir
    echo "Artifacts directory deleted."
  fi
  exit 0
fi

if [[ "$restore" == true ]]; then
  InitializeNativeTools
fi

Build<|MERGE_RESOLUTION|>--- conflicted
+++ resolved
@@ -240,23 +240,7 @@
 
   MSBuild $_InitializeToolset \
     $bl \
-<<<<<<< HEAD
-=======
     /check \
-    /p:Configuration=$configuration \
-    /p:RepoRoot="$repo_root" \
-    /p:Restore=$restore \
-    /p:Build=$build \
-    /p:DotNetBuildRepo=$product_build \
-    /p:DotNetBuildSourceOnly=$source_build \
-    /p:Rebuild=$rebuild \
-    /p:Test=$test \
-    /p:Pack=$pack \
-    /p:IntegrationTest=$integration_test \
-    /p:PerformanceTest=$performance_test \
-    /p:Sign=$sign \
-    /p:Publish=$publish \
->>>>>>> d4e7991f
     $properties
 
   ExitWithExitCode 0
