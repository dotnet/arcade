#!/usr/bin/env bash

# Stop script if unbound variable found (use ${var:-} if intentional)
set -u

# Stop script if command returns non-zero exit code.
# Prevents hidden errors caused by missing error code propagation.
set -e

usage()
{
  echo "Common settings:"
  echo "  --configuration <value>    Build configuration: 'Debug' or 'Release' (short: -c)"
  echo "  --verbosity <value>        Msbuild verbosity: q[uiet], m[inimal], n[ormal], d[etailed], and diag[nostic] (short: -v)"
  echo "  --binaryLog                Create MSBuild binary log (short: -bl)"
  echo "  --help                     Print help and exit (short: -h)"
  echo ""

  echo "Actions:"
  echo "  --restore                  Restore dependencies (short: -r)"
  echo "  --build                    Build solution (short: -b)"
  echo "  --rebuild                  Rebuild solution"
  echo "  --test                     Run all unit tests in the solution (short: -t)"
  echo "  --integrationTest          Run all integration tests in the solution"
  echo "  --performanceTest          Run all performance tests in the solution"
  echo "  --pack                     Package build outputs into NuGet packages and Willow components"
  echo "  --sign                     Sign build outputs"
  echo "  --publish                  Publish artifacts (e.g. symbols)"
  echo "  --clean                    Clean the solution"
  echo ""

  echo "Advanced settings:"
  echo "  --projects <value>       Project or solution file(s) to build"
  echo "  --ci                     Set when running on CI server"
  echo "  --prepareMachine         Prepare machine for CI run, clean up processes after build"
  echo "  --nodeReuse <value>      Sets nodereuse msbuild parameter ('true' or 'false')"
  echo "  --warnAsError <value>    Sets warnaserror msbuild parameter ('true' or 'false')"
  echo ""
  echo "Command line arguments not listed above are passed thru to msbuild."
  echo "Arguments can also be passed in with a single hyphen."
}

source="${BASH_SOURCE[0]}"

# resolve $source until the file is no longer a symlink
while [[ -h "$source" ]]; do
  scriptroot="$( cd -P "$( dirname "$source" )" && pwd )"
  source="$(readlink "$source")"
  # if $source was a relative symlink, we need to resolve it relative to the path where the
  # symlink file was located
  [[ $source != /* ]] && source="$scriptroot/$source"
done
scriptroot="$( cd -P "$( dirname "$source" )" && pwd )"

restore=false
build=false
rebuild=false
test=false
integration_test=false
performance_test=false
pack=false
publish=false
sign=false
public=false
ci=false
clean=false

warn_as_error=true
node_reuse=true
binary_log=false
pipelines_log=false

projects=''
configuration='Debug'
prepare_machine=false
verbosity='minimal'

properties=''

while [[ $# > 0 ]]; do
  opt="$(echo "${1/#--/-}" | awk '{print tolower($0)}')"
  case "$opt" in
    -help|-h)
      usage
      exit 0
      ;;
    -clean)
      clean=true
      ;;
    -configuration|-c)
      configuration=$2
      shift
      ;;
    -verbosity|-v)
      verbosity=$2
      shift
      ;;
    -binarylog|-bl)
      binary_log=true
      ;;
    -pipelineslog|-pl)
      pipelines_log=true
      ;;
    -restore|-r)
      restore=true
      ;;
    -build|-b)
      build=true
      ;;
    -rebuild)
      rebuild=true
      ;;
    -pack)
      pack=true
      ;;
    -test|-t)
      test=true
      ;;
    -integrationtest)
      integration_test=true
      ;;
    -performancetest)
      performance_test=true
      ;;
    -sign)
      sign=true
      ;;
    -publish)
      publish=true
      ;;
    -preparemachine)
      prepare_machine=true
      ;;
    -projects)
      projects=$2
      shift
      ;;
    -ci)
      ci=true
      ;;
    -warnaserror)
      warn_as_error=$2
      shift
      ;;
    -nodereuse)
      node_reuse=$2
      shift
      ;;
    *)
      properties="$properties $1"
      ;;
  esac

  shift
done

if [[ "$ci" == true ]]; then
  pipelines_log=true
  binary_log=true
  node_reuse=false
fi

. "$scriptroot/tools.sh"

function InitializeCustomToolset {
  local script="$eng_root/restore-toolset.sh"

  if [[ -a "$script" ]]; then
    . "$script"
  fi
}

function Build {
  InitializeToolset
  InitializeCustomToolset

  if [[ ! -z "$projects" ]]; then
    properties="$properties /p:Projects=$projects"
  fi

  local bl=""
  if [[ "$binary_log" == true ]]; then
    bl="/bl:\"$log_dir/Build.binlog\""
  fi

  MSBuild $_InitializeToolset \
    $bl \
    /p:Configuration=$configuration \
    /p:RepoRoot="$repo_root" \
    /p:Restore=$restore \
    /p:Build=$build \
    /p:Rebuild=$rebuild \
    /p:Test=$test \
    /p:Pack=$pack \
    /p:IntegrationTest=$integration_test \
    /p:PerformanceTest=$performance_test \
    /p:Sign=$sign \
    /p:Publish=$publish \
    $properties

  ExitWithExitCode 0
}

<<<<<<< HEAD
if [[ "$restore" == true ]]; then
=======
if [[ "$clean" == true ]]; then
  if [ -d "$artifacts_dir" ]; then
    rm -rf $artifacts_dir
    echo "Artifacts directory deleted."
  fi
  exit 0
fi

if [[ "$restore" == true && -z ${DisableNativeToolsetInstalls:-} ]]; then
>>>>>>> b47a9972
  InitializeNativeTools
fi

Build<|MERGE_RESOLUTION|>--- conflicted
+++ resolved
@@ -201,9 +201,6 @@
   ExitWithExitCode 0
 }
 
-<<<<<<< HEAD
-if [[ "$restore" == true ]]; then
-=======
 if [[ "$clean" == true ]]; then
   if [ -d "$artifacts_dir" ]; then
     rm -rf $artifacts_dir
@@ -212,8 +209,7 @@
   exit 0
 fi
 
-if [[ "$restore" == true && -z ${DisableNativeToolsetInstalls:-} ]]; then
->>>>>>> b47a9972
+if [[ "$restore" == true ]]; then
   InitializeNativeTools
 fi
 
