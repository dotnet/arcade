<?xml version="1.0" encoding="utf-8"?>
<Dependencies>
  <ProductDependencies>
    <Dependency Name="Microsoft.SymbolUploader.Build.Task" Version="2.0.0-preview.1.23470.14">
      <Uri>https://dev.azure.com/dnceng/internal/_git/dotnet-symuploader</Uri>
      <Sha>d617bc8ed2787c235a57cf0dcdfd087b86ff9521</Sha>
    </Dependency>
    <Dependency Name="Microsoft.SymbolUploader" Version="2.0.0-preview.1.23470.14">
      <Uri>https://dev.azure.com/dnceng/internal/_git/dotnet-symuploader</Uri>
      <Sha>d617bc8ed2787c235a57cf0dcdfd087b86ff9521</Sha>
    </Dependency>
  </ProductDependencies>
  <ToolsetDependencies>
    <Dependency Name="Microsoft.DotNet.Arcade.Sdk" Version="6.0.0-beta.24209.1">
      <Uri>https://github.com/dotnet/arcade</Uri>
      <Sha>18b7e2dc860c5a00186288946616708727aced1c</Sha>
    </Dependency>
    <Dependency Name="Microsoft.DotNet.Build.Tasks.Feed" Version="6.0.0-beta.24209.1">
      <Uri>https://github.com/dotnet/arcade</Uri>
      <Sha>18b7e2dc860c5a00186288946616708727aced1c</Sha>
    </Dependency>
    <Dependency Name="Microsoft.DotNet.SignTool" Version="6.0.0-beta.24209.1">
      <Uri>https://github.com/dotnet/arcade</Uri>
      <Sha>18b7e2dc860c5a00186288946616708727aced1c</Sha>
    </Dependency>
    <Dependency Name="Microsoft.DotNet.Helix.Sdk" Version="6.0.0-beta.24209.1">
      <Uri>https://github.com/dotnet/arcade</Uri>
      <Sha>18b7e2dc860c5a00186288946616708727aced1c</Sha>
    </Dependency>
    <Dependency Name="Microsoft.DotNet.SwaggerGenerator.MSBuild" Version="6.0.0-beta.24209.1">
      <Uri>https://github.com/dotnet/arcade</Uri>
      <Sha>18b7e2dc860c5a00186288946616708727aced1c</Sha>
    </Dependency>
<<<<<<< HEAD
    <Dependency Name="Microsoft.DotNet.Maestro.Client" Version="1.1.0-beta.20258.6">
      <Uri>https://github.com/dotnet/arcade-services</Uri>
      <Sha>869869342f1ec338de96adcea6e003b61f195256</Sha>
    </Dependency>
    <Dependency Name="Microsoft.DotNet.Maestro.Tasks" Version="1.1.0-beta.24208.3">
=======
    <Dependency Name="Microsoft.DotNet.Maestro.Tasks" Version="1.1.0-beta.21520.4">
>>>>>>> 9a87e66d
      <Uri>https://github.com/dotnet/arcade-services</Uri>
      <Sha>3a0d5e04424eefa18ad67064c74a100b2c2bfece</Sha>
    </Dependency>
    <Dependency Name="Microsoft.DotNet.XHarness.CLI" Version="6.0.0-prerelease.24208.3">
      <Uri>https://github.com/dotnet/xharness</Uri>
      <Sha>b107ade008f89b2e4e7ce73ee92b6ba193bb623a</Sha>
    </Dependency>
    <Dependency Name="Microsoft.Net.Compilers.Toolset" Version="4.0.0-4.21427.11">
      <Uri>https://github.com/dotnet/roslyn</Uri>
      <Sha>7f1cd24517a65bac2e6e921bf89c9b8d4e2696ca</Sha>
    </Dependency>
    <Dependency Name="Microsoft.NET.ILLink.Tasks" Version="6.0.100-preview.6.21430.2">
      <Uri>https://github.com/mono/linker</Uri>
      <Sha>a1f528d854ee057290682490a74e59a809fe453f</Sha>
    </Dependency>
    <Dependency Name="Microsoft.SourceLink.GitHub" Version="1.1.0-beta-21480-02">
      <Uri>https://github.com/dotnet/sourcelink</Uri>
      <Sha>8031e5220baf2acad991e661d8308b783d2acf3e</Sha>
      <SourceBuild RepoName="sourcelink" ManagedOnly="true" />
    </Dependency>
    <Dependency Name="Microsoft.SourceLink.AzureRepos.Git" Version="1.1.0-beta-21480-02">
      <Uri>https://github.com/dotnet/sourcelink</Uri>
      <Sha>8031e5220baf2acad991e661d8308b783d2acf3e</Sha>
    </Dependency>
    <Dependency Name="Microsoft.DiaSymReader.Pdb2Pdb" Version="1.1.0-beta2-19575-01">
      <Uri>https://github.com/dotnet/symreader-converter</Uri>
      <Sha>c5ba7c88f92e2dde156c324a8c8edc04d9fa4fe0</Sha>
    </Dependency>
    <Dependency Name="Microsoft.DiaSymReader.Converter" Version="1.1.0-beta2-19575-01">
      <Uri>https://github.com/dotnet/symreader-converter</Uri>
      <Sha>c5ba7c88f92e2dde156c324a8c8edc04d9fa4fe0</Sha>
    </Dependency>
    <Dependency Name="Microsoft.DotNet.XliffTasks" Version="1.0.0-beta.21431.1">
      <Uri>https://github.com/dotnet/xliff-tasks</Uri>
      <Sha>bc3233146e1fcd393ed471d5005333c83363e0fe</Sha>
    </Dependency>
  </ToolsetDependencies>
</Dependencies><|MERGE_RESOLUTION|>--- conflicted
+++ resolved
@@ -31,15 +31,7 @@
       <Uri>https://github.com/dotnet/arcade</Uri>
       <Sha>18b7e2dc860c5a00186288946616708727aced1c</Sha>
     </Dependency>
-<<<<<<< HEAD
-    <Dependency Name="Microsoft.DotNet.Maestro.Client" Version="1.1.0-beta.20258.6">
-      <Uri>https://github.com/dotnet/arcade-services</Uri>
-      <Sha>869869342f1ec338de96adcea6e003b61f195256</Sha>
-    </Dependency>
     <Dependency Name="Microsoft.DotNet.Maestro.Tasks" Version="1.1.0-beta.24208.3">
-=======
-    <Dependency Name="Microsoft.DotNet.Maestro.Tasks" Version="1.1.0-beta.21520.4">
->>>>>>> 9a87e66d
       <Uri>https://github.com/dotnet/arcade-services</Uri>
       <Sha>3a0d5e04424eefa18ad67064c74a100b2c2bfece</Sha>
     </Dependency>
