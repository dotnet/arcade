<?xml version="1.0" encoding="utf-8"?>
<Dependencies>
  <ProductDependencies>
  </ProductDependencies>
  <ToolsetDependencies>
    <!-- Needed for when this dependency gets updated in 
         https://github.com/dotnet/source-build-externals, otherwise
         a prebuilt will be introduced until the VMR is rebootstrapped. -->
    <Dependency Name="Microsoft.ApplicationInsights" Version="2.22.0">
      <Uri>https://github.com/microsoft/ApplicationInsights-dotnet</Uri>
      <Sha>43825e06a22cdfb702fc199a7ba99a7d541d48c6</Sha>
    </Dependency>
    <Dependency Name="Microsoft.CodeAnalysis.CSharp" Version="4.8.0">
      <Uri>https://github.com/dotnet/roslyn</Uri>
      <Sha>e091728607ca0fc9efca55ccfb3e59259c6b5a0a</Sha>
    </Dependency>
    <Dependency Name="Microsoft.SymbolUploader.Build.Task" Version="2.0.0-preview.1.23470.14">
      <Uri>https://dev.azure.com/dnceng/internal/_git/dotnet-symuploader</Uri>
      <Sha>d617bc8ed2787c235a57cf0dcdfd087b86ff9521</Sha>
    </Dependency>
    <Dependency Name="Microsoft.SymbolUploader" Version="2.0.0-preview.1.23470.14">
      <Uri>https://dev.azure.com/dnceng/internal/_git/dotnet-symuploader</Uri>
      <Sha>d617bc8ed2787c235a57cf0dcdfd087b86ff9521</Sha>
    </Dependency>
    <Dependency Name="Microsoft.TemplateEngine.Authoring.Tasks" Version="10.0.100-alpha.2.24463.4">
      <Uri>https://github.com/dotnet/templating</Uri>
      <Sha>655d3b36cb5cc8be10486780a6043d6cc737fa3e</Sha>
    </Dependency>
<<<<<<< HEAD
    <Dependency Name="Microsoft.DotNet.Arcade.Sdk" Version="10.0.0-beta.24463.4">
      <Uri>https://github.com/dotnet/arcade</Uri>
      <Sha>9ba9980c4996a540387b9a0ef0d68accf00689c0</Sha>
    </Dependency>
    <Dependency Name="Microsoft.DotNet.Helix.Sdk" Version="10.0.0-beta.24463.4">
      <Uri>https://github.com/dotnet/arcade</Uri>
      <Sha>9ba9980c4996a540387b9a0ef0d68accf00689c0</Sha>
=======
    <Dependency Name="Microsoft.DotNet.Arcade.Sdk" Version="10.0.0-beta.24463.6">
      <Uri>https://github.com/dotnet/arcade</Uri>
      <Sha>bd749a18dd72b8fcb5257ae01a4faf6dd487cc5f</Sha>
    </Dependency>
    <Dependency Name="Microsoft.DotNet.Helix.Sdk" Version="10.0.0-beta.24463.6">
      <Uri>https://github.com/dotnet/arcade</Uri>
      <Sha>bd749a18dd72b8fcb5257ae01a4faf6dd487cc5f</Sha>
>>>>>>> 4fbea0f9
    </Dependency>
    <Dependency Name="Microsoft.DotNet.Maestro.Client" Version="1.1.0-beta.24463.2">
      <Uri>https://github.com/dotnet/arcade-services</Uri>
      <Sha>390288432e8ad0a68d3760041327dc99f5cab3d2</Sha>
    </Dependency>
    <Dependency Name="Microsoft.DotNet.Maestro.Tasks" Version="1.1.0-beta.24463.2">
      <Uri>https://github.com/dotnet/arcade-services</Uri>
      <Sha>390288432e8ad0a68d3760041327dc99f5cab3d2</Sha>
    </Dependency>
    <Dependency Name="Microsoft.DotNet.XHarness.CLI" Version="10.0.0-prerelease.24459.1">
      <Uri>https://github.com/dotnet/xharness</Uri>
      <Sha>df9b6509e6b3976d158e46c23d72d6acd9f0d326</Sha>
    </Dependency>
    <Dependency Name="Microsoft.Net.Compilers.Toolset" Version="4.8.0">
      <Uri>https://github.com/dotnet/roslyn</Uri>
      <Sha>e091728607ca0fc9efca55ccfb3e59259c6b5a0a</Sha>
    </Dependency>
    <Dependency Name="Microsoft.DiaSymReader.Pdb2Pdb" Version="1.1.0-beta2-19575-01">
      <Uri>https://github.com/dotnet/symreader-converter</Uri>
      <Sha>c5ba7c88f92e2dde156c324a8c8edc04d9fa4fe0</Sha>
    </Dependency>
    <Dependency Name="Microsoft.DiaSymReader.Converter" Version="1.1.0-beta2-19575-01">
      <Uri>https://github.com/dotnet/symreader-converter</Uri>
      <Sha>c5ba7c88f92e2dde156c324a8c8edc04d9fa4fe0</Sha>
    </Dependency>
    <Dependency Name="Microsoft.SymbolManifestGenerator" Version="8.0.0-preview.24461.2">
      <Uri>https://github.com/dotnet/diagnostics</Uri>
      <Sha>3007744d190d50dc586acdb761c4ce6c0d5bdc15</Sha>
    </Dependency>
    <!-- Necessary for source-build. The dependency is loaded in during built-time
         by consumers of NuGetRepack.Tasks, so we cannot use a ref pack for it -->
    <Dependency Name="System.IO.Packaging" Version="9.0.0-preview.6.24327.7">
      <Uri>https://github.com/dotnet/runtime</Uri>
      <Sha>573461dc897731c11d6166574b77a8c3aabba220</Sha>
    </Dependency>
    <Dependency Name="Microsoft.Bcl.AsyncInterfaces" Version="9.0.0-preview.6.24327.7">
      <Uri>https://github.com/dotnet/runtime</Uri>
      <Sha>573461dc897731c11d6166574b77a8c3aabba220</Sha>
    </Dependency>
    <!-- Necessary for source-build. This allows the live version of the dependency
         to flow in and eliminates related prebuilts. -->
    <Dependency Name="Microsoft.Extensions.DependencyInjection.Abstractions" Version="9.0.0-preview.6.24327.7">
      <Uri>https://github.com/dotnet/runtime</Uri>
      <Sha>573461dc897731c11d6166574b77a8c3aabba220</Sha>
    </Dependency>
    <!-- Necessary for source-build. This allows the live version of the dependency
         to flow in and eliminates related prebuilts. -->
    <Dependency Name="Microsoft.Extensions.DependencyInjection" Version="9.0.0-preview.6.24327.7">
      <Uri>https://github.com/dotnet/runtime</Uri>
      <Sha>573461dc897731c11d6166574b77a8c3aabba220</Sha>
    </Dependency>
    <!-- Necessary for source-build. The dependency is loaded in during built-time
         by consumers of SharedFramework.Sdk (such as runtime), so we cannot use a ref pack for it -->
    <Dependency Name="Microsoft.Extensions.DependencyModel" Version="9.0.0-preview.6.24327.7">
      <Uri>https://github.com/dotnet/runtime</Uri>
      <Sha>573461dc897731c11d6166574b77a8c3aabba220</Sha>
    </Dependency>
    <Dependency Name="Microsoft.Extensions.FileProviders.Abstractions" Version="9.0.0-preview.6.24327.7">
      <Uri>https://github.com/dotnet/runtime</Uri>
      <Sha>573461dc897731c11d6166574b77a8c3aabba220</Sha>
    </Dependency>
    <Dependency Name="Microsoft.Extensions.FileSystemGlobbing" Version="9.0.0-preview.6.24327.7">
      <Uri>https://github.com/dotnet/runtime</Uri>
      <Sha>573461dc897731c11d6166574b77a8c3aabba220</Sha>
    </Dependency>
    <!-- Necessary for source-build. This allows the live version of the dependency
         to flow in and eliminates related prebuilts. -->
    <Dependency Name="Microsoft.Extensions.Logging.Console" Version="9.0.0-preview.6.24327.7">
      <Uri>https://github.com/dotnet/runtime</Uri>
      <Sha>573461dc897731c11d6166574b77a8c3aabba220</Sha>
    </Dependency>
    <!-- Needed for when this dependency gets updated in 
         https://github.com/dotnet/source-build-externals, otherwise
         a prebuilt will be introduced until the VMR is rebootstrapped. -->
    <Dependency Name="Newtonsoft.Json" Version="13.0.3">
      <Uri>https://github.com/JamesNK/Newtonsoft.Json</Uri>
      <Sha>0a2e291c0d9c0c7675d445703e51750363a549ef</Sha>
    </Dependency>
    <Dependency Name="System.Text.Encodings.Web" Version="9.0.0-preview.6.24327.7">
      <Uri>https://github.com/dotnet/runtime</Uri>
      <Sha>573461dc897731c11d6166574b77a8c3aabba220</Sha>
    </Dependency>
    <Dependency Name="System.Text.Json" Version="9.0.0-preview.6.24327.7">
      <Uri>https://github.com/dotnet/runtime</Uri>
      <Sha>573461dc897731c11d6166574b77a8c3aabba220</Sha>
    </Dependency>
    <Dependency Name="Microsoft.Deployment.DotNet.Releases" Version="2.0.0-preview.1.24305.1" CoherentParentDependency="Microsoft.NET.Sdk.WorkloadManifestReader">
      <Uri>https://github.com/dotnet/deployment-tools</Uri>
      <Sha>d882ae4af9fb09a89e36487a9c8cb7dfde713927</Sha>
    </Dependency>
    <Dependency Name="Microsoft.NET.Sdk.WorkloadManifestReader" Version="9.0.100-preview.6.24328.19">
      <Uri>https://github.com/dotnet/sdk</Uri>
      <Sha>ef4c24166691977558e5312758df4313ab310dc0</Sha>
    </Dependency>
    <!-- Intermediate is necessary for source build. -->
<<<<<<< HEAD
    <Dependency Name="Microsoft.SourceBuild.Intermediate.arcade" Version="10.0.0-beta.24463.4">
      <Uri>https://github.com/dotnet/arcade</Uri>
      <Sha>9ba9980c4996a540387b9a0ef0d68accf00689c0</Sha>
=======
    <Dependency Name="Microsoft.SourceBuild.Intermediate.arcade" Version="10.0.0-beta.24463.6">
      <Uri>https://github.com/dotnet/arcade</Uri>
      <Sha>bd749a18dd72b8fcb5257ae01a4faf6dd487cc5f</Sha>
>>>>>>> 4fbea0f9
      <SourceBuild RepoName="arcade" ManagedOnly="true" />
    </Dependency>
    <!-- Intermediate is necessary for source build. -->
    <Dependency Name="Microsoft.SourceBuild.Intermediate.command-line-api" Version="0.1.512601">
      <Uri>https://github.com/dotnet/command-line-api</Uri>
      <Sha>5ea97af07263ea3ef68a18557c8aa3f7e3200bda</Sha>
      <SourceBuild RepoName="command-line-api" ManagedOnly="true" />
    </Dependency>
    <!-- Intermediate is necessary for source build. -->
    <Dependency Name="Microsoft.SourceBuild.Intermediate.deployment-tools" Version="9.0.0-preview.1.24305.1" CoherentParentDependency="Microsoft.NET.Sdk.WorkloadManifestReader">
      <Uri>https://github.com/dotnet/deployment-tools</Uri>
      <Sha>d882ae4af9fb09a89e36487a9c8cb7dfde713927</Sha>
      <SourceBuild RepoName="deployment-tools" ManagedOnly="true" />
    </Dependency>
    <!-- Intermediate is necessary for source build. -->
    <Dependency Name="Microsoft.SourceBuild.Intermediate.runtime.linux-x64" Version="9.0.0-preview.6.24327.7">
      <Uri>https://github.com/dotnet/runtime</Uri>
      <Sha>573461dc897731c11d6166574b77a8c3aabba220</Sha>
      <SourceBuild RepoName="runtime" ManagedOnly="false" />
    </Dependency>
    <!-- Intermediate is necessary for source build. -->
    <Dependency Name="Microsoft.SourceBuild.Intermediate.sdk" Version="9.0.100-preview.6.24328.19">
      <Uri>https://github.com/dotnet/sdk</Uri>
      <Sha>ef4c24166691977558e5312758df4313ab310dc0</Sha>
      <SourceBuild RepoName="sdk" ManagedOnly="true" />
    </Dependency>
    <!-- Intermediate is necessary for source build. -->
    <Dependency Name="Microsoft.SourceBuild.Intermediate.source-build-externals" Version="10.0.0-alpha.1.24459.1">
      <Uri>https://github.com/dotnet/source-build-externals</Uri>
      <Sha>2a2ecbfbee3f87786d9de50e886a72773f0ba449</Sha>
      <SourceBuild RepoName="source-build-externals" ManagedOnly="true" />
    </Dependency>
    <!-- Intermediate is necessary for source build. -->
    <Dependency Name="Microsoft.SourceBuild.Intermediate.source-build-reference-packages" Version="10.0.0-alpha.1.24459.1">
      <Uri>https://github.com/dotnet/source-build-reference-packages</Uri>
      <Sha>08649fed58d668737a54913f7d4c649a8da5dc6e</Sha>
      <SourceBuild RepoName="source-build-reference-packages" ManagedOnly="true" />
    </Dependency>
    <!-- Transitive dependency needed for source build. -->
    <Dependency Name="System.Collections.Immutable" Version="9.0.0-preview.6.24327.7">
      <Uri>https://github.com/dotnet/runtime</Uri>
      <Sha>573461dc897731c11d6166574b77a8c3aabba220</Sha>
    </Dependency>
    <Dependency Name="System.CommandLine" Version="2.0.0-beta4.24126.1">
      <Uri>https://github.com/dotnet/command-line-api</Uri>
      <Sha>5ea97af07263ea3ef68a18557c8aa3f7e3200bda</Sha>
    </Dependency>
    <!-- Transitive dependency needed for source build. -->
    <Dependency Name="System.Reflection.Metadata" Version="9.0.0-preview.6.24327.7">
      <Uri>https://github.com/dotnet/runtime</Uri>
      <Sha>573461dc897731c11d6166574b77a8c3aabba220</Sha>
    </Dependency>
    <Dependency Name="System.Formats.Asn1" Version="9.0.0-preview.6.24327.7">
      <Uri>https://github.com/dotnet/runtime</Uri>
      <Sha>573461dc897731c11d6166574b77a8c3aabba220</Sha>
    </Dependency>
    <Dependency Name="System.Security.Cryptography.Pkcs" Version="9.0.0-preview.6.24327.7">
      <Uri>https://github.com/dotnet/runtime</Uri>
      <Sha>573461dc897731c11d6166574b77a8c3aabba220</Sha>
    </Dependency>
    <Dependency Name="System.Security.Cryptography.Xml" Version="9.0.0-preview.6.24327.7">
      <Uri>https://github.com/dotnet/runtime</Uri>
      <Sha>573461dc897731c11d6166574b77a8c3aabba220</Sha>
    </Dependency>
    <Dependency Name="Microsoft.DncEng.SecretManager" Version="1.1.0-beta.24456.1">
      <Uri>https://github.com/dotnet/dnceng</Uri>
      <Sha>564dbec9adb469e74215dd8eca099d97781951eb</Sha>
    </Dependency>
  </ToolsetDependencies>
</Dependencies><|MERGE_RESOLUTION|>--- conflicted
+++ resolved
@@ -26,15 +26,6 @@
       <Uri>https://github.com/dotnet/templating</Uri>
       <Sha>655d3b36cb5cc8be10486780a6043d6cc737fa3e</Sha>
     </Dependency>
-<<<<<<< HEAD
-    <Dependency Name="Microsoft.DotNet.Arcade.Sdk" Version="10.0.0-beta.24463.4">
-      <Uri>https://github.com/dotnet/arcade</Uri>
-      <Sha>9ba9980c4996a540387b9a0ef0d68accf00689c0</Sha>
-    </Dependency>
-    <Dependency Name="Microsoft.DotNet.Helix.Sdk" Version="10.0.0-beta.24463.4">
-      <Uri>https://github.com/dotnet/arcade</Uri>
-      <Sha>9ba9980c4996a540387b9a0ef0d68accf00689c0</Sha>
-=======
     <Dependency Name="Microsoft.DotNet.Arcade.Sdk" Version="10.0.0-beta.24463.6">
       <Uri>https://github.com/dotnet/arcade</Uri>
       <Sha>bd749a18dd72b8fcb5257ae01a4faf6dd487cc5f</Sha>
@@ -42,7 +33,6 @@
     <Dependency Name="Microsoft.DotNet.Helix.Sdk" Version="10.0.0-beta.24463.6">
       <Uri>https://github.com/dotnet/arcade</Uri>
       <Sha>bd749a18dd72b8fcb5257ae01a4faf6dd487cc5f</Sha>
->>>>>>> 4fbea0f9
     </Dependency>
     <Dependency Name="Microsoft.DotNet.Maestro.Client" Version="1.1.0-beta.24463.2">
       <Uri>https://github.com/dotnet/arcade-services</Uri>
@@ -138,15 +128,9 @@
       <Sha>ef4c24166691977558e5312758df4313ab310dc0</Sha>
     </Dependency>
     <!-- Intermediate is necessary for source build. -->
-<<<<<<< HEAD
-    <Dependency Name="Microsoft.SourceBuild.Intermediate.arcade" Version="10.0.0-beta.24463.4">
-      <Uri>https://github.com/dotnet/arcade</Uri>
-      <Sha>9ba9980c4996a540387b9a0ef0d68accf00689c0</Sha>
-=======
     <Dependency Name="Microsoft.SourceBuild.Intermediate.arcade" Version="10.0.0-beta.24463.6">
       <Uri>https://github.com/dotnet/arcade</Uri>
       <Sha>bd749a18dd72b8fcb5257ae01a4faf6dd487cc5f</Sha>
->>>>>>> 4fbea0f9
       <SourceBuild RepoName="arcade" ManagedOnly="true" />
     </Dependency>
     <!-- Intermediate is necessary for source build. -->
