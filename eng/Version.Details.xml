<?xml version="1.0" encoding="utf-8"?>
<Dependencies>
  <ProductDependencies>
    <Dependency Name="Microsoft.SymbolUploader.Build.Task" Version="1.1.156702">
      <Uri>https://dev.azure.com/dnceng/internal/_git/dotnet-symuploader</Uri>
      <Sha>861806bc0dc685441cb3e8f6bd1ce5ed31e6b32b</Sha>
    </Dependency>
    <Dependency Name="Microsoft.SymbolUploader" Version="1.1.152002">
      <Uri>https://dev.azure.com/dnceng/internal/_git/dotnet-symuploader</Uri>
      <Sha>165896e7efeecb70f01bd011257ead0f56d32c95</Sha>
    </Dependency>
  </ProductDependencies>
  <ToolsetDependencies>
    <Dependency Name="Microsoft.DotNet.Arcade.Sdk" Version="6.0.0-beta.21105.12">
      <Uri>https://github.com/dotnet/arcade</Uri>
      <Sha>938b3e8b4edcd96ca0f0cbbae63c87b3f51f7afe</Sha>
    </Dependency>
    <Dependency Name="Microsoft.DotNet.Build.Tasks.Feed" Version="6.0.0-beta.21105.12">
      <Uri>https://github.com/dotnet/arcade</Uri>
      <Sha>938b3e8b4edcd96ca0f0cbbae63c87b3f51f7afe</Sha>
    </Dependency>
    <Dependency Name="Microsoft.DotNet.SignTool" Version="6.0.0-beta.21105.12">
      <Uri>https://github.com/dotnet/arcade</Uri>
      <Sha>938b3e8b4edcd96ca0f0cbbae63c87b3f51f7afe</Sha>
    </Dependency>
    <Dependency Name="Microsoft.DotNet.Helix.Sdk" Version="6.0.0-beta.21105.12">
      <Uri>https://github.com/dotnet/arcade</Uri>
      <Sha>938b3e8b4edcd96ca0f0cbbae63c87b3f51f7afe</Sha>
    </Dependency>
    <Dependency Name="Microsoft.DotNet.SwaggerGenerator.MSBuild" Version="6.0.0-beta.21105.12">
      <Uri>https://github.com/dotnet/arcade</Uri>
      <Sha>938b3e8b4edcd96ca0f0cbbae63c87b3f51f7afe</Sha>
    </Dependency>
    <Dependency Name="Microsoft.DotNet.Maestro.Client" Version="1.1.0-beta.20258.6">
      <Uri>https://github.com/dotnet/arcade-services</Uri>
      <Sha>869869342f1ec338de96adcea6e003b61f195256</Sha>
    </Dependency>
    <Dependency Name="Microsoft.DotNet.Maestro.Tasks" Version="1.1.0-beta.20570.1">
      <Uri>https://github.com/dotnet/arcade-services</Uri>
      <Sha>cac955fe259cb611f6a29d09209bd717deb69037</Sha>
    </Dependency>
    <Dependency Name="Microsoft.DotNet.XHarness.CLI" Version="1.0.0-prerelease.21109.1">
      <Uri>https://github.com/dotnet/xharness</Uri>
      <Sha>fb3bd17a9dd1955ec091491df1a4df6da80055df</Sha>
    </Dependency>
    <Dependency Name="Microsoft.Net.Compilers.Toolset" Version="3.9.0-4.21104.8">
      <Uri>https://github.com/dotnet/roslyn</Uri>
      <Sha>2fc92d84e746c3aab75f0930278ea6675cd5bb5c</Sha>
    </Dependency>
<<<<<<< HEAD
    <Dependency Name="Microsoft.NET.ILLink.Tasks" Version="6.0.0-alpha.1.21109.4">
      <Uri>https://github.com/mono/linker</Uri>
      <Sha>b2979aecc948be066551d83acd281a22ad0378a8</Sha>
    </Dependency>
    <Dependency Name="Microsoft.SourceLink.GitHub" Version="1.1.0-beta-21108-02">
=======
    <Dependency Name="Microsoft.SourceLink.GitHub" Version="1.1.0-beta-21109-02">
>>>>>>> 043b7876
      <Uri>https://github.com/dotnet/sourcelink</Uri>
      <Sha>92f1252a59eb67391c1883a5c39920a385157f1a</Sha>
      <SourceBuild RepoName="sourcelink" ManagedOnly="true" />
    </Dependency>
    <Dependency Name="Microsoft.SourceLink.AzureRepos.Git" Version="1.1.0-beta-21109-02">
      <Uri>https://github.com/dotnet/sourcelink</Uri>
      <Sha>92f1252a59eb67391c1883a5c39920a385157f1a</Sha>
    </Dependency>
    <Dependency Name="Microsoft.DiaSymReader.Pdb2Pdb" Version="1.1.0-beta2-19575-01">
      <Uri>https://github.com/dotnet/symreader-converter</Uri>
      <Sha>c5ba7c88f92e2dde156c324a8c8edc04d9fa4fe0</Sha>
    </Dependency>
    <Dependency Name="Microsoft.DiaSymReader.Converter" Version="1.1.0-beta2-19575-01">
      <Uri>https://github.com/dotnet/symreader-converter</Uri>
      <Sha>c5ba7c88f92e2dde156c324a8c8edc04d9fa4fe0</Sha>
    </Dependency>
    <Dependency Name="XliffTasks" Version="1.0.0-beta.21110.1">
      <Uri>https://github.com/dotnet/xliff-tasks</Uri>
      <Sha>ddb0115655ba465d9201af0a68fe556fafc24fd6</Sha>
    </Dependency>
    <Dependency Name="Microsoft.SourceBuild.Intermediate.source-build-reference-packages" Version="5.0.0-alpha.1.20473.1">
      <Uri>https://github.com/dotnet/source-build-reference-packages</Uri>
      <Sha>def2e2c6dc5064319250e2868a041a3dc07f9579</Sha>
      <SourceBuild RepoName="source-build-reference-packages" ManagedOnly="true" />
    </Dependency>
  </ToolsetDependencies>
</Dependencies><|MERGE_RESOLUTION|>--- conflicted
+++ resolved
@@ -47,15 +47,11 @@
       <Uri>https://github.com/dotnet/roslyn</Uri>
       <Sha>2fc92d84e746c3aab75f0930278ea6675cd5bb5c</Sha>
     </Dependency>
-<<<<<<< HEAD
     <Dependency Name="Microsoft.NET.ILLink.Tasks" Version="6.0.0-alpha.1.21109.4">
       <Uri>https://github.com/mono/linker</Uri>
       <Sha>b2979aecc948be066551d83acd281a22ad0378a8</Sha>
     </Dependency>
-    <Dependency Name="Microsoft.SourceLink.GitHub" Version="1.1.0-beta-21108-02">
-=======
     <Dependency Name="Microsoft.SourceLink.GitHub" Version="1.1.0-beta-21109-02">
->>>>>>> 043b7876
       <Uri>https://github.com/dotnet/sourcelink</Uri>
       <Sha>92f1252a59eb67391c1883a5c39920a385157f1a</Sha>
       <SourceBuild RepoName="sourcelink" ManagedOnly="true" />
