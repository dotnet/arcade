<?xml version="1.0" encoding="utf-8"?>
<Dependencies>
  <ProductDependencies>
  </ProductDependencies>
  <ToolsetDependencies>
    <!-- Needed for when this dependency gets updated in 
         https://github.com/dotnet/source-build-externals, otherwise
         a prebuilt will be introduced until the VMR is rebootstrapped. -->
    <Dependency Name="Microsoft.ApplicationInsights" Version="2.22.0">
      <Uri>https://github.com/microsoft/ApplicationInsights-dotnet</Uri>
      <Sha>43825e06a22cdfb702fc199a7ba99a7d541d48c6</Sha>
    </Dependency>
    <Dependency Name="Microsoft.CodeAnalysis.CSharp" Version="4.8.0">
      <Uri>https://github.com/dotnet/roslyn</Uri>
      <Sha>e091728607ca0fc9efca55ccfb3e59259c6b5a0a</Sha>
    </Dependency>
    <Dependency Name="Microsoft.SymbolUploader.Build.Task" Version="2.0.0-preview.1.23470.14">
      <Uri>https://dev.azure.com/dnceng/internal/_git/dotnet-symuploader</Uri>
      <Sha>d617bc8ed2787c235a57cf0dcdfd087b86ff9521</Sha>
    </Dependency>
    <Dependency Name="Microsoft.SymbolUploader" Version="2.0.0-preview.1.23470.14">
      <Uri>https://dev.azure.com/dnceng/internal/_git/dotnet-symuploader</Uri>
      <Sha>d617bc8ed2787c235a57cf0dcdfd087b86ff9521</Sha>
    </Dependency>
    <Dependency Name="Microsoft.TemplateEngine.Authoring.Tasks" Version="10.0.100-alpha.1.25055.1">
      <Uri>https://github.com/dotnet/templating</Uri>
      <Sha>a39cec86c11fbfd49b0b3544d69df2a9df3454ae</Sha>
    </Dependency>
    <Dependency Name="Microsoft.DotNet.Arcade.Sdk" Version="10.0.0-beta.25057.5">
      <Uri>https://github.com/dotnet/arcade</Uri>
      <Sha>43494f7be1c54e6a065f02f92842e08f29a1ff6f</Sha>
    </Dependency>
    <Dependency Name="Microsoft.DotNet.Helix.Sdk" Version="10.0.0-beta.25057.5">
      <Uri>https://github.com/dotnet/arcade</Uri>
      <Sha>43494f7be1c54e6a065f02f92842e08f29a1ff6f</Sha>
    </Dependency>
    <Dependency Name="Microsoft.DotNet.ProductConstructionService.Client" Version="1.1.0-beta.25056.6">
      <Uri>https://github.com/dotnet/arcade-services</Uri>
      <Sha>4b4c10faea021e1f895531b8cbae7c3ec320e0dc</Sha>
    </Dependency>
<<<<<<< HEAD
    <Dependency Name="Microsoft.DotNet.Maestro.Tasks" Version="1.1.0-beta.25056.6">
      <Uri>https://github.com/dotnet/arcade-services</Uri>
      <Sha>4b4c10faea021e1f895531b8cbae7c3ec320e0dc</Sha>
=======
    <Dependency Name="Microsoft.DotNet.Maestro.Tasks" Version="1.1.0-beta.25057.1">
      <Uri>https://github.com/dotnet/arcade-services</Uri>
      <Sha>2c0f6d6d200979fb5be7ca4c2145066226d19c70</Sha>
>>>>>>> 94212a04
    </Dependency>
    <Dependency Name="Microsoft.DotNet.XHarness.CLI" Version="10.0.0-prerelease.24610.1">
      <Uri>https://github.com/dotnet/xharness</Uri>
      <Sha>3119edb6d70fb252e6128b0c7e45d3fc2f49f249</Sha>
    </Dependency>
    <Dependency Name="Microsoft.Net.Compilers.Toolset" Version="4.8.0">
      <Uri>https://github.com/dotnet/roslyn</Uri>
      <Sha>e091728607ca0fc9efca55ccfb3e59259c6b5a0a</Sha>
    </Dependency>
    <Dependency Name="Microsoft.DiaSymReader.Pdb2Pdb" Version="1.1.0-beta2-19575-01">
      <Uri>https://github.com/dotnet/symreader-converter</Uri>
      <Sha>c5ba7c88f92e2dde156c324a8c8edc04d9fa4fe0</Sha>
    </Dependency>
    <Dependency Name="Microsoft.DiaSymReader.Converter" Version="1.1.0-beta2-19575-01">
      <Uri>https://github.com/dotnet/symreader-converter</Uri>
      <Sha>c5ba7c88f92e2dde156c324a8c8edc04d9fa4fe0</Sha>
    </Dependency>
    <Dependency Name="Microsoft.SymbolManifestGenerator" Version="8.0.0-preview.24461.2">
      <Uri>https://github.com/dotnet/diagnostics</Uri>
      <Sha>3007744d190d50dc586acdb761c4ce6c0d5bdc15</Sha>
    </Dependency>
    <!-- Necessary for source-build. The dependency is loaded in during built-time
         by consumers of NuGetRepack.Tasks, so we cannot use a ref pack for it -->
    <Dependency Name="System.IO.Packaging" Version="9.0.0-rc.2.24473.5">
      <Uri>https://dev.azure.com/dnceng/internal/_git/dotnet-runtime</Uri>
      <Sha>990ebf52fc408ca45929fd176d2740675a67fab8</Sha>
    </Dependency>
    <Dependency Name="Microsoft.Bcl.AsyncInterfaces" Version="9.0.0-rc.2.24473.5">
      <Uri>https://dev.azure.com/dnceng/internal/_git/dotnet-runtime</Uri>
      <Sha>990ebf52fc408ca45929fd176d2740675a67fab8</Sha>
    </Dependency>
    <!-- Necessary for source-build. This allows the live version of the dependency
         to flow in and eliminates related prebuilts. -->
    <Dependency Name="Microsoft.Extensions.DependencyInjection.Abstractions" Version="9.0.0-rc.2.24473.5">
      <Uri>https://dev.azure.com/dnceng/internal/_git/dotnet-runtime</Uri>
      <Sha>990ebf52fc408ca45929fd176d2740675a67fab8</Sha>
    </Dependency>
    <!-- Necessary for source-build. This allows the live version of the dependency
         to flow in and eliminates related prebuilts. -->
    <Dependency Name="Microsoft.Extensions.DependencyInjection" Version="9.0.0-rc.2.24473.5">
      <Uri>https://dev.azure.com/dnceng/internal/_git/dotnet-runtime</Uri>
      <Sha>990ebf52fc408ca45929fd176d2740675a67fab8</Sha>
    </Dependency>
    <!-- Necessary for source-build. The dependency is loaded in during built-time
         by consumers of SharedFramework.Sdk (such as runtime), so we cannot use a ref pack for it -->
    <Dependency Name="Microsoft.Extensions.DependencyModel" Version="9.0.0-rc.2.24473.5">
      <Uri>https://dev.azure.com/dnceng/internal/_git/dotnet-runtime</Uri>
      <Sha>990ebf52fc408ca45929fd176d2740675a67fab8</Sha>
    </Dependency>
    <Dependency Name="Microsoft.Extensions.Http" Version="9.0.0-rc.2.24473.5">
      <Uri>https://dev.azure.com/dnceng/internal/_git/dotnet-runtime</Uri>
      <Sha>990ebf52fc408ca45929fd176d2740675a67fab8</Sha>
    </Dependency>
    <Dependency Name="Microsoft.Extensions.FileProviders.Abstractions" Version="9.0.0-rc.2.24473.5">
      <Uri>https://dev.azure.com/dnceng/internal/_git/dotnet-runtime</Uri>
      <Sha>990ebf52fc408ca45929fd176d2740675a67fab8</Sha>
    </Dependency>
    <Dependency Name="Microsoft.Extensions.FileSystemGlobbing" Version="9.0.0-rc.2.24473.5">
      <Uri>https://dev.azure.com/dnceng/internal/_git/dotnet-runtime</Uri>
      <Sha>990ebf52fc408ca45929fd176d2740675a67fab8</Sha>
    </Dependency>
    <!-- Necessary for source-build. This allows the live version of the dependency
         to flow in and eliminates related prebuilts. -->
    <Dependency Name="Microsoft.Extensions.Logging.Console" Version="9.0.0-rc.2.24473.5">
      <Uri>https://dev.azure.com/dnceng/internal/_git/dotnet-runtime</Uri>
      <Sha>990ebf52fc408ca45929fd176d2740675a67fab8</Sha>
    </Dependency>
    <!-- Needed for when this dependency gets updated in 
         https://github.com/dotnet/source-build-externals, otherwise
         a prebuilt will be introduced until the VMR is rebootstrapped. -->
    <Dependency Name="Newtonsoft.Json" Version="13.0.3">
      <Uri>https://github.com/JamesNK/Newtonsoft.Json</Uri>
      <Sha>0a2e291c0d9c0c7675d445703e51750363a549ef</Sha>
    </Dependency>
    <Dependency Name="System.Text.Encodings.Web" Version="9.0.0-rc.2.24473.5">
      <Uri>https://dev.azure.com/dnceng/internal/_git/dotnet-runtime</Uri>
      <Sha>990ebf52fc408ca45929fd176d2740675a67fab8</Sha>
    </Dependency>
    <Dependency Name="System.Text.Json" Version="9.0.0-rc.2.24473.5">
      <Uri>https://dev.azure.com/dnceng/internal/_git/dotnet-runtime</Uri>
      <Sha>990ebf52fc408ca45929fd176d2740675a67fab8</Sha>
    </Dependency>
    <Dependency Name="Microsoft.Deployment.DotNet.Releases" Version="2.0.0-preview.1.24305.1" CoherentParentDependency="Microsoft.NET.Sdk.WorkloadManifestReader">
      <Uri>https://github.com/dotnet/deployment-tools</Uri>
      <Sha>d882ae4af9fb09a89e36487a9c8cb7dfde713927</Sha>
    </Dependency>
    <Dependency Name="Microsoft.NET.Sdk.WorkloadManifestReader" Version="9.0.100-preview.6.24328.19">
      <Uri>https://github.com/dotnet/sdk</Uri>
      <Sha>ef4c24166691977558e5312758df4313ab310dc0</Sha>
    </Dependency>
    <!-- Intermediate is necessary for source build. -->
    <Dependency Name="Microsoft.SourceBuild.Intermediate.arcade" Version="10.0.0-beta.25057.5">
      <Uri>https://github.com/dotnet/arcade</Uri>
      <Sha>43494f7be1c54e6a065f02f92842e08f29a1ff6f</Sha>
      <SourceBuild RepoName="arcade" ManagedOnly="true" />
    </Dependency>
    <!-- Intermediate is necessary for source build. -->
    <Dependency Name="Microsoft.SourceBuild.Intermediate.command-line-api" Version="0.1.512601">
      <Uri>https://github.com/dotnet/command-line-api</Uri>
      <Sha>5ea97af07263ea3ef68a18557c8aa3f7e3200bda</Sha>
      <SourceBuild RepoName="command-line-api" ManagedOnly="true" />
    </Dependency>
    <!-- Intermediate is necessary for source build. -->
    <Dependency Name="Microsoft.SourceBuild.Intermediate.deployment-tools" Version="9.0.0-preview.1.24305.1" CoherentParentDependency="Microsoft.NET.Sdk.WorkloadManifestReader">
      <Uri>https://github.com/dotnet/deployment-tools</Uri>
      <Sha>d882ae4af9fb09a89e36487a9c8cb7dfde713927</Sha>
      <SourceBuild RepoName="deployment-tools" ManagedOnly="true" />
    </Dependency>
    <!-- Intermediate is necessary for source build. -->
    <Dependency Name="Microsoft.SourceBuild.Intermediate.runtime.linux-x64" Version="9.0.0-rc.2.24473.5">
      <Uri>https://dev.azure.com/dnceng/internal/_git/dotnet-runtime</Uri>
      <Sha>990ebf52fc408ca45929fd176d2740675a67fab8</Sha>
      <SourceBuild RepoName="runtime" ManagedOnly="false" />
    </Dependency>
    <!-- Intermediate is necessary for source build. -->
    <Dependency Name="Microsoft.SourceBuild.Intermediate.sdk" Version="9.0.100-preview.6.24328.19">
      <Uri>https://github.com/dotnet/sdk</Uri>
      <Sha>ef4c24166691977558e5312758df4313ab310dc0</Sha>
      <SourceBuild RepoName="sdk" ManagedOnly="true" />
    </Dependency>
    <!-- Intermediate is necessary for source build. -->
    <Dependency Name="Microsoft.SourceBuild.Intermediate.source-build-externals" Version="10.0.560902">
      <Uri>https://github.com/dotnet/source-build-externals</Uri>
      <Sha>8b6c934b975aed0bd3cdc863ad6a86b19c51c52c</Sha>
      <SourceBuild RepoName="source-build-externals" ManagedOnly="true" />
    </Dependency>
    <!-- Intermediate is necessary for source build. -->
    <Dependency Name="Microsoft.SourceBuild.Intermediate.source-build-reference-packages" Version="10.0.605602">
      <Uri>https://github.com/dotnet/source-build-reference-packages</Uri>
      <Sha>72009fb6ce7327430539004be1dcbfb6fb88adab</Sha>
      <SourceBuild RepoName="source-build-reference-packages" ManagedOnly="true" />
    </Dependency>
    <!-- Transitive dependency needed for source build. -->
    <Dependency Name="System.Collections.Immutable" Version="9.0.0-rc.2.24473.5">
      <Uri>https://dev.azure.com/dnceng/internal/_git/dotnet-runtime</Uri>
      <Sha>990ebf52fc408ca45929fd176d2740675a67fab8</Sha>
    </Dependency>
    <Dependency Name="System.CommandLine" Version="2.0.0-beta4.24126.1">
      <Uri>https://github.com/dotnet/command-line-api</Uri>
      <Sha>5ea97af07263ea3ef68a18557c8aa3f7e3200bda</Sha>
    </Dependency>
    <!-- Transitive dependency needed for source build. -->
    <Dependency Name="System.Reflection.Metadata" Version="9.0.0-rc.2.24473.5">
      <Uri>https://dev.azure.com/dnceng/internal/_git/dotnet-runtime</Uri>
      <Sha>990ebf52fc408ca45929fd176d2740675a67fab8</Sha>
    </Dependency>
    <Dependency Name="System.Formats.Asn1" Version="9.0.0-rc.2.24473.5">
      <Uri>https://dev.azure.com/dnceng/internal/_git/dotnet-runtime</Uri>
      <Sha>990ebf52fc408ca45929fd176d2740675a67fab8</Sha>
    </Dependency>
    <Dependency Name="System.Security.Cryptography.Pkcs" Version="9.0.0-rc.2.24473.5">
      <Uri>https://dev.azure.com/dnceng/internal/_git/dotnet-runtime</Uri>
      <Sha>990ebf52fc408ca45929fd176d2740675a67fab8</Sha>
    </Dependency>
    <Dependency Name="System.Security.Cryptography.Xml" Version="9.0.0-rc.2.24473.5">
      <Uri>https://dev.azure.com/dnceng/internal/_git/dotnet-runtime</Uri>
      <Sha>990ebf52fc408ca45929fd176d2740675a67fab8</Sha>
    </Dependency>
    <Dependency Name="Microsoft.DncEng.SecretManager" Version="1.1.0-beta.25053.2">
      <Uri>https://github.com/dotnet/dnceng</Uri>
      <Sha>6f3732e7a735539b409995b11a5a6f29b3429590</Sha>
    </Dependency>
  </ToolsetDependencies>
</Dependencies><|MERGE_RESOLUTION|>--- conflicted
+++ resolved
@@ -34,19 +34,13 @@
       <Uri>https://github.com/dotnet/arcade</Uri>
       <Sha>43494f7be1c54e6a065f02f92842e08f29a1ff6f</Sha>
     </Dependency>
-    <Dependency Name="Microsoft.DotNet.ProductConstructionService.Client" Version="1.1.0-beta.25056.6">
+    <Dependency Name="Microsoft.DotNet.ProductConstructionService.Client" Version="1.1.0-beta.25057.1">
       <Uri>https://github.com/dotnet/arcade-services</Uri>
-      <Sha>4b4c10faea021e1f895531b8cbae7c3ec320e0dc</Sha>
-    </Dependency>
-<<<<<<< HEAD
-    <Dependency Name="Microsoft.DotNet.Maestro.Tasks" Version="1.1.0-beta.25056.6">
-      <Uri>https://github.com/dotnet/arcade-services</Uri>
-      <Sha>4b4c10faea021e1f895531b8cbae7c3ec320e0dc</Sha>
-=======
+      <Sha>2c0f6d6d200979fb5be7ca4c2145066226d19c70</Sha>
+    </Dependency>
     <Dependency Name="Microsoft.DotNet.Maestro.Tasks" Version="1.1.0-beta.25057.1">
       <Uri>https://github.com/dotnet/arcade-services</Uri>
       <Sha>2c0f6d6d200979fb5be7ca4c2145066226d19c70</Sha>
->>>>>>> 94212a04
     </Dependency>
     <Dependency Name="Microsoft.DotNet.XHarness.CLI" Version="10.0.0-prerelease.24610.1">
       <Uri>https://github.com/dotnet/xharness</Uri>
