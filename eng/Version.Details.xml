--- conflicted
+++ resolved
@@ -22,15 +22,9 @@
       <Uri>https://dev.azure.com/dnceng/internal/_git/dotnet-symuploader</Uri>
       <Sha>d617bc8ed2787c235a57cf0dcdfd087b86ff9521</Sha>
     </Dependency>
-<<<<<<< HEAD
     <Dependency Name="Microsoft.TemplateEngine.Authoring.Tasks" Version="9.0.100-preview.7.24364.1">
       <Uri>https://github.com/dotnet/templating</Uri>
       <Sha>b3723277b14aa6ab1da489363e25fed0ef6ab575</Sha>
-=======
-    <Dependency Name="Microsoft.TemplateEngine.Authoring.Tasks" Version="9.0.100-preview.7.24354.2">
-      <Uri>https://github.com/dotnet/templating</Uri>
-      <Sha>c3ab97f976154f6ddd0bd2fba89f52134a91c2cc</Sha>
->>>>>>> e3c5f922
     </Dependency>
     <Dependency Name="Microsoft.DotNet.Arcade.Sdk" Version="9.0.0-beta.24360.4">
       <Uri>https://github.com/dotnet/arcade</Uri>
@@ -48,15 +42,9 @@
       <Uri>https://github.com/dotnet/arcade-services</Uri>
       <Sha>78939636941717922c23c0c73279602159853de6</Sha>
     </Dependency>
-<<<<<<< HEAD
     <Dependency Name="Microsoft.DotNet.XHarness.CLI" Version="9.0.0-prerelease.24358.1">
       <Uri>https://github.com/dotnet/xharness</Uri>
       <Sha>2c5fdbed5ea74da70649c03084bc01035f35a3fe</Sha>
-=======
-    <Dependency Name="Microsoft.DotNet.XHarness.CLI" Version="9.0.0-prerelease.24354.1">
-      <Uri>https://github.com/dotnet/xharness</Uri>
-      <Sha>0302f46c9df3a01533fc7b911a77b3507af64e15</Sha>
->>>>>>> e3c5f922
     </Dependency>
     <Dependency Name="Microsoft.Net.Compilers.Toolset" Version="4.8.0">
       <Uri>https://github.com/dotnet/roslyn</Uri>
