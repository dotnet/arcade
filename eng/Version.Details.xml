<?xml version="1.0" encoding="utf-8"?>
<Dependencies>
  <ProductDependencies>
  </ProductDependencies>
  <ToolsetDependencies>
    <Dependency Name="Microsoft.DotNet.Arcade.Sdk" Version="5.0.0-beta.20258.8">
      <Uri>https://github.com/dotnet/arcade</Uri>
      <Sha>8078d8f3f77b7e8b7f6e289cf82cfdfa9c7a9355</Sha>
    </Dependency>
    <Dependency Name="Microsoft.DotNet.Build.Tasks.Feed" Version="5.0.0-beta.20258.8">
      <Uri>https://github.com/dotnet/arcade</Uri>
      <Sha>8078d8f3f77b7e8b7f6e289cf82cfdfa9c7a9355</Sha>
    </Dependency>
    <Dependency Name="Microsoft.DotNet.SignTool" Version="5.0.0-beta.20258.8">
      <Uri>https://github.com/dotnet/arcade</Uri>
      <Sha>8078d8f3f77b7e8b7f6e289cf82cfdfa9c7a9355</Sha>
    </Dependency>
    <Dependency Name="Microsoft.DotNet.Helix.Sdk" Version="5.0.0-beta.20258.8">
      <Uri>https://github.com/dotnet/arcade</Uri>
      <Sha>8078d8f3f77b7e8b7f6e289cf82cfdfa9c7a9355</Sha>
    </Dependency>
    <Dependency Name="Microsoft.DotNet.SwaggerGenerator.MSBuild" Version="5.0.0-beta.20258.8">
      <Uri>https://github.com/dotnet/arcade</Uri>
      <Sha>8078d8f3f77b7e8b7f6e289cf82cfdfa9c7a9355</Sha>
    </Dependency>
<<<<<<< HEAD
    <Dependency Name="Microsoft.DotNet.Maestro.Client" Version="1.1.0-beta.20254.1">
      <Uri>https://github.com/dotnet/arcade-services</Uri>
      <Sha></Sha>
=======
    <Dependency Name="Microsoft.DotNet.Maestro.Client" Version="1.1.0-beta.20258.6">
      <Uri>https://github.com/dotnet/arcade-services</Uri>
      <Sha>869869342f1ec338de96adcea6e003b61f195256</Sha>
>>>>>>> 69330c49
    </Dependency>
    <Dependency Name="Microsoft.DotNet.Maestro.Tasks" Version="1.1.0-beta.20224.5">
      <Uri>https://github.com/dotnet/arcade-services</Uri>
      <Sha>a737c3adb903bcc7210be969dcc9cf860e33e17e</Sha>
    </Dependency>
    <Dependency Name="Microsoft.Net.Compilers.Toolset" Version="3.7.0-2.20259.1">
      <Uri>https://github.com/dotnet/roslyn</Uri>
      <Sha>d0ef8687ce735c8aa32035396f521705a8ff7392</Sha>
    </Dependency>
    <Dependency Name="Microsoft.SourceLink" Version="1.0.0-beta2-19554-01">
      <Uri>https://github.com/dotnet/sourcelink</Uri>
      <Sha>
      </Sha>
    </Dependency>
    <Dependency Name="Microsoft.DiaSymReader.Pdb2Pdb" Version="1.1.0-beta2-19575-01">
      <Uri>https://github.com/dotnet/symreader-converter</Uri>
      <Sha>c5ba7c88f92e2dde156c324a8c8edc04d9fa4fe0</Sha>
    </Dependency>
    <Dependency Name="Microsoft.DiaSymReader.Converter" Version="1.1.0-beta2-19575-01">
      <Uri>https://github.com/dotnet/symreader-converter</Uri>
      <Sha>c5ba7c88f92e2dde156c324a8c8edc04d9fa4fe0</Sha>
    </Dependency>
    <Dependency Name="XliffTasks" Version="1.0.0-beta.20206.1">
      <Uri>https://github.com/dotnet/xliff-tasks</Uri>
      <Sha>fdf42c08a386935000f64b1e0fd7d73fa9c961d5</Sha>
    </Dependency>
  </ToolsetDependencies>
</Dependencies><|MERGE_RESOLUTION|>--- conflicted
+++ resolved
@@ -23,15 +23,9 @@
       <Uri>https://github.com/dotnet/arcade</Uri>
       <Sha>8078d8f3f77b7e8b7f6e289cf82cfdfa9c7a9355</Sha>
     </Dependency>
-<<<<<<< HEAD
-    <Dependency Name="Microsoft.DotNet.Maestro.Client" Version="1.1.0-beta.20254.1">
-      <Uri>https://github.com/dotnet/arcade-services</Uri>
-      <Sha></Sha>
-=======
     <Dependency Name="Microsoft.DotNet.Maestro.Client" Version="1.1.0-beta.20258.6">
       <Uri>https://github.com/dotnet/arcade-services</Uri>
       <Sha>869869342f1ec338de96adcea6e003b61f195256</Sha>
->>>>>>> 69330c49
     </Dependency>
     <Dependency Name="Microsoft.DotNet.Maestro.Tasks" Version="1.1.0-beta.20224.5">
       <Uri>https://github.com/dotnet/arcade-services</Uri>
