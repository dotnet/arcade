--- conflicted
+++ resolved
@@ -68,15 +68,9 @@
       <Uri>https://github.com/dotnet/symreader-converter</Uri>
       <Sha>c5ba7c88f92e2dde156c324a8c8edc04d9fa4fe0</Sha>
     </Dependency>
-<<<<<<< HEAD
     <Dependency Name="Microsoft.DotNet.XliffTasks" Version="1.0.0-beta.21376.1">
       <Uri>https://github.com/dotnet/xliff-tasks</Uri>
       <Sha>397ff033b467003d51619f9ac3928e02a4d4178f</Sha>
-=======
-    <Dependency Name="XliffTasks" Version="1.0.0-beta.21374.1">
-      <Uri>https://github.com/dotnet/xliff-tasks</Uri>
-      <Sha>ba0f1e992b0e154787e4411723ae71909a77e73d</Sha>
->>>>>>> d25a4669
     </Dependency>
   </ToolsetDependencies>
 </Dependencies>