--- conflicted
+++ resolved
@@ -20,10 +20,6 @@
 
   <!-- Suppress System.Text.Json/8.0.4 advisory as desktop msbuild doesn't yet provide binding redirects for the non-vulnerable version (8.0.5). -->
   <ItemGroup>
-<<<<<<< HEAD
-    <NuGetAuditSuppress Include="https://github.com/advisories/GHSA-hh2w-p6rv-4g7w" />
-=======
->>>>>>> 964e4341
     <NuGetAuditSuppress Include="https://github.com/advisories/GHSA-8g4q-xg66-9fp4" />
   </ItemGroup>
 
