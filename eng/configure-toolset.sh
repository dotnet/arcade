function Test-FilesUseTelemetryOutput {
    _files_use_telemetry_result=0
    declare -a require_telemetry_exclude_files
    require_telemetry_exclude_files=(
        'eng/common/build.sh'
        'eng/common/cibuild.sh'
<<<<<<< HEAD
        'eng/common/native/init-compiler.sh'
        'eng/common/cross/arm/tizen-build-rootfs.sh'
        'eng/common/cross/arm/tizen-fetch.sh'
        'eng/common/cross/armel/tizen-build-rootfs.sh'
        'eng/common/cross/armel/tizen-fetch.sh'
        'eng/common/cross/arm64/tizen-build-rootfs.sh'
        'eng/common/cross/arm64/tizen-fetch.sh'
        'eng/common/cross/x86/tizen-build-rootfs.sh'
        'eng/common/cross/x86/tizen-fetch.sh'
=======
        'eng/common/cross/tizen-build-rootfs.sh'
        'eng/common/cross/tizen-fetch.sh'
>>>>>>> 57ba56de
        'eng/common/cross/build-android-rootfs.sh'
        'eng/common/cross/build-rootfs.sh'
        'eng/common/darc-init.sh'
        'eng/common/msbuild.sh'
        'eng/common/performance/performance-setup.sh'
    )

    local file_list=`grep --files-without-match --recursive --include=*.sh "Write-PipelineTelemetryError" $scriptroot`
    for file in $file_list; do
        for remove_file in ${require_telemetry_exclude_files[@]}; do
            if [[ $file =~ .*"$remove_file" ]]; then
            file_list=( "${file_list[@]/$file}" )
            fi
        done
    done

    if [[ -n "${file_list//[[:space:]]/}" ]]; then 
        Write-PipelineTelemetryError -force -category 'Build' 'One or more eng/common scripts do not use telemetry categorization.'
        echo "https://github.com/dotnet/arcade/blob/master/Documentation/Projects/DevOps/CI/Telemetry-Guidance.md"
        echo "The following bash files do not include telemetry categorization output:"
        for file in $file_list
            do echo "'$file'"
        done

        _files_use_telemetry_result=1
        return
    fi
}

ResolvePath "${BASH_SOURCE[0]}"
scriptroot=`dirname "$_ResolvePath"`

Test-FilesUseTelemetryOutput

if [[ $_files_use_telemetry_result != 0 ]]; then
  exit $_files_use_telemetry_result
fi<|MERGE_RESOLUTION|>--- conflicted
+++ resolved
@@ -4,20 +4,9 @@
     require_telemetry_exclude_files=(
         'eng/common/build.sh'
         'eng/common/cibuild.sh'
-<<<<<<< HEAD
         'eng/common/native/init-compiler.sh'
-        'eng/common/cross/arm/tizen-build-rootfs.sh'
-        'eng/common/cross/arm/tizen-fetch.sh'
-        'eng/common/cross/armel/tizen-build-rootfs.sh'
-        'eng/common/cross/armel/tizen-fetch.sh'
-        'eng/common/cross/arm64/tizen-build-rootfs.sh'
-        'eng/common/cross/arm64/tizen-fetch.sh'
-        'eng/common/cross/x86/tizen-build-rootfs.sh'
-        'eng/common/cross/x86/tizen-fetch.sh'
-=======
         'eng/common/cross/tizen-build-rootfs.sh'
         'eng/common/cross/tizen-fetch.sh'
->>>>>>> 57ba56de
         'eng/common/cross/build-android-rootfs.sh'
         'eng/common/cross/build-rootfs.sh'
         'eng/common/darc-init.sh'
