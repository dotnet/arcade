trigger:
  batch: true
  branches:
    include:
    - master
    - release/3.x

pr:
  branches:
    include:
    - master
    - release/3.x
    - templates

variables:
- template: eng/common-variables.yml

resources:
  containers:
  - container: LinuxContainer
    image: microsoft/dotnet-buildtools-prereqs:ubuntu-14.04-cross-0cd4667-20170319080304

stages:
- stage: build
  displayName: Build
  jobs:
  - template: /eng/common/templates/jobs/jobs.yml
    parameters:
      artifacts:
        publish:
          artifacts: true
          logs: true
          manifests: true
      enableMicrobuild: true
      enablePublishUsingPipelines: true
      useBuildManifest: ${{ variables['_UseBuildManifest'] }}
      workspace:
        clean: all
      jobs:
      - job: Windows_NT
        timeoutInMinutes: 90
        pool:
          ${{ if eq(variables._RunAsPublic, True) }}:
            name: NetCorePublic-Pool
            queue: BuildPool.Server.Amd64.VS2017.Arcade.Open
          ${{ if eq(variables._RunAsInternal, True) }}:
            name: NetCoreInternal-Pool
            queue: BuildPool.Server.Amd64.VS2017.Arcade
        strategy:
          matrix:
            Build_Release:
              _BuildConfig: Release
            ${{ if eq(variables._RunAsPublic, True) }}:
              Build_Debug:
                _BuildConfig: Debug
        preSteps:
        - checkout: self
          clean: true
        steps:
        - script: eng\common\cibuild.cmd
            -configuration $(_BuildConfig)
            -prepareMachine
            $(_InternalBuildArgs)
            /p:Test=false
          displayName: Windows Build / Publish
      - ${{ if eq(variables._RunAsPublic, True) }}:
        - job: Linux
          container: LinuxContainer
          pool:
            name:  NetCorePublic-Pool
            queue: BuildPool.Ubuntu.1604.Amd64.Arcade.Open
          strategy:
            matrix:
              Build_Debug:
                _BuildConfig: Debug
              Build_Release:
                _BuildConfig: Release
          preSteps:
          - checkout: self
            clean: true
          steps:
          - script: eng/common/cibuild.sh
              --configuration $(_BuildConfig)
              --prepareMachine
              /p:Test=false
            displayName: Unix Build / Publish

- ${{ if eq(variables._RunAsPublic, True) }}:
  - stage: Test
    dependsOn: build
    jobs:
    - template: /eng/common/templates/jobs/jobs.yml
      parameters:
        artifacts:
          publish:
            artifacts:
              name: Artifacts_Test_$(Agent.OS)_$(_BuildConfig)
            logs: 
              name: Logs_Test_$(Agent.OS)_$(_BuildConfig)
          download: true
        workspace:
          clean: all
        jobs:
        - job: Windows_NT
          timeoutInMinutes: 90
          pool:
            vmimage: windows-latest
          strategy:
            matrix:
              Build_Release:
                _BuildConfig: Release
              Build_Debug:
                _BuildConfig: Debug
          preSteps:
          - checkout: self
            clean: true
          steps:
          - powershell: eng\common\build.ps1
              -configuration $(_BuildConfig) 
              -prepareMachine
              -ci
              -restore
              -test
              -projects $(Build.SourcesDirectory)\tests\UnitTests.proj
              /bl:$(Build.SourcesDirectory)\artifacts\log\$(_BuildConfig)\Helix.binlog
              /p:RestoreUsingNuGetTargets=false
            displayName: Run Helix Tests
            env:
              SYSTEM_ACCESSTOKEN: $(System.AccessToken)
              HelixAccessToken: ''
<<<<<<< HEAD
# Disabled until https://github.com/dotnet/core-eng/issues/9820 is addressed              
#          - powershell: eng\common\build.ps1
#              -configuration $(_BuildConfig) 
#              -prepareMachine
#              -ci
#              -restore
#              -test
#              -projects $(Build.SourcesDirectory)\tests\UnitTests.XHarness.Android.proj
#              /bl:$(Build.SourcesDirectory)\artifacts\log\$(_BuildConfig)\Helix.XHarness.binlog
#              /p:RestoreUsingNuGetTargets=false
#            displayName: XHarness Android Helix Testing
#            env:
#              SYSTEM_ACCESSTOKEN: $(System.AccessToken)
#              HelixAccessToken: ''
=======
>>>>>>> 9aa0d36f
          - powershell: eng\common\build.ps1
              -configuration $(_BuildConfig) 
              -prepareMachine
              -ci
              -restore
              -test
<<<<<<< HEAD
              -projects $(Build.SourcesDirectory)\tests\UnitTests.XHarness.iOS.proj
              /bl:$(Build.SourcesDirectory)\artifacts\log\$(_BuildConfig)\Helix.XHarness.binlog
              /p:RestoreUsingNuGetTargets=false
            displayName: XHarness iOS Helix Testing
            env:
              SYSTEM_ACCESSTOKEN: $(System.AccessToken)
              HelixAccessToken: ''
=======
              -projects $(Build.SourcesDirectory)\tests\UnitTests.XHarness.Android.proj
              /bl:$(Build.SourcesDirectory)\artifacts\log\$(_BuildConfig)\Helix.XHarness.binlog
              /p:RestoreUsingNuGetTargets=false
            displayName: XHarness Android Helix Testing
            env:
              SYSTEM_ACCESSTOKEN: $(System.AccessToken)
              HelixAccessToken: ''              
>>>>>>> 9aa0d36f
        - job: Linux
          container: LinuxContainer
          pool:
            vmimage: ubuntu-latest
          strategy:
            matrix:
              Build_Debug:
                _BuildConfig: Debug
              Build_Release:
                _BuildConfig: Release
          preSteps:
          - checkout: self
            clean: true
          steps:
          - script: eng/common/build.sh
              --configuration $(_BuildConfig)
              --prepareMachine
              --ci
              --restore
              --test
              --projects $(Build.SourcesDirectory)/tests/UnitTests.proj
              /bl:$(Build.SourcesDirectory)/artifacts/log/$(_BuildConfig)/Helix.binlog
              /p:RestoreUsingNuGetTargets=false
            displayName: Run Helix Tests
            env:
              SYSTEM_ACCESSTOKEN: $(System.AccessToken)
              HelixAccessToken: ''

- ${{ if eq(variables._RunAsInternal, True) }}:
  - stage: ValidateSdk
    displayName: Validate Arcade SDK
    dependsOn: build
    jobs:
    - template: /eng/validate-sdk.yml
      parameters:
        buildArgs: -configuration $(_BuildConfig) 
          -prepareMachine
          $(_InternalBuildArgs)
          /p:Test=false

  - template: eng\common\templates\post-build\post-build.yml
    parameters:
      # Symbol validation isn't being very reliable lately. This should be enabled back
      # once this issue is resolved: https://github.com/dotnet/arcade/issues/2871
      enableSymbolValidation: false
      # Sourcelink validation isn't passing for Arcade due to some regressions. This should be
      # enabled back once this issue is resolved: https://github.com/dotnet/arcade/issues/2912
      enableSourceLinkValidation: false
      publishDependsOn:
      - Validate
      - ValidateSdk
      # This is to enable SDL runs part of Post-Build Validation Stage
      SDLValidationParameters:
        enable: true
        continueOnError: false
        params: ' -SourceToolsList @("policheck","credscan")
        -TsaInstanceURL $(_TsaInstanceURL)
        -TsaProjectName $(_TsaProjectName)
        -TsaNotificationEmail $(_TsaNotificationEmail)
        -TsaCodebaseAdmin $(_TsaCodebaseAdmin)
        -TsaBugAreaPath $(_TsaBugAreaPath)
        -TsaIterationPath $(_TsaIterationPath)
        -TsaRepositoryName "Arcade"
        -TsaCodebaseName "Arcade"
        -TsaPublish $True'
      useBuildManifest: ${{ variables['_UseBuildManifest'] }}<|MERGE_RESOLUTION|>--- conflicted
+++ resolved
@@ -128,46 +128,19 @@
             env:
               SYSTEM_ACCESSTOKEN: $(System.AccessToken)
               HelixAccessToken: ''
-<<<<<<< HEAD
-# Disabled until https://github.com/dotnet/core-eng/issues/9820 is addressed              
-#          - powershell: eng\common\build.ps1
-#              -configuration $(_BuildConfig) 
-#              -prepareMachine
-#              -ci
-#              -restore
-#              -test
-#              -projects $(Build.SourcesDirectory)\tests\UnitTests.XHarness.Android.proj
-#              /bl:$(Build.SourcesDirectory)\artifacts\log\$(_BuildConfig)\Helix.XHarness.binlog
-#              /p:RestoreUsingNuGetTargets=false
-#            displayName: XHarness Android Helix Testing
-#            env:
-#              SYSTEM_ACCESSTOKEN: $(System.AccessToken)
-#              HelixAccessToken: ''
-=======
->>>>>>> 9aa0d36f
           - powershell: eng\common\build.ps1
               -configuration $(_BuildConfig) 
               -prepareMachine
               -ci
               -restore
               -test
-<<<<<<< HEAD
-              -projects $(Build.SourcesDirectory)\tests\UnitTests.XHarness.iOS.proj
-              /bl:$(Build.SourcesDirectory)\artifacts\log\$(_BuildConfig)\Helix.XHarness.binlog
-              /p:RestoreUsingNuGetTargets=false
-            displayName: XHarness iOS Helix Testing
-            env:
-              SYSTEM_ACCESSTOKEN: $(System.AccessToken)
-              HelixAccessToken: ''
-=======
               -projects $(Build.SourcesDirectory)\tests\UnitTests.XHarness.Android.proj
               /bl:$(Build.SourcesDirectory)\artifacts\log\$(_BuildConfig)\Helix.XHarness.binlog
               /p:RestoreUsingNuGetTargets=false
             displayName: XHarness Android Helix Testing
             env:
               SYSTEM_ACCESSTOKEN: $(System.AccessToken)
-              HelixAccessToken: ''              
->>>>>>> 9aa0d36f
+              HelixAccessToken: ''
         - job: Linux
           container: LinuxContainer
           pool:
@@ -192,6 +165,19 @@
               /bl:$(Build.SourcesDirectory)/artifacts/log/$(_BuildConfig)/Helix.binlog
               /p:RestoreUsingNuGetTargets=false
             displayName: Run Helix Tests
+            env:
+              SYSTEM_ACCESSTOKEN: $(System.AccessToken)
+              HelixAccessToken: ''
+          - script: eng\common\build.sh
+              -configuration $(_BuildConfig)
+              -prepareMachine
+              -ci
+              -restore
+              -test
+              -projects $(Build.SourcesDirectory)\tests\UnitTests.XHarness.iOS.proj
+              /bl:$(Build.SourcesDirectory)/artifacts/log/$(_BuildConfig)/Helix.XHarness.binlog
+              /p:RestoreUsingNuGetTargets=false
+            displayName: XHarness iOS Helix Testing
             env:
               SYSTEM_ACCESSTOKEN: $(System.AccessToken)
               HelixAccessToken: ''
