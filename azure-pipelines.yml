trigger:
  batch: true
  branches:
    include:
    - master
    - release/3.x
    
pr:
  branches:
    include:
    - master
    - release/3.x
    - templates
  paths:
    exclude:
    - Documentation/*
    
variables:
- template: eng/common-variables.yml

resources:
  containers:
  - container: LinuxContainer
    image: microsoft/dotnet-buildtools-prereqs:ubuntu-14.04-cross-0cd4667-20170319080304

stages:
- stage: build
  displayName: Build
  jobs:
  - template: /eng/common/templates/jobs/jobs.yml
    parameters:
      artifacts:
        publish:
          artifacts: true
          logs: true
          manifests: true
      enableMicrobuild: true
      enablePublishUsingPipelines: true
      graphFileGeneration:
        enabled: true
        includeToolset: true
      workspace:
        clean: all
      jobs:
      - job: Windows_NT
        timeoutInMinutes: 90
        pool:
          ${{ if eq(variables._RunAsPublic, True) }}:
            name: NetCorePublic-Pool
            queue: BuildPool.Windows.10.Amd64.VS2017.Open
          ${{ if eq(variables._RunAsInternal, True) }}:
            name: NetCoreInternal-Pool
            queue: BuildPool.Windows.10.Amd64.VS2017
        strategy:
          matrix:
            Build_Release:
              _BuildConfig: Release
            ${{ if eq(variables._RunAsPublic, True) }}:
              Build_Debug:
                _BuildConfig: Debug
        preSteps:
        - checkout: self
          clean: true
        steps:
        - script: eng\common\cibuild.cmd
            -configuration $(_BuildConfig) 
            -prepareMachine
            $(_InternalBuildArgs)
            /p:Test=false
          displayName: Windows Build / Publish
<<<<<<< HEAD

        - powershell: eng\common\build.ps1
            -configuration $(_BuildConfig) 
            -prepareMachine
            -ci
            -test
            -projects $(Build.SourcesDirectory)/tests/UnitTests.proj
            /bl:$(Build.SourcesDirectory)/artifacts/log/$(_BuildConfig)/Helix.binlog
          displayName: Run Helix Tests
          env:
            SYSTEM_ACCESSTOKEN: $(System.AccessToken)
            HelixAccessToken: $(HelixApiAccessToken)

        - powershell: eng\common\build.ps1
            -configuration $(_BuildConfig) 
            -prepareMachine
            -ci
            -test
            -projects $(Build.SourcesDirectory)/tests/UnitTests.proj
            /bl:$(Build.SourcesDirectory)/artifacts/log/$(_BuildConfig)/Helix.binlog
            /p:HelixBaseUri=https://helix.int-dot.net/
          displayName: Run Helix Tests (Int)
          env:
            SYSTEM_ACCESSTOKEN: $(System.AccessToken)
            HelixAccessToken: $(HelixApiAccessToken)
            WorkItemTimeout: 900
          enabled: false

      - ${{ if or(eq(variables['System.TeamProject'], 'public'), in(variables['Build.Reason'], 'PullRequest')) }}:
=======
      - ${{ if eq(variables._RunAsPublic, True) }}:
>>>>>>> 3c424ae8
        - job: Linux
          container: LinuxContainer
          pool:
            name:  NetCorePublic-Pool
            queue: BuildPool.Ubuntu.1604.Amd64.Open
          strategy:
            matrix:
              Build_Debug:
                _BuildConfig: Debug
              Build_Release:
                _BuildConfig: Release
          preSteps:
          - checkout: self
            clean: true
          steps:
          - script: eng/common/cibuild.sh
              --configuration $(_BuildConfig)
              --prepareMachine
              /p:Test=false
            displayName: Unix Build / Publish

- ${{ if eq(variables._RunAsPublic, True) }}:
  - stage: Test
    dependsOn: build
    jobs:
    - template: /eng/common/templates/jobs/jobs.yml
      parameters:
        artifacts:
          publish:
            artifacts:
              name: Artifacts_Test_$(Agent.OS)_$(_BuildConfig)
            logs: 
              name: Logs_Test_$(Agent.OS)_$(_BuildConfig)
          download: true
        workspace:
          clean: all
        jobs:
        - job: Windows_NT
          timeoutInMinutes: 90
          pool:
            vmimage: windows-latest
          strategy:
            matrix:
              Build_Release:
                _BuildConfig: Release
              Build_Debug:
                _BuildConfig: Debug
          preSteps:
          - checkout: self
            clean: true
          steps:
          - powershell: eng\common\build.ps1
              -configuration $(_BuildConfig) 
              -prepareMachine
              -ci
              -restore
              -test
              -projects $(Build.SourcesDirectory)\tests\UnitTests.proj
              /bl:$(Build.SourcesDirectory)\artifacts\log\$(_BuildConfig)\Helix.binlog
              /p:RestoreUsingNuGetTargets=false
            displayName: Run Helix Tests
            env:
              SYSTEM_ACCESSTOKEN: $(System.AccessToken)
              HelixAccessToken: ''
        - job: Linux
          container: LinuxContainer
          pool:
            vmimage: ubuntu-latest
          strategy:
            matrix:
              Build_Debug:
                _BuildConfig: Debug
              Build_Release:
                _BuildConfig: Release
          preSteps:
          - checkout: self
            clean: true
          steps:
          - script: eng/common/build.sh
              --configuration $(_BuildConfig)
              --prepareMachine
              --ci
              --restore
              --test
              --projects $(Build.SourcesDirectory)/tests/UnitTests.proj
              /bl:$(Build.SourcesDirectory)/artifacts/log/$(_BuildConfig)/Helix.binlog
              /p:RestoreUsingNuGetTargets=false
            displayName: Run Helix Tests
            env:
              SYSTEM_ACCESSTOKEN: $(System.AccessToken)
              HelixAccessToken: ''

- ${{ if eq(variables._RunAsInternal, True) }}:
  - stage: ValidateSdk
    displayName: Validate Arcade SDK
    dependsOn: build
    jobs:
    - template: /eng/validate-sdk.yml
      parameters:
        buildArgs: -configuration $(_BuildConfig) 
          -prepareMachine
          $(_InternalBuildArgs)
          /p:Test=false

  - template: eng\common\templates\post-build\post-build.yml
    parameters:
      # Symbol validation isn't being very reliable lately. This should be enabled back
      # once this issue is resolved: https://github.com/dotnet/arcade/issues/2871
      enableSymbolValidation: false
      # Sourcelink validation isn't passing for Arcade due to some regressions. This should be
      # enabled back once this issue is resolved: https://github.com/dotnet/arcade/issues/2912
      enableSourceLinkValidation: false
      publishDependsOn:
      - Validate
      - ValidateSdk
      # This is to enable SDL runs part of Post-Build Validation Stage
      SDLValidationParameters:
        enable: true
        continueOnError: false
        params: ' -SourceToolsList @("policheck","credscan")
        -TsaInstanceURL $(_TsaInstanceURL)
        -TsaProjectName $(_TsaProjectName)
        -TsaNotificationEmail $(_TsaNotificationEmail)
        -TsaCodebaseAdmin $(_TsaCodebaseAdmin)
        -TsaBugAreaPath $(_TsaBugAreaPath)
        -TsaIterationPath $(_TsaIterationPath)
        -TsaRepositoryName "Arcade"
        -TsaCodebaseName "Arcade"
        -TsaPublish $True'<|MERGE_RESOLUTION|>--- conflicted
+++ resolved
@@ -68,39 +68,7 @@
             $(_InternalBuildArgs)
             /p:Test=false
           displayName: Windows Build / Publish
-<<<<<<< HEAD
-
-        - powershell: eng\common\build.ps1
-            -configuration $(_BuildConfig) 
-            -prepareMachine
-            -ci
-            -test
-            -projects $(Build.SourcesDirectory)/tests/UnitTests.proj
-            /bl:$(Build.SourcesDirectory)/artifacts/log/$(_BuildConfig)/Helix.binlog
-          displayName: Run Helix Tests
-          env:
-            SYSTEM_ACCESSTOKEN: $(System.AccessToken)
-            HelixAccessToken: $(HelixApiAccessToken)
-
-        - powershell: eng\common\build.ps1
-            -configuration $(_BuildConfig) 
-            -prepareMachine
-            -ci
-            -test
-            -projects $(Build.SourcesDirectory)/tests/UnitTests.proj
-            /bl:$(Build.SourcesDirectory)/artifacts/log/$(_BuildConfig)/Helix.binlog
-            /p:HelixBaseUri=https://helix.int-dot.net/
-          displayName: Run Helix Tests (Int)
-          env:
-            SYSTEM_ACCESSTOKEN: $(System.AccessToken)
-            HelixAccessToken: $(HelixApiAccessToken)
-            WorkItemTimeout: 900
-          enabled: false
-
-      - ${{ if or(eq(variables['System.TeamProject'], 'public'), in(variables['Build.Reason'], 'PullRequest')) }}:
-=======
       - ${{ if eq(variables._RunAsPublic, True) }}:
->>>>>>> 3c424ae8
         - job: Linux
           container: LinuxContainer
           pool:
