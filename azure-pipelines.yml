--- conflicted
+++ resolved
@@ -56,21 +56,9 @@
         preSteps:
         - checkout: self
           clean: true
-<<<<<<< HEAD
-        - task: UseDotNet@2
-          displayName: 'Install .NET Core 3.1'
-          inputs:
-            packageType: sdk
-            version: 3.1.300
-            installationPath: $(Build.SourcesDirectory)/.dotnet
-        # Use utility script to run script command dependent on agent OS.
-        - script: $(_Script)
-            -configuration $(_BuildConfig) 
-=======
         steps:
         - script: eng\common\cibuild.cmd
             -configuration $(_BuildConfig)
->>>>>>> 35bb3c47
             -prepareMachine
             $(_InternalBuildArgs)
             /p:Test=false
