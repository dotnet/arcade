--- conflicted
+++ resolved
@@ -43,13 +43,8 @@
         timeoutInMinutes: 90
         pool:
           ${{ if eq(variables._RunAsPublic, True) }}:
-<<<<<<< HEAD
-            name: NetCore1ESPool-Svc-Public
+            name: NetCore-Svc-Public
             demands: ImageOverride -equals windows.vs2019.amd64.open
-=======
-            name: NetCore-Svc-Public
-            demands: ImageOverride -equals Build.Server.Amd64.VS2019.Open
->>>>>>> bc3215c4
           ${{ if eq(variables._RunAsInternal, True) }}:
             name: NetCore1ESPool-Svc-Internal
             demands: ImageOverride -equals windows.vs2019.amd64
