--- conflicted
+++ resolved
@@ -23,15 +23,12 @@
         inputs:
           useGlobalJson: true
 
-<<<<<<< HEAD
-=======
       - task: UseDotNet@2
         displayName: Install .NET 6 runtime
         inputs:
           packageType: runtime
           version: 6.x
 
->>>>>>> 0ffb8e9f
       - script: dotnet tool restore
 
       - task: AzureCLI@2
