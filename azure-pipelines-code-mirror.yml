--- conflicted
+++ resolved
@@ -44,7 +44,6 @@
         workingDirectory: $(WorkingDirectoryName)
       - task: PowerShell@2
         displayName: Push changes to Azure DevOps repo
-<<<<<<< HEAD
         inputs:
           targetType: inline
           workingDirectory: $(WorkingDirectoryName)
@@ -82,8 +81,6 @@
 
             Write-Host "##vso[task.LogIssue type=error;]git failed to push to Azure DevOps mirror"
             exit 1
-=======
-        workingDirectory: $(WorkingDirectoryName)
 
       - task: PowerShell@1
         displayName: Broadcast target, branch, commit in metadata
@@ -100,5 +97,4 @@
             $target = "$repo $branch".Replace('/', ' ')
 
             Write-Host "##vso[build.updatebuildnumber]$target $commit"
-            Write-Host "##vso[build.addbuildtag]$target"
->>>>>>> b9ca1395
+            Write-Host "##vso[build.addbuildtag]$target"