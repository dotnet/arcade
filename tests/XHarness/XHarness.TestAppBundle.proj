<Project xmlns="http://schemas.microsoft.com/developer/msbuild/2003">

  <Import Project="$(MSBuildExtensionsPath)\$(MSBuildToolsVersion)\Microsoft.Common.props" />

  <PropertyGroup>
    <XHarnessAppBundleName>System.Numerics.Vectors.Tests.app</XHarnessAppBundleName>
    <XHarnessAppBundleUrl>https://netcorenativeassets.blob.core.windows.net/resource-packages/external/macos/test-ios-app/$(XHarnessAppBundleName).zip</XHarnessAppBundleUrl>
  </PropertyGroup>

  <!-- We're not set up currently to build app bundles as part of normal builds, so this downloads existing ones for now -->
  <Target Name="Build" Returns="@(XHarnessAppFoldersToTest)">
    <Error Condition=" '$(ArtifactsTmpDir)' == ''" Text="Not downloading AppBundle because ArtifactsTmpDir property is unset" />
    <DownloadFile SourceUrl="$(XHarnessAppBundleUrl)" DestinationFolder="$(ArtifactsTmpDir)XHarness.TestAppBundle" SkipUnchangedFiles="True" Retries="5">
      <Output TaskParameter="DownloadedFile" ItemName="ZippedAppBundle" />
    </DownloadFile>

    <Message Text="Downloaded @(ZippedAppBundle) for XHarness Test purposes" Importance="High" />

    <Exec Command="tar -xzf @(ZippedAppBundle) -C $(ArtifactsTmpDir)XHarness.TestAppBundle" />

    <ItemGroup>
<<<<<<< HEAD
      <XHarnessAppFoldersToTest Include="$(BaseOutputPath)appbundle/$(XHarnessAppBundleName)">
        <Targets>ios-simulator-64_13.5</Targets>
=======
      <XHarnessAppFoldersToTest Include="$(ArtifactsTmpDir)XHarness.TestAppBundle/$(XHarnessAppBundleName)">
        <Targets>ios-simulator-64</Targets>
>>>>>>> 86453642
        <TestTimeout>00:20:00</TestTimeout>
      </XHarnessAppFoldersToTest>
    </ItemGroup>
  </Target>

</Project><|MERGE_RESOLUTION|>--- conflicted
+++ resolved
@@ -19,13 +19,8 @@
     <Exec Command="tar -xzf @(ZippedAppBundle) -C $(ArtifactsTmpDir)XHarness.TestAppBundle" />
 
     <ItemGroup>
-<<<<<<< HEAD
-      <XHarnessAppFoldersToTest Include="$(BaseOutputPath)appbundle/$(XHarnessAppBundleName)">
+      <XHarnessAppFoldersToTest Include="$(ArtifactsTmpDir)XHarness.TestAppBundle/$(XHarnessAppBundleName)">
         <Targets>ios-simulator-64_13.5</Targets>
-=======
-      <XHarnessAppFoldersToTest Include="$(ArtifactsTmpDir)XHarness.TestAppBundle/$(XHarnessAppBundleName)">
-        <Targets>ios-simulator-64</Targets>
->>>>>>> 86453642
         <TestTimeout>00:20:00</TestTimeout>
       </XHarnessAppFoldersToTest>
     </ItemGroup>
