<Project DefaultTargets="Test">
  <!-- <Import Sdk="Microsoft.DotNet.Helix.Sdk" Project="Sdk.props"/> -->
  <!-- Using locally built version of the helix sdk, normal projects replace the below Import and PropertyGroup with the SDK import above-->
  <Import Project="$(MSBuildThisFileDirectory)\..\src\Microsoft.DotNet.Helix\Sdk\sdk\Sdk.props"/>
  <PropertyGroup>
    <MicrosoftDotNetHelixSdkTasksAssembly Condition="'$(MSBuildRuntimeType)' == 'Core'">$(MSBuildThisFileDirectory)../artifacts/bin/Microsoft.DotNet.Helix.Sdk/$(Configuration)/netcoreapp3.1/publish/Microsoft.DotNet.Helix.Sdk.dll</MicrosoftDotNetHelixSdkTasksAssembly>
    <MicrosoftDotNetHelixSdkTasksAssembly Condition="'$(MSBuildRuntimeType)' != 'Core'">$(MSBuildThisFileDirectory)../artifacts/bin/Microsoft.DotNet.Helix.Sdk/$(Configuration)/net472/publish/Microsoft.DotNet.Helix.Sdk.dll</MicrosoftDotNetHelixSdkTasksAssembly>
  </PropertyGroup>

  <PropertyGroup>
    <HelixType>test/product/</HelixType>

    <IncludeDotNetCli>true</IncludeDotNetCli>
    <DotNetCliPackageType>sdk</DotNetCliPackageType>

    <TestRunNamePrefix>$(AGENT_JOBNAME)</TestRunNamePrefix>
  </PropertyGroup>

  <ItemGroup>
    <HelixWorkItem Include="JUnitTest">
      <Command>echo 'done!'</Command>
      <PayloadDirectory>$(MSBuildThisFileDirectory)Junit</PayloadDirectory>
    </HelixWorkItem>
  </ItemGroup>
  <ItemGroup>
    <AzurePipelinesExpectedTestFailure Include="HelixReporterTests.failure1"/>
    <AzurePipelinesExpectedTestFailure Include="HelixReporterTests.failure2"/>
  </ItemGroup>

  <ItemGroup>
    <HelixWorkItem Include="TrxTest">
      <Command>echo 'done!'</Command>
      <PayloadDirectory>$(MSBuildThisFileDirectory)Trx</PayloadDirectory>
    </HelixWorkItem>
  </ItemGroup>
  <ItemGroup>
    <AzurePipelinesExpectedTestFailure Include="HelixReporter.TRXTests.HelixReporter.TRXTests.Fail1"/>
    <AzurePipelinesExpectedTestFailure Include="HelixReporter.TRXTests.HelixReporter.TRX.Fail2"/>
    <AzurePipelinesExpectedTestFailure Include="tests.UnitTest2.ExpectedFailureTheoryTest"/>
  </ItemGroup>

  <ItemGroup>
    <XUnitProject Include="..\src\**\*.Tests.csproj"/>

    <!-- Exclude tests that do not target .NET Core -->
    <XUnitProject Remove="..\src\Microsoft.DotNet.Build.Tasks.VisualStudio.Tests\Microsoft.DotNet.Build.Tasks.VisualStudio.Tests.csproj"/>
  </ItemGroup>

  <ItemGroup>
    <HelixWorkItem Include="FailingXUnitTestsTest">
      <Command>echo 'done!'</Command>
      <PayloadDirectory>$(MSBuildThisFileDirectory)XUnit</PayloadDirectory>
    </HelixWorkItem>
  </ItemGroup>
  <!-- Exercise Helix failure reporting path for Xunit --> 
  <ItemGroup>
    <AzurePipelinesExpectedTestFailure Include="XunitReportingTests.ExerciseXunitCharacterFilteringFailurePath"/>
  </ItemGroup>

  <ItemGroup Condition=" '$(HelixAccessToken)' != '' ">
<<<<<<< HEAD
    <HelixTargetQueue Include="pr-windows.10.amd64.open-tweak-batching"/>
=======
    <HelixTargetQueue Include="Debian.9.Amd64"/>
    <HelixTargetQueue Include="RedHat.7.Amd64"/>
    <HelixTargetQueue Include="Windows.10.Amd64"/>
>>>>>>> 2f902c47
  </ItemGroup>

  <PropertyGroup Condition=" '$(HelixAccessToken)' == '' ">
    <IsExternal>true</IsExternal>
    <Creator>$(BUILD_SOURCEVERSIONAUTHOR)</Creator>
    <Creator Condition=" '$(Creator)' == ''">anon</Creator>
  </PropertyGroup>

  <ItemGroup Condition=" '$(HelixAccessToken)' == '' ">
    <HelixTargetQueue Include="Debian.9.Amd64.Open"/>
    <HelixTargetQueue Include="RedHat.7.Amd64.Open"/>
    <HelixTargetQueue Include="Windows.10.Amd64.Open"/>
  </ItemGroup>

  <PropertyGroup Condition="!$(HelixTargetQueue.StartsWith('Windows'))">
    <HelixPreCommands>$(HelixPreCommands);find $HELIX_CORRELATION_PAYLOAD -type f</HelixPreCommands>
    <HelixPreCommands>$(HelixPreCommands);find . -type f</HelixPreCommands>
  </PropertyGroup>

  <PropertyGroup Condition="$(HelixTargetQueue.StartsWith('Windows'))">
    <HelixPreCommands>$(HelixPreCommands);dir /s %HELIX_CORRELATION_PAYLOAD%</HelixPreCommands>
    <HelixPreCommands>$(HelixPreCommands);dir /s</HelixPreCommands>
  </PropertyGroup>

  <!-- Useless stuff to make Arcade SDK happy -->
  <PropertyGroup>
    <Language>msbuild</Language>
  </PropertyGroup>
  <Target Name="Pack"/>

  <!-- Yields an existing archive that will fail if ArchivePayload doesn't work -->
  <Target Name="ZipPrexistingArchive" BeforeTargets="Build">
      <MakeDir Directories="$(IntermediateOutputPath)\correlationarchivepayload" /> 
      <WriteLinesToFile
           File="$(IntermediateOutputPath)\correlationarchivepayload\testArchivePayload.txt"
           Lines="I am a test Archive Payload"
           Overwrite="true" />
      <ZipDirectory Overwrite="True"
          SourceDirectory="$(IntermediateOutputPath)\correlationarchivepayload"
          DestinationFile="$(MSBuildProjectDirectory)\archivepayload.zip" />
      <RemoveDir Directories="$(IntermediateOutputPath)\correlationarchivepayload" />
  </Target>
  <!-- Attach the ArchivePayload to all Helix work items to validate uploading them (and via logs whether caching occurs) -->
  <ItemGroup>
      <HelixCorrelationPayload Include="$(MSBuildProjectDirectory)\archivepayload.zip" />
  </ItemGroup>

  <!-- <Import Sdk="Microsoft.DotNet.Helix.Sdk" Project="Sdk.targets"/> -->
  <!-- Using locally built version of the helix sdk, normal projects replace the below Import with the SDK import above-->
  <Import Project="$(MSBuildThisFileDirectory)\..\src\Microsoft.DotNet.Helix\Sdk\sdk\Sdk.targets"/>

  <ItemGroup>
    <HelixWorkItem Condition="$(HelixTargetQueue.StartsWith('Windows'))" Include="AspNetCoreTest">
      <Command>powershell %HELIX_WORKITEM_PAYLOAD%\aspnet-versioncheck.ps1 -aspNetCoreVersion $(AspNetCoreRuntimeVersion)</Command>
      <PayloadDirectory>$(MSBuildThisFileDirectory)\AspNetVersionCheck</PayloadDirectory>
    </HelixWorkItem>
  </ItemGroup>
</Project><|MERGE_RESOLUTION|>--- conflicted
+++ resolved
@@ -58,13 +58,9 @@
   </ItemGroup>
 
   <ItemGroup Condition=" '$(HelixAccessToken)' != '' ">
-<<<<<<< HEAD
-    <HelixTargetQueue Include="pr-windows.10.amd64.open-tweak-batching"/>
-=======
     <HelixTargetQueue Include="Debian.9.Amd64"/>
     <HelixTargetQueue Include="RedHat.7.Amd64"/>
     <HelixTargetQueue Include="Windows.10.Amd64"/>
->>>>>>> 2f902c47
   </ItemGroup>
 
   <PropertyGroup Condition=" '$(HelixAccessToken)' == '' ">
