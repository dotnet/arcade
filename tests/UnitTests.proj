<Project DefaultTargets="Test">
  <!-- <Import Sdk="Microsoft.DotNet.Helix.Sdk" Project="Sdk.props"/> -->
  <!-- Using locally built version of the helix sdk, normal projects replace the below Import and PropertyGroup with the SDK import above-->
  <Import Project="$(MSBuildThisFileDirectory)\..\src\Microsoft.DotNet.Helix\Sdk\sdk\Sdk.props"/>
  <PropertyGroup>
    <MicrosoftDotNetHelixSdkTasksAssembly Condition="'$(MSBuildRuntimeType)' == 'Core'">$(MSBuildThisFileDirectory)../artifacts/bin/Microsoft.DotNet.Helix.Sdk/$(Configuration)/netcoreapp3.1/publish/Microsoft.DotNet.Helix.Sdk.dll</MicrosoftDotNetHelixSdkTasksAssembly>
    <MicrosoftDotNetHelixSdkTasksAssembly Condition="'$(MSBuildRuntimeType)' != 'Core'">$(MSBuildThisFileDirectory)../artifacts/bin/Microsoft.DotNet.Helix.Sdk/$(Configuration)/net472/publish/Microsoft.DotNet.Helix.Sdk.dll</MicrosoftDotNetHelixSdkTasksAssembly>
  </PropertyGroup>

  <PropertyGroup>
    <HelixType>test/product/</HelixType>

    <IncludeDotNetCli>true</IncludeDotNetCli>
    <DotNetCliPackageType>sdk</DotNetCliPackageType>

    <TestRunNamePrefix>$(AGENT_JOBNAME)</TestRunNamePrefix>
  <HelixBaseUri>https://helix.int-dot.net</HelixBaseUri>
  </PropertyGroup>

  <ItemGroup>
    <HelixWorkItem Include="JUnitTest">
      <Command>echo 'done!'</Command>
      <PayloadDirectory>$(MSBuildThisFileDirectory)Junit</PayloadDirectory>
    </HelixWorkItem>
  </ItemGroup>
  <ItemGroup>
    <AzurePipelinesExpectedTestFailure Include="HelixReporterTests.failure1"/>
    <AzurePipelinesExpectedTestFailure Include="HelixReporterTests.failure2"/>
  </ItemGroup>

  <ItemGroup>
    <HelixWorkItem Include="TrxTest">
      <Command>echo 'done!'</Command>
      <PayloadDirectory>$(MSBuildThisFileDirectory)Trx</PayloadDirectory>
    </HelixWorkItem>
  </ItemGroup>
  <ItemGroup>
    <AzurePipelinesExpectedTestFailure Include="HelixReporter.TRXTests.HelixReporter.TRXTests.Fail1"/>
    <AzurePipelinesExpectedTestFailure Include="HelixReporter.TRXTests.HelixReporter.TRX.Fail2"/>
    <AzurePipelinesExpectedTestFailure Include="tests.UnitTest2.ExpectedFailureTheoryTest"/>
  </ItemGroup>

  <ItemGroup>
    <XUnitProject Include="..\src\**\*.Tests.csproj"/>

    <!-- Exclude tests that do not target .NET Core -->
    <XUnitProject Remove="..\src\Microsoft.DotNet.Build.Tasks.VisualStudio.Tests\Microsoft.DotNet.Build.Tasks.VisualStudio.Tests.csproj"/>
<<<<<<< HEAD
  </ItemGroup> 
  
  <PropertyGroup>
=======
  </ItemGroup>

  <ItemGroup>
    <HelixWorkItem Include="FailingXUnitTestsTest">
      <Command>echo 'done!'</Command>
      <PayloadDirectory>$(MSBuildThisFileDirectory)XUnit</PayloadDirectory>
    </HelixWorkItem>
  </ItemGroup>
  <!-- Exercise Helix failure reporting path for Xunit --> 
  <ItemGroup>
    <AzurePipelinesExpectedTestFailure Include="XunitReportingTests.ExerciseXunitCharacterFilteringFailurePath"/>
  </ItemGroup>

  <ItemGroup Condition=" '$(HelixAccessToken)' != '' ">
    <HelixTargetQueue Include="Debian.9.Amd64"/>
    <HelixTargetQueue Include="RedHat.7.Amd64"/>
    <HelixTargetQueue Include="Windows.10.Amd64"/>
  </ItemGroup>

  <PropertyGroup Condition=" '$(HelixAccessToken)' == '' ">
>>>>>>> 579b548c
    <IsExternal>true</IsExternal>
    <Creator>$(BUILD_SOURCEVERSIONAUTHOR)</Creator>
    <Creator Condition=" '$(Creator)' == ''">anon</Creator>
  </PropertyGroup>

  <ItemGroup>
    <HelixTargetQueue Include="pr-windows.10.amd64.open-test-aggregator"/>
  </ItemGroup>

  <PropertyGroup Condition="!$(HelixTargetQueue.StartsWith('Windows'))">
    <HelixPreCommands>$(HelixPreCommands);find $HELIX_CORRELATION_PAYLOAD -type f</HelixPreCommands>
    <HelixPreCommands>$(HelixPreCommands);find . -type f</HelixPreCommands>
  </PropertyGroup>

  <PropertyGroup Condition="$(HelixTargetQueue.StartsWith('Windows'))">
    <HelixPreCommands>$(HelixPreCommands);dir /s %HELIX_CORRELATION_PAYLOAD%</HelixPreCommands>
    <HelixPreCommands>$(HelixPreCommands);dir /s</HelixPreCommands>
  </PropertyGroup>

  <!-- Useless stuff to make Arcade SDK happy -->
  <PropertyGroup>
    <Language>msbuild</Language>
  </PropertyGroup>
  <Target Name="Pack"/>

  <!-- Yields an existing archive that will fail if ArchivePayload doesn't work -->
  <Target Name="ZipPrexistingArchive" BeforeTargets="Build">
      <MakeDir Directories="$(IntermediateOutputPath)\correlationarchivepayload" /> 
      <WriteLinesToFile
           File="$(IntermediateOutputPath)\correlationarchivepayload\testArchivePayload.txt"
           Lines="I am a test Archive Payload"
           Overwrite="true" />
      <ZipDirectory Overwrite="True"
          SourceDirectory="$(IntermediateOutputPath)\correlationarchivepayload"
          DestinationFile="$(MSBuildProjectDirectory)\archivepayload.zip" />
      <RemoveDir Directories="$(IntermediateOutputPath)\correlationarchivepayload" />
  </Target>
  <!-- Attach the ArchivePayload to all Helix work items to validate uploading them (and via logs whether caching occurs) -->
  <ItemGroup>
      <HelixCorrelationPayload Include="$(MSBuildProjectDirectory)\archivepayload.zip" />
  </ItemGroup>

  <!-- <Import Sdk="Microsoft.DotNet.Helix.Sdk" Project="Sdk.targets"/> -->
  <!-- Using locally built version of the helix sdk, normal projects replace the below Import with the SDK import above-->
  <Import Project="$(MSBuildThisFileDirectory)\..\src\Microsoft.DotNet.Helix\Sdk\sdk\Sdk.targets"/>

  <ItemGroup>
    <HelixWorkItem Condition="$(HelixTargetQueue.StartsWith('Windows'))" Include="AspNetCoreTest">
      <Command>powershell %HELIX_WORKITEM_PAYLOAD%\aspnet-versioncheck.ps1 -aspNetCoreVersion $(AspNetCoreRuntimeVersion)</Command>
      <PayloadDirectory>$(MSBuildThisFileDirectory)\AspNetVersionCheck</PayloadDirectory>
    </HelixWorkItem>
  </ItemGroup>
</Project><|MERGE_RESOLUTION|>--- conflicted
+++ resolved
@@ -45,13 +45,8 @@
 
     <!-- Exclude tests that do not target .NET Core -->
     <XUnitProject Remove="..\src\Microsoft.DotNet.Build.Tasks.VisualStudio.Tests\Microsoft.DotNet.Build.Tasks.VisualStudio.Tests.csproj"/>
-<<<<<<< HEAD
   </ItemGroup> 
   
-  <PropertyGroup>
-=======
-  </ItemGroup>
-
   <ItemGroup>
     <HelixWorkItem Include="FailingXUnitTestsTest">
       <Command>echo 'done!'</Command>
@@ -63,14 +58,7 @@
     <AzurePipelinesExpectedTestFailure Include="XunitReportingTests.ExerciseXunitCharacterFilteringFailurePath"/>
   </ItemGroup>
 
-  <ItemGroup Condition=" '$(HelixAccessToken)' != '' ">
-    <HelixTargetQueue Include="Debian.9.Amd64"/>
-    <HelixTargetQueue Include="RedHat.7.Amd64"/>
-    <HelixTargetQueue Include="Windows.10.Amd64"/>
-  </ItemGroup>
-
-  <PropertyGroup Condition=" '$(HelixAccessToken)' == '' ">
->>>>>>> 579b548c
+  <PropertyGroup>
     <IsExternal>true</IsExternal>
     <Creator>$(BUILD_SOURCEVERSIONAUTHOR)</Creator>
     <Creator Condition=" '$(Creator)' == ''">anon</Creator>
