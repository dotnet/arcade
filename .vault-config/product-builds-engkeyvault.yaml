--- conflicted
+++ resolved
@@ -149,8 +149,7 @@
           name: dn-bot-account-redmond
       name: dn-symweb-symbol-server-pat
       organization: dnceng
-<<<<<<< HEAD
-  
+
   dotnetfeedmsrc-storage-access-key-1:
     type: text
     parameters:
@@ -224,7 +223,6 @@
       connectionString: dotnetclichecksumsmsrc-connection-string
       permissions: rl
       container: dotnet
-=======
 
   dotnetbuilds-internal-container-read-token:
     type: azure-storage-container-sas-token
@@ -260,5 +258,4 @@
         name: dotnetbuilds-connection-string
         location: dotnetbuildskeys
       permissions: rl
-      container: public-checksums
->>>>>>> 8a631934
+      container: public-checksums