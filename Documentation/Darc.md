--- conflicted
+++ resolved
@@ -848,51 +848,34 @@
 
 ### **`set-goal`**
 
-<<<<<<< HEAD
-Sets a goal build time for the definition per Channel. This is captured for the PKPI- Build time report. Only dnceng is in scope.
-=======
-Sets a goal build time for the definition per channel. This is captured for the PKPI - Build time report.
->>>>>>> 1b95315f
-
-**Sample**:  
-```
-PS D:\enlistments\arcade> darc set-goal  --minutes 38 --definitionId 6  --channel ".Net Core 5 Dev"
-
-Added a new goal for definitionId 6 = 38 minutes.
-```
-
+Sets a goal build time for the definition per Channel in minutes. Only dnceng is in scope. This is captured for the [Power BI dashboard](https://dev.azure.com/dnceng/public/_dashboards/dashboard/40ac4990-3498-4b3a-85dd-2ffde961d672). 
+
+**Sample**:
+```
+PS D:\enlistments\arcade> darc set-goal --minutes 38 --definition-id 6 --channel ".Net Core 5 Dev"
+
+38
+```
 **Parameters**
 
-<<<<<<< HEAD
-- `-c,--channel` -  **(Required)** Name of the channel.
-- `-d, --definitionId` - **(Required)** Azure DevOps Definition Id.
-- `-m, --minutes` - **(Required)** Goal time in minutues.
-=======
-- `-c, --channel` - **(Required)** Name of the channel.
-- `-d, --definitionId` - **(Required)** Definition Id.
+- `-c,--channel` - **(Required)** Name of the channel.
+- `-d, --definition-id` - **(Required)** Azure DevOps Definition Id.
 - `-m, --minutes` - **(Required)** Goal time in minutes.
->>>>>>> 1b95315f
-
 
 ### **`get-goal`**
 
-<<<<<<< HEAD
-Gets the goal build time for the definition per Channel. This is captured for the PKPI- Build time report. Only dnceng is in scope.
-=======
-Gets the goal build time for the definition per channel. This is captured for the PKPI - Build time report.
->>>>>>> 1b95315f
-
-**Sample**:  
-```
-PS D:\enlistments\arcade> darc get-goal --definitionId 6  --channel ".Net Core 5 Dev"
-
-Goal for definitionId 6 = 38 minutes.
-```
-
+Get the goal build time for a definition per channel in minutes. Only dnceng is in scope. This is captured for the [Power BI dashboard](https://dev.azure.com/dnceng/public/_dashboards/dashboard/40ac4990-3498-4b3a-85dd-2ffde961d672)
+
+**Sample**:
+```
+PS D:\enlistments\arcade> darc get-goal --definition-id 6 --channel ".Net Core 5 Dev"
+
+38
+```
 **Parameters**
 
-- `-c,--channel` -  **(Required)** Name of the channel.
-- `-d, --definitionId` - **(Required)** Azure DevOps Definition Id.
+- `-c,--channel` - **(Required)** Name of the channel.
+- `-d, --definition-id` - **(Required)** Azure DevOps Definition Id.
 
 
 ### **`add-dependency`**
@@ -1035,6 +1018,7 @@
 - [get-default-channels](#get-default-channels)
 - [delete-default-channel](#delete-default-channel)
 - [set-goal](#set-goal)
+- [get-goal](#get-goal)
 
 ### **`add-subscription`**
 
@@ -1298,6 +1282,7 @@
 - [delete-default-channel](#delete-default-channel)
 - [get-default-channels](#get-default-channels)
 - [set-goal](#set-goal)
+- [get-goal](#get-goal)
 
 ### **`delete-channel`**
 
