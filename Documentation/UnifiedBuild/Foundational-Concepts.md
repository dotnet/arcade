
# The Unified Build Almanac (TUBA) - Foundational Concepts

## Purpose
This document describes the foundational concepts of Unified Build. The basic principles, the pillars upon which it is built, the goals, etc.

## Introduction

Unified Build for .NET is a combined effort to improve two problematic areas for .NET:
- **True upstream model** – Partners are efficient and can do the same things Microsoft can.
- **Product build and servicing complexity** – Taming .NET's incredibly complex infrastructure.

.NET is a collection of repositories that collectively ship together to form a coherent product. Each individual repository in the graph contributes build outputs that are consumed in other repositories, and potentially shipped to customers. Therefore, a 'build' of .NET is not just a build of a single repository. .NET maintains two ways of building this product. 
- **Source-build** - Building an *aggregate* of all of the repositories on a single machine (no orchestration) in a single configuration to produce a .NET SDK that is shippable by our Linux source-build partners.
- **Microsoft's official build** - The process of building each node in the dependency graph, updating any downstream repo with newly produced outputs, testing and committing those updates, and then repeating until all changes have flowed through the graph to all possible downstream nodes. As you might imagine, this process is complex. New changes in repositories reset the build. Coordinating branch management for more than a dozen repositories across multiple releases of .NET is challenge. There is a high degree of infrastructural overhead. Furthermore, even within repository builds there tends to be a large degree of complexity and orchestration.

Maintaining both these methodologies is expensive. There are meaningful differences between how source-build and Microsoft's official build produce binaries. There are different restrictions on what inputs are allowed to be used in source-build as compared to Microsoft's build. Even more, the source-build methodology today does not support building Windows. From a community perspective, these differences contribute to a lack of approachability and an inability to have a meaningful upstream/downstream model for collaboration.

One insight is that Microsoft's build, source-build, and meaningful upstream/downstream collaboration are **overlapping problems**, and can be satisfied by the same solution if considered together. Our whole-product repo structure is very costly for us and unapproachable by others. We have spent a lot on these topics over the years, with hard-won progress, and no end in sight. A different repo design-point could provide us with a better and cheaper system.

**Proposition** Focusing on the source-build philosophy (aggregate code base is the source-of-truth) as the way that the community **and** Microsoft produce the product will drastically improve development operations, servicing, and community interaction.

## Unified Build goals

The following are goals and that will be met by the Unified Build project. Please note that ".NET distro maintainers" includes Microsoft.

<<<<<<< HEAD
- A single git commit denotes all product source for a particular .NET build. All commits are coherent
- A single repo commit can produce a shippable build
=======
- .NET adopts industry standard upstream/downstream practices.
- A single git commit denotes all product source for a particular .NET build. All commits are coherent.
- A single repo commit can produce a shippable build.
>>>>>>> 6c77bc3b
- .NET's build shall be able to create a specific platform's distribution in a single build environment.
- .NET distro maintainers shall be able to efficiently update and build .NET (both collaboratively and separately) through the entire lifecycle of a .NET version (first to last commit).
- .NET distro maintainers can produce downstream distributions without use of Microsoft provided services.
- .NET distro maintainers shall be able to meet provenance and build environment requirements for their distributions.
- .NET distro maintainers shall be able to coordinate patching of downstream distributions.
- .NET distro maintainers can run verification tests against the built product.
- .NET developers shall be able to easily produce full product builds for testing, experimentation, etc.
- .NET developers shall be able to work efficiently on the section of the product for which they are concerned.

## High-Level Overview

At a high level, the following changes will be made:

### **Source-build becomes the official build**

Source-build builds the product as an aggregate codebase, which is a simpler, more reliable model than Microsoft's current official build. It is now proven and has been adopted by partners. Microsoft’s current official build will cease to exist. Logically, this means that the .NET product will be built as a series of **vertical builds** for each platform. Assets produced by these verticals will be shipped by Microsoft and its partners (Linux distros, homebrew developers, etc.). There will also exist a join point that will be used to produce assets that require multiple platforms (e.g. global tool packages). This join point may only be used for assets that are not distributed by our partners, and must remain as simple as possible.

### **Product builds move to a “virtual monolithic repository” (VMR)**

.NET's official code base moves to a “virtual monolithic repository”, which is a source layout of all the code needed to build .NET. Most existing dependency flow between repositories ceases, and instead the product builds out of this single coherent source repository. Source changes in individual repositories flow into the VMR, and product build outputs and any associated VMR source changes flow *back* into individual repositories to enable up-to-date development workflows.

### **Testing will be augmented and extended for the VMR**

The testing infrastructure will be augmented to support both individual repos *and* the aggregate VMR. Additional tests will be added for end to end product testing. This will enable Microsoft and its source-build partners to more effectively evaluate quality.

### **Upstream partners primarily focus on the VMR structure**

The VMR focused build enables partners to build and test .NET more easily. This should enable them to more effectively contribute when desired. While they of course may contribute to either the VMR or individual repos, it's expected that they will choose to work in the VMR.

### **Individual developers continue to work primarily in individual repositories for mainline development**

Though they may work in the VMR, it is expected that many developers will continue to primarily work in the individual repositories for mainline development, especially those developers who focus on specfic areas of .NET. Maintaining the individual repository workflows enables high-velocity development for changes in isolated components. It also allows for continued community building in specific product areas. Cross-repo breaking changes will be resolved in the VMR, then build outputs and additional source changes will flow back into the individual repositories.

## Rules of Unified Build

Unified Build and the associated infrastructure are built around the rules outlined below, with their associated reasoning. There are two motivations behind these rules: 

- **Enabling any .NET distro maintainer to succeed** - Microsoft is the primary maintainer of the .NET upstream. Our choices about infrastructure technologies and build methodologies have real effects on our downstream partners, like RedHat, Canonical, or Unity. If we make poor choices, we make it harder or even impossible for our partners to be successful in delivering the product to their customers. While Microsoft has the vast engineering resources to be able to build, service and deliver to all sorts of customers in all manner of scenarios, this is not without cost. To grow our product the way we want, we need to enable our partners to serve their customers without handholding.
- **Enabling Microsoft to succeed as a distro maintainer** – The biggest issue around Microsoft’s infrastructure for .NET 7 and prior releases has been the overall complexity. Complexity has resulted in unreliability, high maintenance costs, build and release processes that are fragile over time, and infrastructure that is harder to understand. We’ve often tried to tame this complexity with automation, which usually exacerbates the problem rather than solving it. It is time to target simplicity, reproducibility, isolation and long-term sustainability.

### **Public open-source .NET releases must be buildable by .NET distro maintainers from a single commit in the upstream repository.**

*This rule focuses on ensuring we can continue to release a subset of .NET as an open-source product, and enabling our non-Microsoft partners to take advantage of the source to deliver value to their customers.*

.NET uses various licenses for the publicly released products. These licenses may vary across versions and artifacts. For instance, the Windows SDK is not completely open-source (as it contains some non-OSS components). On the other hand, for instance, the Linux .NET SDKs are an open-source product. What Microsoft builds and releases through its channels must remain compatible with the licenses that we place on them. For those releases that are open-source, we also want to enable our partners to build those same commits and release them to their customers. Doing so requires complying with their OSS and build requirements. In general, to meet those requirements, they need to be able to build them entirely from source code on a single machine without a connection to the internet.

While our partners may not always build what they release based on the upstream, as they may use private pre-release channels to obtain sources of upcoming versions, those releases must eventually be made open-source in the upstream to maintain their open source status.

***Note: What Microsoft builds and releases for Linux, macOS or any other platform, is not intended to be ‘bit for bit’ identical with what a partner may be able to build using the upstream. Signing, for example, results in a slightly different product. The product shall be functionally identical***

### **The build shall not require any orchestration to build artifacts for a specific platform distribution**

*This rule focuses on simplicity for .NET distro maintainers, including Microsoft, and ensuring that .NET distro maintainers can meet provenance and build environment requirements.*

Orchestration is most associated with CI systems, though other systems like Maestro also provide orchestration in some forms. Orchestration, while useful, tends to:
- Encourage complexity
- Add fragility to the overall build process because of an increased use of distributed services.
- Encourage multi-machine workflows, which are incompatible with many organizations' build requirements.
- Be tied to specific distributed services, which adds a point of fragility and vendor-lock-in.
- Become interwoven with the build, rather than properly layered.

In practice, all organizations will use orchestration to construct a product. Microsoft will do so too. However, orchestration must be properly isolated and layered so that platform specific artifacts built by .NET distribution maintainers can be built on a single machine without orchestration. Microsoft and other .NET distributions might maintain some orchestration in the following cases:
- A join point in the product build used to produce artifacts that cannot be produced in a single environment. Note: these joins may not be designed in such a way that they cause any organziation to violate their build environment requirements. For example, .NET may not design the build such that a Linux SDK distribution requires assets built on a Windows machine, as that would violate the build environment requirements of Linux distro maintainers.
- Orchestration used to prepare an environment for a build. This is perhaps the most common use of orchestration.

```mermaid
flowchart TD
    subgraph Orchestration[Orchestration Environment]
        subgraph Host[Host Environment]
            subgraph Build[Build Logic]
            end
        end
    end
```
 
### **The build produces all *shipping* artifacts that each .NET distribution is responsible for deploying**

*This rule focuses on simplicity and robustness.*

.NET has used a multi-repository build through .NET 7. Through a combination of individual repository builds, dependency flow and tracking, the shipping artifacts for a given release are produced. In the release process, the dependency tracking system (Maestro) traverses the graph of individual repository builds contributing to a given release, locating and downloading all the artifacts marked as shipping. These artifacts are then modified and shipping.

This multi-build ‘gathering’ process is not allowed in Unified Build. The VMR build must produce all artifacts that are to ship. If gathering were to be allowed, this would imply that orchestration could be required to build product (dependency flow through multiple repos), and that external services (Maestro) would be required to track the artifacts in more than one repo build.
*Note: This is not to say that Maestro cannot be used in some capacity for VMR operation. It just cannot be required. An allowable use may be to flow non-stable, non-shipping assets referenced by the VMR, like test or optimization data.*

### **There may be no pre-release, non-final stable binary flow**

*This rule focuses on simplicity and robustness.*

Stable binary flow is defined as any flow of binaries from a build to a repository, where:
- The identity of those binaries does not vary from build to build with respect to their packaging systems **and**
- Binaries with the same identity are produced *more than once*.

This flow is commonly used in RTM/Servicing releases of .NET. Stable binary flow has been extremely costly to implement and makes the shipping product harder to understand. The basic problems are:
- It bends the rules of the packaging systems, like NuGet, by introducing multiple packages with the same identity into different feeds.
- Bending packaging system rules requires introducing complex automation to manage those packages. This automation is required to ship the product.

Multiple Packages/binaries with the same identity, may not flow into or out of .NET's build.

*Note: There are exceptions to this rule for testing.*

### **Artifacts may not be modified after the build is complete**

*This rule focuses on simplicity and robustness.*

- Modification of artifacts outside of the build tends to generate additional complexity in the build itself, in the need to propagate information guiding the modification. For example, post-build signing in .NET 6 required propagating information about signing certificates, files to sign, and pre-link MSI data to the staging process.
- Modification also generates additional complexity post-build, not only simply because of the additional steps themselves, but also because they tend to need to recreate a portion of the state of the build itself. For example, post-build signing in .NET 6 needed to determine exactly where each file it is signing came from in the build in order to determine the signing certificates to use.
- Modification often generates a second set of artifacts with the same identities as the originals artifacts but with different contents. For instance, if a package Foo @ 1.0.5 is modified by signing it, the contents of the package change. However, NuGet as a protocol does not have a way to address one over the other. Simple files, and symbols have similar issues. This leads to potential pitfalls for customers as well as complexity within Publishing processes, since the primary way to mitigate having multiple artifacts with the same identity is to put them in different places.

### **Build and publishing are separate, and the build shall not publish**

*This rule focuses on simplicity, separation of concerns, and helping our .NET distro maintainers succeed.*

The build shall not publish its outputs. This is always a separate stage or stages after the Build.

- Publishing is often highly tied to organizational specific resources. For example, .NET publishes to Microsoft’s symbol servers, Azure DevOps feeds, build pipeline storage, and many other locations.
- The source code should not know the purpose of a build. Purpose should be declared after a build is complete based on choice of publishing steps. This is the approach that .NET uses today with channel assignment. By separating build and publish, .NET can use the same set of build steps for builds of all purposes (e.g. private internal, dev, public, security servicing). The source does not need to be modified based on what a build should be used for or what its visibility should be.

Instead, we should stage the build such that the Build is sandwiched environment preparation and publishing steps.

```mermaid
flowchart LR
    Prepare[Prepare Environment]-->Build[Build Code]-->Publish[Publish]
```

## Scope - Who Participates?

The term ".NET" tends to encompass many repositories and assets and tends to mean different things to different people. There is broad acceptance that the dotnet/runtime and dotnet/aspnetcore repositories are part of .NET, since they produce the shared frameworks, but what about dotnet/machinelearning? It produces assets that are highly related to .NET, shares an engineering system, but doesn’t ship in-box in the main SDK product, which is also clearly part of ".NET".

Rather than defining the scope of Unified Build by the term “.NET”, which is a bit squishy, Unified Build is instead defined in terms of the [Rules of Unified Build](#rules-of-unified-build).

*For a given repository or piece of code:*
- If its exclusion from Unified Build would violate the Rules of Unified Build, the repository is included in Unified Build.
- Conversely, if a repository’s inclusion in Unified Build were to violate the Rules of Unified Build, OR legal restrictions on that piece of code, the repository or piece of code is not included in Unified Build.

## Pillars of Unified Build

### **Source-Build Methodology**

As noted in the introduction, .NET builds in two ways today; the distributed, build-and-flow method used to produce Microsoft's official builds, and source-build. Source-build is simpler, more reliable, and compliant with the needs of organizations who require hermetically sealed builds. To simplify .NET's build and ship processes, it makes sense to converge and use source-build across all platforms.

Using the "source-build methodology" across all platforms deserves some clarification and definition. Through .NET 7, source-build has meant the ability to build a functional .NET SDK (with associated runtimes) using only a source-layout and a set of inputs that can also be built from source (or are allowed by the organization performing the build). Practically, this means that any dependencies of the SDK and its components (e.g. NewtonSoft.Json, System.CommandLine) that would normally flow into the product as *binaries* must instead be built in the source-layout. No "pre-builts". This often a difficult bar to clear. .NET has many dependencies, used in various scenarios. Many of its components build in dependencies that aren't even relevant to the SDK. Making .NET source-buildable involves careful detection and evaluation of dependencies, bringing in new source to the build in some cases, and trimming unnnecessary configurations in others.

This specific "single machine, all source" source-build approach is likely an impossible bar to clear for some other platforms. Windows and Mac SDKs may redistribute closed-source components built by other teams or other companies, or use functionality at build-time functionality that can't be built from source. Furthermore, the .NET product encompasses a number of components that simply cannot be built easily on a single machine. Workload installers, for instance, include binaries only buildable on Mac and Linux. While *product* changes could be made to eliminate such cases, this is a massive undertaking.

Applying the source-build methodology across the entire .NET build means applying the aggregate source build methodology across all platforms for a certain set of components. The set of compoents that participate is defined in [Who Participates](#scope---who-participates). The set of allowable pre-builts will vary based on platform, and will be tailored to the requirements of those organizations that are most interested in distributing those platforms. A **single** multi-platform join will exist, where assets that cannot be produced in each independent platform build are created. This join may not be allowed for certain organizations (because it violates single machine build-from-source principles), and so .NET must take care to design features and infrastructure so that .NET distro maintainers can the meet provenance and build environment requirements for their distributions. For example, since RedHat wishes to distribute the .NET SDK in their feeds, all assets required for the production of that .NET SDK must be buildable from source without the join. .NET is heavily incentived to keep a single join, and the use of this join to a minimum in order to:
- Keep the product build simple.
- Avoid bifurcation of .NET's build into two methods again (Microsoft's .NET build is just a build with hundreds of joins and a distributed source base).
- Enable as many .NET distro maintainers to be successful. Building on a single machine is about as simple as it gets.
- Keep product development simple and easy.

### **Hybrid Monolithic/Componentized Repository Design**

.NET’s traditional multi-repo, dependency-graph-based, build model is highly inefficient. A multi-repo repository graph requires at least N commits to produce a coherent product, where N is the number of edges visited on each possible path through the dependency graph. Each new release requires changes to all N repositories. The graph is harder to understand the more edges it has, and mechanically it is very difficult to determine whether the graph is in a correct state for release. Each edge also represents a serialization point and a significant source of product build inefficiency. Binaries must be published, build machines must be deallocated and re-allocated, pull requests must be opened and validated to update binaries, etc.

An obvious solution is to reduce the number of edges by combining repositories. At the most extreme, the number of repositories could be reduced to a single monolith. Monolithic repositories have numerous advantages even beyond build efficiency when looking at a product from a 5000-foot view. For example, source diffs are constrained to actual product changes, and the product can carry no incoherency. Monolithic repositories are more amenable to hermetically sealed builds, which are desirable and required for many organizations. However, monolithic repositories carry their own drawbacks. To be efficient for individual developers, they require advanced build systems to avoid costly incremental builds. They are large and can be harder to understand for users lack familiarity with the codebase. If the project is oriented around GitHub’s design, a monolith groups together various communities who may or may not be related.

To solve this, the Unified Build project prescribes a “best of both worlds approach”, recognizing that monolithic repositories are essential to efficient builds, align with our Linux partner’s approaches to product builds, and enable predictable servicing and fix delivery, while smaller development repositories are far better for community, individual developer productivity in typical scenarios, and can promote better layering.

.NET will use development repositories for day-to-day development, and a “Virtual Monolithic Repository” (VMR) for all product builds, servicing and upstream collaboration.

### **The VMR (Virtual Monolithic Repository)**

A VMR is a source layout projection of a set of separate input repositories into a single repository. Unlike a repository with a set of submodules, this repository is a source copy of the input repositories. The intention is that a single commit can be used to update the VMR. This contrasts with a submodule-oriented approach, where at least two commits are required for each change. Each input repository maps onto a specific subdirectory of the VMR. In certain cases, a specific repository may map multiple times into the repository to satisfy build needs (e.g. multiple SDKs, or multiple versions of a specific component). Each input repository may (and generally are required to) choose a subset of their sources to map into the VMR.

The VMR serves as the build repository for the .NET Unified Build product. Rather than building as a set of independent repositories and flowing dependencies among them, the entire coherent source of the product is cloned at a single time and built using the source-build methodology.<|MERGE_RESOLUTION|>--- conflicted
+++ resolved
@@ -24,14 +24,8 @@
 
 The following are goals and that will be met by the Unified Build project. Please note that ".NET distro maintainers" includes Microsoft.
 
-<<<<<<< HEAD
 - A single git commit denotes all product source for a particular .NET build. All commits are coherent
 - A single repo commit can produce a shippable build
-=======
-- .NET adopts industry standard upstream/downstream practices.
-- A single git commit denotes all product source for a particular .NET build. All commits are coherent.
-- A single repo commit can produce a shippable build.
->>>>>>> 6c77bc3b
 - .NET's build shall be able to create a specific platform's distribution in a single build environment.
 - .NET distro maintainers shall be able to efficiently update and build .NET (both collaboratively and separately) through the entire lifecycle of a .NET version (first to last commit).
 - .NET distro maintainers can produce downstream distributions without use of Microsoft provided services.
