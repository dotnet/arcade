--- conflicted
+++ resolved
@@ -42,15 +42,8 @@
     } 
     ```
     ````
-<<<<<<< HEAD
+
 1. [Fill out the JSON blob](#filling-out-known-issues-json-blob) accordingly
-=======
-
-1. If you are opening a Repository issue you need to [fill the "Error message/pattern" section](#how-to-fill-out-a-known-issue-error-section). If you are opening an infrastructure issue, this is going to be handled by the engineering services team.
-1. If the issue reported can be solved by retrying the build, you should consider setting the ["Build Retry" configuration](#build-retry-functionality-in-known-issues) to `true`
-1. If you want to exclude console logs from Known Issues matching, you need to set `ExcludeConsoleLog` to `true`
-1. You are done but [what happens after a known issue is created?](#what-happens-after-creating-or-updating-a-known-issue)
->>>>>>> c28347c0
 
 ### Reporting known issue via build analysis
 
