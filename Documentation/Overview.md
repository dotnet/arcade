# Arcade

## Sharing Infrastructure Across .NET Core

### Overview / Introduction
We need well-understood and consistent mechanisms to consume, update, and share engineering infrastructure across the .NET Core team.

The primary concept is to break the infrastructure into “pay for play” components, such that one piece of functionality can be consumed, with minimal dependencies.  The idea is to not force unnecessary dependencies, thus making it more reasonable to consume only what is needed.

This approach publishes what amounts to “public surface area” for the shared engineering infrastructure.  These “contracts” then allow for the product teams to reason about how (or if) they participate and manage their engagement with the common infra over time.  In short, the product teams “pull” what is needed, when it’s needed.

### Methods for Consuming the .Net Core Shared Infrastructure Components

- MSBuild tasks/targets as Nuget packages
- Known "entry points" (repo API) in each repo to build, test, package, sign, and publish
- VSTS extensions  (check the box in VSTS)
- Hosted services with REST end points which are owned by the Engineering Services
- Toolsets (think compilers, training tools, etc) as binaries in their own setup or Nuget packages
- Machine (VM) images and/or Docker containers
- "Resources" as planned by VSTS.

### Principles
- Updates and changes should always be done with all the repos (not just yours) in mind.  This implies compromise by all to achieve a better common goal.
- Simplicity and austerity are our friends.  We want to avoid clever, magic, or fancy features.
- Incremental updates where ever humanly possible.  (avoid big changes with a "switch" when possible)
- When something needs to be done across multiple repos, the extra work required to put the feature in Arcade is worth it.
- Where appropriate, testing should be in one repo before "graduating" to Arcade.  This way we can learn more what's needed, thus minimizing churn.
- When making a breaking change, compat switches or branching is required.  (largely due to servicing)

### Business Value (to remind us why we think we should do this)
-  Build on the success of others.  Namely, being able to _reasonably_ share functionality across teams and repos. 
-  Control and ownership.  Repo owners/devs can manage _what_ tools are needed (and which aren't), as well as _when_ they take it.  This includes not only new functionality, but almost more importantly, updates to existing.
-  Dev work flow.  Allows devs to "plug and play" when modifying or bringing up new functionality in the build without having to re-invent the wheel.  In addition, the _how_ of build tools is largely understood - even across repos.
 

### Toolset Nuget Package Requirements
-	If used by the build, the tool should be packaged, deployed, and consumed as a Nuget package.  (compilers, training tools, etc are out of scope.  See above list)
-	Every package must be versioned.  (Proposal: https://github.com/AArnott/Nerdbank.GitVersioning)
- There needs to be a clear and easy way to bootstrap (get started and/or add a package).  (Proposal: https://github.com/chcosta/roslyn-tools/blob/bootstrap/docs/Toolset-Bootstrap.md)
- A dev should be able to clone, then build without worrying about VM config or other prereqs.  (It's understood that this may not be 100% achievable today, but it should be the north star.)
-	Each package is serviceable (forkable) itself, and can be easily used for servicing of the product.  The idea is that the common infra should “fork” with the product repo branch.  (see below for implementation notes/questions as this area is likely challenging to get right)
- Each package must carry key pieces of meta-data for auditing.  Example: source repo link and commit SHA
-	Each contract represents a single area of work.  In other words, there is specific “intent” for each contract/package.  (contrasted with general “helper” stuff, or lumping several things together)
-	New packages must be reviewed by the the product teams in conjunction with Engineering Services.  (think API reviews…)
-	Existing consumption of common infra will be migrated to this new approach, piecemeal over time as appropriate.  No giant “switch”….  (plus, some things don’t need to migrate)
-	In addition to unit tests at the code level, end-to-end validation tests are required to ensure the contracts are still fulfilled.
- Each package should carry its own documentation that is updated when the tool/package is updated.
-	Each contract includes telemetry publishing for both a) usage and errors, and b) visibility (like Mission Control)
- There is a "core" set of tool packages defined which every participating repo get.  Other packages produced by different product teams are also available, but these "curated" packages not automatically brought down by default.
- New toolset packages should generally be extensively used in one repo, then if warranted, promoted to become more generally available.

### Arcade building repos Requirements
- Arcade builds, tests, packages, signs, and publishes itself using itself and the shipping sdk/cli
<<<<<<< HEAD
=======
- Arcade itself must build from source.  This does not necessarily apply to the packages hosted by Arcade, but building from source should always be kept in mind.
>>>>>>> 6cd6584c
- All tools bootstrapped in, getting as close as technically possible to 'clone and build' on a clean machine
- A repo level API is explicitly defined and implemented, not just implied 
- Method exist to directly maintain and update Arcade in each participating repo
- Arcade (and its packages) is reasonably serviceable<|MERGE_RESOLUTION|>--- conflicted
+++ resolved
@@ -51,10 +51,7 @@
 
 ### Arcade building repos Requirements
 - Arcade builds, tests, packages, signs, and publishes itself using itself and the shipping sdk/cli
-<<<<<<< HEAD
-=======
 - Arcade itself must build from source.  This does not necessarily apply to the packages hosted by Arcade, but building from source should always be kept in mind.
->>>>>>> 6cd6584c
 - All tools bootstrapped in, getting as close as technically possible to 'clone and build' on a clean machine
 - A repo level API is explicitly defined and implemented, not just implied 
 - Method exist to directly maintain and update Arcade in each participating repo
