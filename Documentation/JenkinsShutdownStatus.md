--- conflicted
+++ resolved
@@ -94,17 +94,10 @@
 | dotnet_Versions               | mmitche      | [master](https://ci.dot.net/job/dotnet_versions/job/master/) ||
 | dotnet_WCF                    | stebon       | [master](https://ci.dot.net/job/dotnet_wcf/job/master/) ||
 | dotnet_Xliff-Tasks            | tomescht     | [master](https://ci.dot.net/job/dotnet_xliff-tasks/job/master/) ||
-<<<<<<< HEAD
-| Microsoft_ChakraCore          | louisl       | external ||
-| Microsoft_ConcordExtensibilitySamples | greggm | external ||
-| Microsoft_MIEngine            | waan         | external | Done |
-| Microsoft_PartsUnlimited      | davete       | external ||
-=======
 | Microsoft_ChakraCore          | louisl       | external | jrprather is managing migration |
 | Microsoft_ConcordExtensibilitySamples | greggm | external | jrprather is managing migration |
-| Microsoft_MIEngine            | waan         | external | jrprather is managing migration |
+| Microsoft_MIEngine            | waan         | external | Done |
 | Microsoft_PartsUnlimited      | davete       | external | jrprather is managing migration |
->>>>>>> f2f2e743
 | Microsoft_TestFx              | sarabjot     | [1.2.1](https://ci.dot.net/job/Microsoft_testfx/job/1.2.1/) ||
 | Microsoft_Vipr                | mmainer      | external | jrprather is managing migration |
 | Microsoft_XUnitPerformance    | jorive       | [master](https://ci.dot.net/job/Microsoft_xunit-performance/job/master/), [citest](https://ci.dot.net/job/Microsoft_xunit-performance/job/citest/) ||
