--- conflicted
+++ resolved
@@ -37,13 +37,8 @@
 | SymReader-Portable         | tmat             | On track | ➖ | |
 | Templating                 | vramak           | Complete | ✔️ | |
 | Test-Templates             | sasin            | On track | ➖ | |
-<<<<<<< HEAD
-| Toolset                    | licavalc         | At risk  | ❌ | | Blocked by https://github.com/dotnet/arcade/issues/3476.
-| WebSDK                     | vramak           | Complete | ✔️ | |
-=======
 | Toolset                    | licavalc         | At risk  | ❌ | Blocked by https://github.com/dotnet/arcade/issues/3476. | 
 | WebSDK                     | vramak           | On track | ➖ | |
->>>>>>> 6ec2a58e
 | WinForms                   | mmcgaw           | On track | ➖ | |
 | WPF                        | vatsan-madhavan  | On track | ➖ | |
 
