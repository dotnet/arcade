# Servicing Readiness Adoption status

## Primary Deliverables

1. Transition to [YAML stages based publishing](./CorePackages/YamlStagesPublishing.md) and the post-build YAML template.

Target completion date is 8/13/2019.

## Status Overview

| Repo                       | Owner            | Status   | Risk Assessment                                                                      | Notes|
| ---------------------------| ---------------- | -------- |--------------------------------------------------------------------------------------| -----|
| Arcade                     | mawilkie         | Complete | ✔️ | |
| Arcade-Services            | mawilkie         | Complete | ✔️ | |
| Arcade-Validation          | mawilkie         | Complete | ✔️ | |
| aspnet-AspNetCore          | dougbu    | On track | ➖ |  In PR https://github.com/aspnet/AspNetCore/pull/13040 |
| aspnet-AspNetCore-Tooling  | dougbu    | Complete | ✔️ | |
<<<<<<< HEAD
| aspnet-EntityFramework6    | dougbu/wtgodbe    | Complete | ✔️ | |
| aspnet-EntityFrameworkCore | dougbu/wtgodbe    | Complete | ✔️ | |
| aspnet-Blazor              | dougbu    | Complete | ✔️ | |
| aspnet-Extensions          | dougbu/wtgodbe    | Complete | ✔️ | |
| CLI                        | licavalc         | At risk | ❌ |  No plan available |
| CLICommandLineParser       | licavalc         | At risk | ❌ |  No plan available |
=======
| aspnet-EntityFramework6    | dougbu    | At risk | ❌ |  Expected completion 8/11 |
| aspnet-EntityFrameworkCore | dougbu    | At risk | ❌ |  Expected completion 8/11 |
| aspnet-Blazor              | dougbu    | At risk | ❌ |  Expected completion 8/11 |
| aspnet-Extensions          | dougbu    | At risk | ❌ |  Expected completion 8/11 |
| CLI                        | licavalc         | Complete | ✔️ |  No plan available |
| CLICommandLineParser       | licavalc         | N/A | |  This repo is not being developed anymore. We are taking a pinned version of it |
>>>>>>> 82c822ee
| CoreClr                    | russellk/arobins         | On track | ➖ | Expected completion: 8/9 |
| CoreFx                     | danmose/safern   | Complete | ✔️ | SourceLink disabled: https://github.com/dotnet/arcade/issues/3603 |
| IoT                        | joperezr         | Complete | ✔️ | |
| Core-SDK                   | licavalc         | At risk | ❌ |  We need clarity on how to do the blob storage publishing with YAML stages. |
| Core-Setup                 | dleeapho         | At risk | ❌ |  Expected completion 8/21 |
| FSharp                     | brettfo          | Complete | ✔️ | |
| MSBuild                    | licavalc         | At risk | ❌ |  No ETA yet. Investigation under way. |
| nuget-NugetClient          | dtivel           | At risk | ❌ |  No plan available |
| Roslyn                     | jaredpar         | At risk | ✔️ |  Complete with source link disabled |
| SDK                        | licavalc         | In progress |  |  Running into issues with signing and asset publishing |
| SourceLink                 | tmat             | Complete | ✔️ | |
| Standard                   | danmose/wigodbe  | Complete | ✔️ | |
| SymReader                  | tmat             | Complete | ✔️ | |
| SymReader-Portable         | tmat             | Complete | ✔️ | |
| Templating                 | vramak           | Complete | ✔️ | |
| Test-Templates             | sasin            | At risk | ❌ |  No plan available |
| Toolset                    | licavalc/riarenas| Complete | ✔️ | |
| WebSDK                     | vramak           | Complete | ✔️ | |
| WinForms                   | mmcgaw           | Complete | ✔️ | |
| WPF                        | vatsan-madhavan  | Complete | ✔️ | Some reliability problems being observed, for e.g., https://github.com/dotnet/arcade/issues/3609| 

| Status     | Description |
| ---------- | ----------- |
| Complete ✔️| All work streams are complete |
| On track ➖| Work streams are on track for completion by the target completion date or exceptions are understood / acceptable |
| At risk  ❌| One or more work streams are not on track to be completed by the target completion date and may impact business decisions |<|MERGE_RESOLUTION|>--- conflicted
+++ resolved
@@ -15,21 +15,12 @@
 | Arcade-Validation          | mawilkie         | Complete | ✔️ | |
 | aspnet-AspNetCore          | dougbu    | On track | ➖ |  In PR https://github.com/aspnet/AspNetCore/pull/13040 |
 | aspnet-AspNetCore-Tooling  | dougbu    | Complete | ✔️ | |
-<<<<<<< HEAD
 | aspnet-EntityFramework6    | dougbu/wtgodbe    | Complete | ✔️ | |
 | aspnet-EntityFrameworkCore | dougbu/wtgodbe    | Complete | ✔️ | |
 | aspnet-Blazor              | dougbu    | Complete | ✔️ | |
 | aspnet-Extensions          | dougbu/wtgodbe    | Complete | ✔️ | |
-| CLI                        | licavalc         | At risk | ❌ |  No plan available |
-| CLICommandLineParser       | licavalc         | At risk | ❌ |  No plan available |
-=======
-| aspnet-EntityFramework6    | dougbu    | At risk | ❌ |  Expected completion 8/11 |
-| aspnet-EntityFrameworkCore | dougbu    | At risk | ❌ |  Expected completion 8/11 |
-| aspnet-Blazor              | dougbu    | At risk | ❌ |  Expected completion 8/11 |
-| aspnet-Extensions          | dougbu    | At risk | ❌ |  Expected completion 8/11 |
 | CLI                        | licavalc         | Complete | ✔️ |  No plan available |
 | CLICommandLineParser       | licavalc         | N/A | |  This repo is not being developed anymore. We are taking a pinned version of it |
->>>>>>> 82c822ee
 | CoreClr                    | russellk/arobins         | On track | ➖ | Expected completion: 8/9 |
 | CoreFx                     | danmose/safern   | Complete | ✔️ | SourceLink disabled: https://github.com/dotnet/arcade/issues/3603 |
 | IoT                        | joperezr         | Complete | ✔️ | |
