--- conflicted
+++ resolved
@@ -40,10 +40,6 @@
 - [General Meetings](meetings.md)
 - Criteria for when to have synchronous meetings
 - [Hybrid Triage](hybridtriage.md)
-<<<<<<< HEAD
-- Stand Ups
-- [Happy Hour](happyhour.md)
-=======
 - [Stand Ups](standup.md)
 - [Documentation Guidelines](documentationguidelines.md)
->>>>>>> 38fd9c1e
+- [Happy Hour](happyhour.md)