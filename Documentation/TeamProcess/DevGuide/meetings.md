--- conflicted
+++ resolved
@@ -19,12 +19,8 @@
 - Every meeting is a Teams meeting.  (regardless if synchronous or async)
 - Meetings should start after the hour (or half hour) so that folks have breathing space in between. At least five minutes are recommended, and ten minutes if reasonable.
 - Every meeting has recording turned on by default
-<<<<<<< HEAD
-- Notes that articulate the main points discussed and conclusion are sent out after every meeting that is of general concern.  
-=======
 - A meeting agenda articulating what is hoped to be accomplished is highly encouraged.
 - Notes that articulate the main points discussed and conclusion are sent out after every meeting that is of general concern.  (1:1's don't count of course)
->>>>>>> 1b8f7711
 - When folks are meeting physically together, laptops (or other devices) should be used to aid remote folks.  (see logistics note below)
 - The meeting organizer should *always* have a laptop.
 - Attendees (remote and in-person) should use the "hand raise" feature to request time to speak. The meeting organizer, or her designee, should monitor and use this list.
@@ -42,6 +38,6 @@
   - V-Team meeting notes are posted in the v-team channel in Teams.
   - Inter-Team notes are sent to the invite list.
   - General team meeting notes are sent to the whole team alias. 
-  
+
 ## Possible Feature Requests
 - Teams to add the ability to auto deep link portions of the transcript